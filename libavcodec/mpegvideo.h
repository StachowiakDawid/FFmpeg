--- conflicted
+++ resolved
@@ -200,11 +200,7 @@
  * MpegEncContext.
  */
 typedef struct MpegEncContext {
-<<<<<<< HEAD
-    AVClass *av_class;
-=======
     AVClass *class;
->>>>>>> 5d06f152
     struct AVCodecContext *avctx;
     /* the following parameters must be initialized before encoding */
     int width, height;///< picture size. must be a multiple of 16
