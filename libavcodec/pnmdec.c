--- conflicted
+++ resolved
@@ -257,10 +257,6 @@
     .close          = ff_pnm_end,
     .decode         = pnm_decode_frame,
     .capabilities   = CODEC_CAP_DR1,
-<<<<<<< HEAD
-    .pix_fmts  = (const enum PixelFormat[]){PIX_FMT_RGB24, PIX_FMT_RGB32, PIX_FMT_GRAY8, PIX_FMT_MONOBLACK, PIX_FMT_NONE},
-=======
->>>>>>> 770a5c6d
     .long_name = NULL_IF_CONFIG_SMALL("PAM (Portable AnyMap) image"),
 };
 #endif