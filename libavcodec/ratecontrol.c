--- conflicted
+++ resolved
@@ -176,8 +176,6 @@
         if (!rcc->entry)
             return AVERROR(ENOMEM);
         rcc->num_entries = i;
-        if (!rcc->entry)
-            return AVERROR(ENOMEM);
 
         /* init all to skipped p frames
          * (with b frames we might have a not encoded frame at the end FIXME) */
@@ -955,13 +953,8 @@
         return -1;
     }
 
-<<<<<<< HEAD
     qscale         = av_malloc_array(rcc->num_entries, sizeof(double));
     blurred_qscale = av_malloc_array(rcc->num_entries, sizeof(double));
-=======
-    qscale         = av_malloc(sizeof(double) * rcc->num_entries);
-    blurred_qscale = av_malloc(sizeof(double) * rcc->num_entries);
->>>>>>> 42df71d9
     if (!qscale || !blurred_qscale) {
         av_free(qscale);
         av_free(blurred_qscale);
