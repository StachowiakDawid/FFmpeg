--- conflicted
+++ resolved
@@ -176,11 +176,9 @@
 %if HAVE_AVX_EXTERNAL
 INIT_XMM avx
 v210_planar_pack_8
-<<<<<<< HEAD
+%endif
 
 %if HAVE_AVX2_EXTERNAL
 INIT_YMM avx2
 v210_planar_pack_8
-=======
->>>>>>> eafb05fc
 %endif