--- conflicted
+++ resolved
@@ -2,13 +2,8 @@
 FATE_SCREEN-$(call DEMDEC, AVI, CSCD) += fate-cscd
 fate-cscd: CMD = framecrc -i $(TARGET_SAMPLES)/CSCD/sample_video.avi -an -pix_fmt rgb24
 
-<<<<<<< HEAD
 FATE_SCREEN-$(call DEMDEC, AVI, DXTORY) += fate-dxtory
-fate-dxtory: CMD = framecrc -i $(TARGET_SAMPLES)/dxtory/dxtory_mic.avi
-=======
-FATE_SAMPLES_AVCONV-$(call DEMDEC, AVI, DXTORY) += fate-dxtory
 fate-dxtory: CMD = framecrc -i $(TARGET_SAMPLES)/dxtory/dxtory_mic.avi -an
->>>>>>> f5c43884
 
 FATE_SAMPLES_AVCONV-$(call DEMDEC, AVI, FIC) += fate-fic-avi
 fate-fic-avi: CMD = framecrc -i $(TARGET_SAMPLES)/fic/fic-partial-2MB.avi -an
