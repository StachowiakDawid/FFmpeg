--- conflicted
+++ resolved
@@ -6,11 +6,8 @@
 AVCODECOBJS-$(CONFIG_H264DSP)           += h264dsp.o
 AVCODECOBJS-$(CONFIG_H264PRED)          += h264pred.o
 AVCODECOBJS-$(CONFIG_H264QPEL)          += h264qpel.o
-<<<<<<< HEAD
+AVCODECOBJS-$(CONFIG_VP8DSP)            += vp8dsp.o
 AVCODECOBJS-$(CONFIG_VIDEODSP)          += videodsp.o
-=======
-AVCODECOBJS-$(CONFIG_VP8DSP)            += vp8dsp.o
->>>>>>> f8d17d53
 
 # decoders/encoders
 AVCODECOBJS-$(CONFIG_ALAC_DECODER)      += alacdsp.o
