--- conflicted
+++ resolved
@@ -736,161 +736,4 @@
     *d = av_expr_eval(e, const_values, opaque);
     av_expr_free(e);
     return isnan(*d) ? AVERROR(EINVAL) : 0;
-<<<<<<< HEAD
-}
-
-#ifdef TEST
-#include <string.h>
-
-static const double const_values[] = {
-    M_PI,
-    M_E,
-    0
-};
-
-static const char *const const_names[] = {
-    "PI",
-    "E",
-    0
-};
-
-int main(int argc, char **argv)
-{
-    int i;
-    double d;
-    const char *const *expr;
-    static const char *const exprs[] = {
-        "",
-        "1;2",
-        "-20",
-        "-PI",
-        "+PI",
-        "1+(5-2)^(3-1)+1/2+sin(PI)-max(-2.2,-3.1)",
-        "80G/80Gi",
-        "1k",
-        "1Gi",
-        "1gi",
-        "1GiFoo",
-        "1k+1k",
-        "1Gi*3foo",
-        "foo",
-        "foo(",
-        "foo()",
-        "foo)",
-        "sin",
-        "sin(",
-        "sin()",
-        "sin)",
-        "sin 10",
-        "sin(1,2,3)",
-        "sin(1 )",
-        "1",
-        "1foo",
-        "bar + PI + E + 100f*2 + foo",
-        "13k + 12f - foo(1, 2)",
-        "1gi",
-        "1Gi",
-        "st(0, 123)",
-        "st(1, 123); ld(1)",
-        "lte(0, 1)",
-        "lte(1, 1)",
-        "lte(1, 0)",
-        "lt(0, 1)",
-        "lt(1, 1)",
-        "gt(1, 0)",
-        "gt(2, 7)",
-        "gte(122, 122)",
-        /* compute 1+2+...+N */
-        "st(0, 1); while(lte(ld(0), 100), st(1, ld(1)+ld(0));st(0, ld(0)+1)); ld(1)",
-        /* compute Fib(N) */
-        "st(1, 1); st(2, 2); st(0, 1); while(lte(ld(0),10), st(3, ld(1)+ld(2)); st(1, ld(2)); st(2, ld(3)); st(0, ld(0)+1)); ld(3)",
-        "while(0, 10)",
-        "st(0, 1); while(lte(ld(0),100), st(1, ld(1)+ld(0)); st(0, ld(0)+1))",
-        "isnan(1)",
-        "isnan(NAN)",
-        "isnan(INF)",
-        "isinf(1)",
-        "isinf(NAN)",
-        "isinf(INF)",
-        "floor(NAN)",
-        "floor(123.123)",
-        "floor(-123.123)",
-        "trunc(123.123)",
-        "trunc(-123.123)",
-        "ceil(123.123)",
-        "ceil(-123.123)",
-        "sqrt(1764)",
-        "isnan(sqrt(-1))",
-        "not(1)",
-        "not(NAN)",
-        "not(0)",
-        "6.0206dB",
-        "-3.0103dB",
-        "pow(0,1.23)",
-        "pow(PI,1.23)",
-        "PI^1.23",
-        "pow(-1,1.23)",
-        "if(1, 2)",
-        "if(1, 1, 2)",
-        "if(0, 1, 2)",
-        "ifnot(0, 23)",
-        "ifnot(1, NaN) + if(0, 1)",
-        "ifnot(1, 1, 2)",
-        "ifnot(0, 1, 2)",
-        "taylor(1, 1)",
-        "taylor(eq(mod(ld(1),4),1)-eq(mod(ld(1),4),3), PI/2, 1)",
-        "root(sin(ld(0))-1, 2)",
-        "root(sin(ld(0))+6+sin(ld(0)/12)-log(ld(0)), 100)",
-        "7000000B*random(0)",
-        "squish(2)",
-        "gauss(0.1)",
-        "hypot(4,3)",
-        "gcd(30,55)*print(min(9,1))",
-        "bitor(42, 12)",
-        "bitand(42, 12)",
-        "bitand(NAN, 1)",
-        "between(10, -3, 10)",
-        "between(-4, -2, -1)",
-        "between(1,2)",
-        "clip(0, 2, 1)",
-        "clip(0/0, 1, 2)",
-        "clip(0, 0/0, 1)",
-        NULL
-    };
-
-    for (expr = exprs; *expr; expr++) {
-        printf("Evaluating '%s'\n", *expr);
-        av_expr_parse_and_eval(&d, *expr,
-                               const_names, const_values,
-                               NULL, NULL, NULL, NULL, NULL, 0, NULL);
-        if (isnan(d))
-            printf("'%s' -> nan\n\n", *expr);
-        else
-            printf("'%s' -> %f\n\n", *expr, d);
-    }
-
-    av_expr_parse_and_eval(&d, "1+(5-2)^(3-1)+1/2+sin(PI)-max(-2.2,-3.1)",
-                           const_names, const_values,
-                           NULL, NULL, NULL, NULL, NULL, 0, NULL);
-    printf("%f == 12.7\n", d);
-    av_expr_parse_and_eval(&d, "80G/80Gi",
-                           const_names, const_values,
-                           NULL, NULL, NULL, NULL, NULL, 0, NULL);
-    printf("%f == 0.931322575\n", d);
-
-    if (argc > 1 && !strcmp(argv[1], "-t")) {
-        for (i = 0; i < 1050; i++) {
-            START_TIMER;
-            av_expr_parse_and_eval(&d, "1+(5-2)^(3-1)+1/2+sin(PI)-max(-2.2,-3.1)",
-                                   const_names, const_values,
-                                   NULL, NULL, NULL, NULL, NULL, 0, NULL);
-            STOP_TIMER("av_expr_parse_and_eval");
-        }
-    }
-
-    return 0;
-}
-#endif
-=======
-}
->>>>>>> d12b5b2f
+}