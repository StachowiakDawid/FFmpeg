--- conflicted
+++ resolved
@@ -190,13 +190,7 @@
     /* prepare to copy the samples if the buffer has insufficient permissions */
     if ((dst->min_perms & samplesref->perms) != dst->min_perms ||
         dst->rej_perms & samplesref->perms) {
-<<<<<<< HEAD
-        int  i, size, planar = av_sample_fmt_is_planar(samplesref->format);
-        int planes = !planar ? 1:
-                     av_get_channel_layout_nb_channels(samplesref->audio->channel_layout);
-
-=======
->>>>>>> 8517e9c4
+        int size;
         av_log(link->dst, AV_LOG_DEBUG,
                "Copying audio data in avfilter (have perms %x, need %x, reject %x)\n",
                samplesref->perms, link->dstpad->min_perms, link->dstpad->rej_perms);
@@ -207,20 +201,10 @@
         link->cur_buf->audio->sample_rate = samplesref->audio->sample_rate;
 
         /* Copy actual data into new samples buffer */
-<<<<<<< HEAD
-        /* src can be larger than dst if it was allocated larger than necessary.
-           dst can be slightly larger due to extra alignment padding. */
-        size = FFMIN(samplesref->linesize[0], link->cur_buf->linesize[0]);
-        for (i = 0; samplesref->data[i] && i < 8; i++)
-            memcpy(link->cur_buf->data[i], samplesref->data[i], size);
-        for (i = 0; i < planes; i++)
-            memcpy(link->cur_buf->extended_data[i], samplesref->extended_data[i], size);
-=======
         av_samples_copy(link->cur_buf->extended_data, samplesref->extended_data,
                         0, 0, samplesref->audio->nb_samples,
                         av_get_channel_layout_nb_channels(link->channel_layout),
                         link->format);
->>>>>>> 8517e9c4
 
         avfilter_unref_buffer(samplesref);
     } else
