--- conflicted
+++ resolved
@@ -212,14 +212,9 @@
                 vcodec->codec_id = AV_CODEC_ID_VP6A;
             if (read) {
                 if (vcodec->extradata_size != 1) {
-<<<<<<< HEAD
-                    vcodec->extradata_size = 1;
                     vcodec->extradata = av_malloc(1 + FF_INPUT_BUFFER_PADDING_SIZE);
-=======
-                    vcodec->extradata = av_malloc(1);
                     if (vcodec->extradata)
                         vcodec->extradata_size = 1;
->>>>>>> e671d3ad
                 }
                 if (vcodec->extradata)
                     vcodec->extradata[0] = avio_r8(s->pb);
