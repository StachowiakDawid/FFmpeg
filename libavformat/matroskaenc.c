/*
 * Matroska muxer
 * Copyright (c) 2007 David Conrad
 *
 * This file is part of FFmpeg.
 *
 * FFmpeg is free software; you can redistribute it and/or
 * modify it under the terms of the GNU Lesser General Public
 * License as published by the Free Software Foundation; either
 * version 2.1 of the License, or (at your option) any later version.
 *
 * FFmpeg is distributed in the hope that it will be useful,
 * but WITHOUT ANY WARRANTY; without even the implied warranty of
 * MERCHANTABILITY or FITNESS FOR A PARTICULAR PURPOSE.  See the GNU
 * Lesser General Public License for more details.
 *
 * You should have received a copy of the GNU Lesser General Public
 * License along with FFmpeg; if not, write to the Free Software
 * Foundation, Inc., 51 Franklin Street, Fifth Floor, Boston, MA 02110-1301 USA
 */

#include <stdint.h>

#include "avc.h"
#include "hevc.h"
#include "avformat.h"
#include "avio_internal.h"
#include "avlanguage.h"
#include "flacenc.h"
#include "internal.h"
#include "isom.h"
#include "matroska.h"
#include "riff.h"
#include "subtitles.h"
#include "vorbiscomment.h"
#include "wv.h"

#include "libavutil/avstring.h"
#include "libavutil/channel_layout.h"
#include "libavutil/dict.h"
#include "libavutil/intfloat.h"
#include "libavutil/intreadwrite.h"
#include "libavutil/lfg.h"
#include "libavutil/mathematics.h"
#include "libavutil/opt.h"
#include "libavutil/random_seed.h"
#include "libavutil/rational.h"
#include "libavutil/samplefmt.h"
#include "libavutil/sha.h"
#include "libavutil/stereo3d.h"

#include "libavcodec/xiph.h"
#include "libavcodec/mpeg4audio.h"
#include "libavcodec/internal.h"

typedef struct ebml_master {
    int64_t         pos;                ///< absolute offset in the file where the master's elements start
    int             sizebytes;          ///< how many bytes were reserved for the size
} ebml_master;

typedef struct mkv_seekhead_entry {
    unsigned int    elementid;
    uint64_t        segmentpos;
} mkv_seekhead_entry;

typedef struct mkv_seekhead {
    int64_t                 filepos;
    int64_t                 segment_offset;     ///< the file offset to the beginning of the segment
    int                     reserved_size;      ///< -1 if appending to file
    int                     max_entries;
    mkv_seekhead_entry      *entries;
    int                     num_entries;
} mkv_seekhead;

typedef struct mkv_cuepoint {
    uint64_t        pts;
    int             stream_idx;
    int             tracknum;
    int64_t         cluster_pos;        ///< file offset of the cluster containing the block
    int64_t         relative_pos;       ///< relative offset from the position of the cluster containing the block
    int64_t         duration;           ///< duration of the block according to time base
} mkv_cuepoint;

typedef struct mkv_cues {
    int64_t         segment_offset;
    mkv_cuepoint    *entries;
    int             num_entries;
} mkv_cues;

typedef struct mkv_track {
    int             write_dts;
    int             has_cue;
    int64_t         ts_offset;
} mkv_track;

#define MODE_MATROSKAv2 0x01
#define MODE_WEBM       0x02

/** Maximum number of tracks allowed in a Matroska file (with track numbers in
 * range 1 to 126 (inclusive) */
#define MAX_TRACKS 126

typedef struct MatroskaMuxContext {
    const AVClass  *class;
    int             mode;
    AVIOContext   *dyn_bc;
    ebml_master     segment;
    int64_t         segment_offset;
    ebml_master     cluster;
    int64_t         cluster_pos;        ///< file offset of the current cluster
    int64_t         cluster_pts;
    int64_t         duration_offset;
    int64_t         duration;
    mkv_seekhead    *main_seekhead;
    mkv_cues        *cues;
    mkv_track       *tracks;

    AVPacket        cur_audio_pkt;

    int have_attachments;

    int reserve_cues_space;
    int cluster_size_limit;
    int64_t cues_pos;
    int64_t cluster_time_limit;
    int is_dash;
    int dash_track_number;
    int is_live;

    uint32_t chapter_id_offset;
    int wrote_chapters;

    int64_t last_track_timestamp[MAX_TRACKS];

    int64_t* stream_durations;
    int64_t* stream_duration_offsets;

    int allow_raw_vfw;
} MatroskaMuxContext;


/** 2 bytes * 3 for EBML IDs, 3 1-byte EBML lengths, 8 bytes for 64 bit
 * offset, 4 bytes for target EBML ID */
#define MAX_SEEKENTRY_SIZE 21

/** per-cuepoint-track - 5 1-byte EBML IDs, 5 1-byte EBML sizes, 4
 * 8-byte uint max */
#define MAX_CUETRACKPOS_SIZE 42

/** per-cuepoint - 2 1-byte EBML IDs, 2 1-byte EBML sizes, 8-byte uint max */
#define MAX_CUEPOINT_SIZE(num_tracks) 12 + MAX_CUETRACKPOS_SIZE * num_tracks

/** Seek preroll value for opus */
#define OPUS_SEEK_PREROLL 80000000

static int ebml_id_size(unsigned int id)
{
    return (av_log2(id + 1) - 1) / 7 + 1;
}

static void put_ebml_id(AVIOContext *pb, unsigned int id)
{
    int i = ebml_id_size(id);
    while (i--)
        avio_w8(pb, (uint8_t)(id >> (i * 8)));
}

/**
 * Write an EBML size meaning "unknown size".
 *
 * @param bytes The number of bytes the size should occupy (maximum: 8).
 */
static void put_ebml_size_unknown(AVIOContext *pb, int bytes)
{
    av_assert0(bytes <= 8);
    avio_w8(pb, 0x1ff >> bytes);
    ffio_fill(pb, 0xff, bytes - 1);
}

/**
 * Calculate how many bytes are needed to represent a given number in EBML.
 */
static int ebml_num_size(uint64_t num)
{
    int bytes = 1;
    while ((num + 1) >> bytes * 7)
        bytes++;
    return bytes;
}

/**
 * Write a number in EBML variable length format.
 *
 * @param bytes The number of bytes that need to be used to write the number.
 *              If zero, any number of bytes can be used.
 */
static void put_ebml_num(AVIOContext *pb, uint64_t num, int bytes)
{
    int i, needed_bytes = ebml_num_size(num);

    // sizes larger than this are currently undefined in EBML
    av_assert0(num < (1ULL << 56) - 1);

    if (bytes == 0)
        // don't care how many bytes are used, so use the min
        bytes = needed_bytes;
    // the bytes needed to write the given size would exceed the bytes
    // that we need to use, so write unknown size. This shouldn't happen.
    av_assert0(bytes >= needed_bytes);

    num |= 1ULL << bytes * 7;
    for (i = bytes - 1; i >= 0; i--)
        avio_w8(pb, (uint8_t)(num >> i * 8));
}

static void put_ebml_uint(AVIOContext *pb, unsigned int elementid, uint64_t val)
{
    int i, bytes = 1;
    uint64_t tmp = val;
    while (tmp >>= 8)
        bytes++;

    put_ebml_id(pb, elementid);
    put_ebml_num(pb, bytes, 0);
    for (i = bytes - 1; i >= 0; i--)
        avio_w8(pb, (uint8_t)(val >> i * 8));
}

static void put_ebml_sint(AVIOContext *pb, unsigned int elementid, int64_t val)
{
    int i, bytes = 1;
    uint64_t tmp = 2*(val < 0 ? val^-1 : val);

    while (tmp>>=8) bytes++;

    put_ebml_id(pb, elementid);
    put_ebml_num(pb, bytes, 0);
    for (i = bytes - 1; i >= 0; i--)
        avio_w8(pb, (uint8_t)(val >> i * 8));
}

static void put_ebml_float(AVIOContext *pb, unsigned int elementid, double val)
{
    put_ebml_id(pb, elementid);
    put_ebml_num(pb, 8, 0);
    avio_wb64(pb, av_double2int(val));
}

static void put_ebml_binary(AVIOContext *pb, unsigned int elementid,
                            const void *buf, int size)
{
    put_ebml_id(pb, elementid);
    put_ebml_num(pb, size, 0);
    avio_write(pb, buf, size);
}

static void put_ebml_string(AVIOContext *pb, unsigned int elementid,
                            const char *str)
{
    put_ebml_binary(pb, elementid, str, strlen(str));
}

/**
 * Write a void element of a given size. Useful for reserving space in
 * the file to be written to later.
 *
 * @param size The number of bytes to reserve, which must be at least 2.
 */
static void put_ebml_void(AVIOContext *pb, uint64_t size)
{
    int64_t currentpos = avio_tell(pb);

    av_assert0(size >= 2);

    put_ebml_id(pb, EBML_ID_VOID);
    // we need to subtract the length needed to store the size from the
    // size we need to reserve so 2 cases, we use 8 bytes to store the
    // size if possible, 1 byte otherwise
    if (size < 10)
        put_ebml_num(pb, size - 1, 0);
    else
        put_ebml_num(pb, size - 9, 8);
    ffio_fill(pb, 0, currentpos + size - avio_tell(pb));
}

static ebml_master start_ebml_master(AVIOContext *pb, unsigned int elementid,
                                     uint64_t expectedsize)
{
    int bytes = expectedsize ? ebml_num_size(expectedsize) : 8;
    put_ebml_id(pb, elementid);
    put_ebml_size_unknown(pb, bytes);
    return (ebml_master) {avio_tell(pb), bytes };
}

static void end_ebml_master(AVIOContext *pb, ebml_master master)
{
    int64_t pos = avio_tell(pb);

    if (avio_seek(pb, master.pos - master.sizebytes, SEEK_SET) < 0)
        return;
    put_ebml_num(pb, pos - master.pos, master.sizebytes);
    avio_seek(pb, pos, SEEK_SET);
}

static void put_xiph_size(AVIOContext *pb, int size)
{
    ffio_fill(pb, 255, size / 255);
    avio_w8(pb, size % 255);
}

/**
 * Free the members allocated in the mux context.
 */
static void mkv_free(MatroskaMuxContext *mkv) {
    if (mkv->main_seekhead) {
        av_freep(&mkv->main_seekhead->entries);
        av_freep(&mkv->main_seekhead);
    }
    if (mkv->cues) {
        av_freep(&mkv->cues->entries);
        av_freep(&mkv->cues);
    }
    av_freep(&mkv->tracks);
    av_freep(&mkv->stream_durations);
    av_freep(&mkv->stream_duration_offsets);
}

/**
 * Initialize a mkv_seekhead element to be ready to index level 1 Matroska
 * elements. If a maximum number of elements is specified, enough space
 * will be reserved at the current file location to write a seek head of
 * that size.
 *
 * @param segment_offset The absolute offset to the position in the file
 *                       where the segment begins.
 * @param numelements The maximum number of elements that will be indexed
 *                    by this seek head, 0 if unlimited.
 */
static mkv_seekhead *mkv_start_seekhead(AVIOContext *pb, int64_t segment_offset,
                                        int numelements)
{
    mkv_seekhead *new_seekhead = av_mallocz(sizeof(mkv_seekhead));
    if (!new_seekhead)
        return NULL;

    new_seekhead->segment_offset = segment_offset;

    if (numelements > 0) {
        new_seekhead->filepos = avio_tell(pb);
        // 21 bytes max for a seek entry, 10 bytes max for the SeekHead ID
        // and size, and 3 bytes to guarantee that an EBML void element
        // will fit afterwards
        new_seekhead->reserved_size = numelements * MAX_SEEKENTRY_SIZE + 13;
        new_seekhead->max_entries   = numelements;
        put_ebml_void(pb, new_seekhead->reserved_size);
    }
    return new_seekhead;
}

static int mkv_add_seekhead_entry(mkv_seekhead *seekhead, unsigned int elementid, uint64_t filepos)
{
    mkv_seekhead_entry *entries = seekhead->entries;

    // don't store more elements than we reserved space for
    if (seekhead->max_entries > 0 && seekhead->max_entries <= seekhead->num_entries)
        return -1;

    entries = av_realloc_array(entries, seekhead->num_entries + 1, sizeof(mkv_seekhead_entry));
    if (!entries)
        return AVERROR(ENOMEM);
    seekhead->entries = entries;

    seekhead->entries[seekhead->num_entries].elementid    = elementid;
    seekhead->entries[seekhead->num_entries++].segmentpos = filepos - seekhead->segment_offset;

    return 0;
}

/**
 * Write the seek head to the file and free it. If a maximum number of
 * elements was specified to mkv_start_seekhead(), the seek head will
 * be written at the location reserved for it. Otherwise, it is written
 * at the current location in the file.
 *
 * @return The file offset where the seekhead was written,
 * -1 if an error occurred.
 */
static int64_t mkv_write_seekhead(AVIOContext *pb, MatroskaMuxContext *mkv)
{
    mkv_seekhead *seekhead = mkv->main_seekhead;
    ebml_master metaseek, seekentry;
    int64_t currentpos;
    int i;

    currentpos = avio_tell(pb);

    if (seekhead->reserved_size > 0) {
        if (avio_seek(pb, seekhead->filepos, SEEK_SET) < 0) {
            currentpos = -1;
            goto fail;
        }
    }

    metaseek = start_ebml_master(pb, MATROSKA_ID_SEEKHEAD, seekhead->reserved_size);
    for (i = 0; i < seekhead->num_entries; i++) {
        mkv_seekhead_entry *entry = &seekhead->entries[i];

        seekentry = start_ebml_master(pb, MATROSKA_ID_SEEKENTRY, MAX_SEEKENTRY_SIZE);

        put_ebml_id(pb, MATROSKA_ID_SEEKID);
        put_ebml_num(pb, ebml_id_size(entry->elementid), 0);
        put_ebml_id(pb, entry->elementid);

        put_ebml_uint(pb, MATROSKA_ID_SEEKPOSITION, entry->segmentpos);
        end_ebml_master(pb, seekentry);
    }
    end_ebml_master(pb, metaseek);

    if (seekhead->reserved_size > 0) {
        uint64_t remaining = seekhead->filepos + seekhead->reserved_size - avio_tell(pb);
        put_ebml_void(pb, remaining);
        avio_seek(pb, currentpos, SEEK_SET);

        currentpos = seekhead->filepos;
    }
fail:
    av_freep(&mkv->main_seekhead->entries);
    av_freep(&mkv->main_seekhead);

    return currentpos;
}

static mkv_cues *mkv_start_cues(int64_t segment_offset)
{
    mkv_cues *cues = av_mallocz(sizeof(mkv_cues));
    if (!cues)
        return NULL;

    cues->segment_offset = segment_offset;
    return cues;
}

static int mkv_add_cuepoint(mkv_cues *cues, int stream, int tracknum, int64_t ts,
                            int64_t cluster_pos, int64_t relative_pos, int64_t duration)
{
    mkv_cuepoint *entries = cues->entries;

    if (ts < 0)
        return 0;

    entries = av_realloc_array(entries, cues->num_entries + 1, sizeof(mkv_cuepoint));
    if (!entries)
        return AVERROR(ENOMEM);
    cues->entries = entries;

    cues->entries[cues->num_entries].pts           = ts;
    cues->entries[cues->num_entries].stream_idx    = stream;
    cues->entries[cues->num_entries].tracknum      = tracknum;
    cues->entries[cues->num_entries].cluster_pos   = cluster_pos - cues->segment_offset;
    cues->entries[cues->num_entries].relative_pos  = relative_pos;
    cues->entries[cues->num_entries++].duration    = duration;

    return 0;
}

static int64_t mkv_write_cues(AVFormatContext *s, mkv_cues *cues, mkv_track *tracks, int num_tracks)
{
    AVIOContext *pb = s->pb;
    ebml_master cues_element;
    int64_t currentpos;
    int i, j;

    currentpos = avio_tell(pb);
    cues_element = start_ebml_master(pb, MATROSKA_ID_CUES, 0);

    for (i = 0; i < cues->num_entries; i++) {
        ebml_master cuepoint, track_positions;
        mkv_cuepoint *entry = &cues->entries[i];
        uint64_t pts = entry->pts;
        int ctp_nb = 0;

        // Calculate the number of entries, so we know the element size
        for (j = 0; j < num_tracks; j++)
            tracks[j].has_cue = 0;
        for (j = 0; j < cues->num_entries - i && entry[j].pts == pts; j++) {
            int tracknum = entry[j].stream_idx;
            av_assert0(tracknum>=0 && tracknum<num_tracks);
            if (tracks[tracknum].has_cue && s->streams[tracknum]->codec->codec_type != AVMEDIA_TYPE_SUBTITLE)
                continue;
            tracks[tracknum].has_cue = 1;
            ctp_nb ++;
        }

        cuepoint = start_ebml_master(pb, MATROSKA_ID_POINTENTRY, MAX_CUEPOINT_SIZE(ctp_nb));
        put_ebml_uint(pb, MATROSKA_ID_CUETIME, pts);

        // put all the entries from different tracks that have the exact same
        // timestamp into the same CuePoint
        for (j = 0; j < num_tracks; j++)
            tracks[j].has_cue = 0;
        for (j = 0; j < cues->num_entries - i && entry[j].pts == pts; j++) {
            int tracknum = entry[j].stream_idx;
            av_assert0(tracknum>=0 && tracknum<num_tracks);
            if (tracks[tracknum].has_cue && s->streams[tracknum]->codec->codec_type != AVMEDIA_TYPE_SUBTITLE)
                continue;
            tracks[tracknum].has_cue = 1;
            track_positions = start_ebml_master(pb, MATROSKA_ID_CUETRACKPOSITION, MAX_CUETRACKPOS_SIZE);
            put_ebml_uint(pb, MATROSKA_ID_CUETRACK           , entry[j].tracknum   );
            put_ebml_uint(pb, MATROSKA_ID_CUECLUSTERPOSITION , entry[j].cluster_pos);
            put_ebml_uint(pb, MATROSKA_ID_CUERELATIVEPOSITION, entry[j].relative_pos);
            if (entry[j].duration != -1)
                put_ebml_uint(pb, MATROSKA_ID_CUEDURATION    , entry[j].duration);
            end_ebml_master(pb, track_positions);
        }
        i += j - 1;
        end_ebml_master(pb, cuepoint);
    }
    end_ebml_master(pb, cues_element);

    return currentpos;
}

static int put_xiph_codecpriv(AVFormatContext *s, AVIOContext *pb, AVCodecContext *codec)
{
    const uint8_t *header_start[3];
    int header_len[3];
    int first_header_size;
    int j;

    if (codec->codec_id == AV_CODEC_ID_VORBIS)
        first_header_size = 30;
    else
        first_header_size = 42;

    if (avpriv_split_xiph_headers(codec->extradata, codec->extradata_size,
                              first_header_size, header_start, header_len) < 0) {
        av_log(s, AV_LOG_ERROR, "Extradata corrupt.\n");
        return -1;
    }

    avio_w8(pb, 2);                    // number packets - 1
    for (j = 0; j < 2; j++) {
        put_xiph_size(pb, header_len[j]);
    }
    for (j = 0; j < 3; j++)
        avio_write(pb, header_start[j], header_len[j]);

    return 0;
}

static int put_wv_codecpriv(AVIOContext *pb, AVCodecContext *codec)
{
    if (codec->extradata && codec->extradata_size == 2)
        avio_write(pb, codec->extradata, 2);
    else
        avio_wl16(pb, 0x403); // fallback to the version mentioned in matroska specs
    return 0;
}

static int put_flac_codecpriv(AVFormatContext *s,
                              AVIOContext *pb, AVCodecContext *codec)
{
    int write_comment = (codec->channel_layout &&
                         !(codec->channel_layout & ~0x3ffffULL) &&
                         !ff_flac_is_native_layout(codec->channel_layout));
    int ret = ff_flac_write_header(pb, codec->extradata, codec->extradata_size,
                                   !write_comment);

    if (ret < 0)
        return ret;

    if (write_comment) {
        const char *vendor = (s->flags & AVFMT_FLAG_BITEXACT) ?
                             "Lavf" : LIBAVFORMAT_IDENT;
        AVDictionary *dict = NULL;
        uint8_t buf[32], *data, *p;
        int64_t len;

        snprintf(buf, sizeof(buf), "0x%"PRIx64, codec->channel_layout);
        av_dict_set(&dict, "WAVEFORMATEXTENSIBLE_CHANNEL_MASK", buf, 0);

        len = ff_vorbiscomment_length(dict, vendor);
        if (len >= ((1<<24) - 4))
            return AVERROR(EINVAL);

        data = av_malloc(len + 4);
        if (!data) {
            av_dict_free(&dict);
            return AVERROR(ENOMEM);
        }

        data[0] = 0x84;
        AV_WB24(data + 1, len);

        p = data + 4;
        ff_vorbiscomment_write(&p, &dict, vendor);

        avio_write(pb, data, len + 4);

        av_freep(&data);
        av_dict_free(&dict);
    }

    return 0;
}

static int get_aac_sample_rates(AVFormatContext *s, AVCodecContext *codec,
                                int *sample_rate, int *output_sample_rate)
{
    MPEG4AudioConfig mp4ac;

    if (avpriv_mpeg4audio_get_config(&mp4ac, codec->extradata,
                                     codec->extradata_size * 8, 1) < 0) {
        av_log(s, AV_LOG_ERROR,
               "Error parsing AAC extradata, unable to determine samplerate.\n");
        return AVERROR(EINVAL);
    }

    *sample_rate        = mp4ac.sample_rate;
    *output_sample_rate = mp4ac.ext_sample_rate;
    return 0;
}

static int mkv_write_native_codecprivate(AVFormatContext *s,
                                         AVCodecContext *codec,
                                         AVIOContext *dyn_cp)
{
    switch (codec->codec_id) {
    case AV_CODEC_ID_VORBIS:
    case AV_CODEC_ID_THEORA:
        return put_xiph_codecpriv(s, dyn_cp, codec);
    case AV_CODEC_ID_FLAC:
        return put_flac_codecpriv(s, dyn_cp, codec);
    case AV_CODEC_ID_WAVPACK:
        return put_wv_codecpriv(dyn_cp, codec);
    case AV_CODEC_ID_H264:
        return ff_isom_write_avcc(dyn_cp, codec->extradata,
                                  codec->extradata_size);
    case AV_CODEC_ID_HEVC:
        ff_isom_write_hvcc(dyn_cp, codec->extradata,
                           codec->extradata_size, 0);
        return 0;
    case AV_CODEC_ID_ALAC:
        if (codec->extradata_size < 36) {
            av_log(s, AV_LOG_ERROR,
                   "Invalid extradata found, ALAC expects a 36-byte "
                   "QuickTime atom.");
            return AVERROR_INVALIDDATA;
        } else
            avio_write(dyn_cp, codec->extradata + 12,
                       codec->extradata_size - 12);
        break;
    default:
        if (codec->codec_id == AV_CODEC_ID_PRORES &&
            ff_codec_get_id(ff_codec_movvideo_tags, codec->codec_tag) == AV_CODEC_ID_PRORES) {
            avio_wl32(dyn_cp, codec->codec_tag);
        } else if (codec->extradata_size && codec->codec_id != AV_CODEC_ID_TTA)
            avio_write(dyn_cp, codec->extradata, codec->extradata_size);
    }

    return 0;
}

static int mkv_write_codecprivate(AVFormatContext *s, AVIOContext *pb,
                                  AVCodecContext *codec, int native_id,
                                  int qt_id)
{
    AVIOContext *dyn_cp;
    uint8_t *codecpriv;
    int ret, codecpriv_size;

    ret = avio_open_dyn_buf(&dyn_cp);
    if (ret < 0)
        return ret;

    if (native_id) {
        ret = mkv_write_native_codecprivate(s, codec, dyn_cp);
    } else if (codec->codec_type == AVMEDIA_TYPE_VIDEO) {
        if (qt_id) {
            if (!codec->codec_tag)
                codec->codec_tag = ff_codec_get_tag(ff_codec_movvideo_tags,
                                                    codec->codec_id);
            if (codec->extradata_size) {
                if (   ff_codec_get_id(ff_codec_movvideo_tags, codec->codec_tag) == codec->codec_id
                    && ff_codec_get_id(ff_codec_movvideo_tags, AV_RL32(codec->extradata + 4)) != codec->codec_id
                ) {
                    int i;
                    avio_wb32(dyn_cp, 0x5a + codec->extradata_size);
                    avio_wl32(dyn_cp, codec->codec_tag);
                    for(i = 0; i < 0x5a - 8; i++)
                        avio_w8(dyn_cp, 0);
                }
                avio_write(dyn_cp, codec->extradata, codec->extradata_size);
            }
        } else {
            if (!ff_codec_get_tag(ff_codec_bmp_tags, codec->codec_id))
                av_log(s, AV_LOG_WARNING, "codec %s is not supported by this format\n",
                       avcodec_get_name(codec->codec_id));

            if (!codec->codec_tag)
                codec->codec_tag = ff_codec_get_tag(ff_codec_bmp_tags,
                                                    codec->codec_id);
            if (!codec->codec_tag && codec->codec_id != AV_CODEC_ID_RAWVIDEO) {
                av_log(s, AV_LOG_ERROR, "No bmp codec tag found for codec %s\n",
                       avcodec_get_name(codec->codec_id));
                ret = AVERROR(EINVAL);
            }

            ff_put_bmp_header(dyn_cp, codec, ff_codec_bmp_tags, 0, 0);
        }
    } else if (codec->codec_type == AVMEDIA_TYPE_AUDIO) {
        unsigned int tag;
        tag = ff_codec_get_tag(ff_codec_wav_tags, codec->codec_id);
        if (!tag) {
            av_log(s, AV_LOG_ERROR, "No wav codec tag found for codec %s\n",
                   avcodec_get_name(codec->codec_id));
            ret = AVERROR(EINVAL);
        }
        if (!codec->codec_tag)
            codec->codec_tag = tag;

        ff_put_wav_header(dyn_cp, codec, FF_PUT_WAV_HEADER_FORCE_WAVEFORMATEX);
    }

    codecpriv_size = avio_close_dyn_buf(dyn_cp, &codecpriv);
    if (codecpriv_size)
        put_ebml_binary(pb, MATROSKA_ID_CODECPRIVATE, codecpriv,
                        codecpriv_size);
    av_free(codecpriv);
    return ret;
}


static int mkv_write_stereo_mode(AVFormatContext *s, AVIOContext *pb,
                                 AVStream *st, int mode, int *h_width, int *h_height)
{
    int i;
    int ret = 0;
    AVDictionaryEntry *tag;
    MatroskaVideoStereoModeType format = MATROSKA_VIDEO_STEREOMODE_TYPE_NB;

    *h_width = 1;
    *h_height = 1;
    // convert metadata into proper side data and add it to the stream
    if ((tag = av_dict_get(st->metadata, "stereo_mode", NULL, 0)) ||
        (tag = av_dict_get( s->metadata, "stereo_mode", NULL, 0))) {
        int stereo_mode = atoi(tag->value);

        for (i=0; i<MATROSKA_VIDEO_STEREOMODE_TYPE_NB; i++)
            if (!strcmp(tag->value, ff_matroska_video_stereo_mode[i])){
                stereo_mode = i;
                break;
            }

        if (stereo_mode < MATROSKA_VIDEO_STEREOMODE_TYPE_NB &&
            stereo_mode != 10 && stereo_mode != 12) {
            int ret = ff_mkv_stereo3d_conv(st, stereo_mode);
            if (ret < 0)
                return ret;
        }
    }

    // iterate to find the stereo3d side data
    for (i = 0; i < st->nb_side_data; i++) {
        AVPacketSideData sd = st->side_data[i];
        if (sd.type == AV_PKT_DATA_STEREO3D) {
            AVStereo3D *stereo = (AVStereo3D *)sd.data;

            switch (stereo->type) {
            case AV_STEREO3D_2D:
                format = MATROSKA_VIDEO_STEREOMODE_TYPE_MONO;
                break;
            case AV_STEREO3D_SIDEBYSIDE:
                format = (stereo->flags & AV_STEREO3D_FLAG_INVERT)
                    ? MATROSKA_VIDEO_STEREOMODE_TYPE_RIGHT_LEFT
                    : MATROSKA_VIDEO_STEREOMODE_TYPE_LEFT_RIGHT;
                *h_width = 2;
                break;
            case AV_STEREO3D_TOPBOTTOM:
                format = MATROSKA_VIDEO_STEREOMODE_TYPE_TOP_BOTTOM;
                if (stereo->flags & AV_STEREO3D_FLAG_INVERT)
                    format--;
                *h_height = 2;
                break;
            case AV_STEREO3D_CHECKERBOARD:
                format = MATROSKA_VIDEO_STEREOMODE_TYPE_CHECKERBOARD_LR;
                if (stereo->flags & AV_STEREO3D_FLAG_INVERT)
                    format--;
                break;
            case AV_STEREO3D_LINES:
                format = MATROSKA_VIDEO_STEREOMODE_TYPE_ROW_INTERLEAVED_LR;
                if (stereo->flags & AV_STEREO3D_FLAG_INVERT)
                    format--;
                *h_height = 2;
                break;
            case AV_STEREO3D_COLUMNS:
                format = MATROSKA_VIDEO_STEREOMODE_TYPE_COL_INTERLEAVED_LR;
                if (stereo->flags & AV_STEREO3D_FLAG_INVERT)
                    format--;
                *h_width = 2;
                break;
            case AV_STEREO3D_FRAMESEQUENCE:
                format = MATROSKA_VIDEO_STEREOMODE_TYPE_BOTH_EYES_BLOCK_LR;
                if (stereo->flags & AV_STEREO3D_FLAG_INVERT)
                    format++;
                break;
            }
            break;
        }
    }

    if (format == MATROSKA_VIDEO_STEREOMODE_TYPE_NB)
        return ret;

    // if webm, do not write unsupported modes
    if ((mode == MODE_WEBM &&
        format > MATROSKA_VIDEO_STEREOMODE_TYPE_TOP_BOTTOM &&
        format != MATROSKA_VIDEO_STEREOMODE_TYPE_RIGHT_LEFT)
        || format >= MATROSKA_VIDEO_STEREOMODE_TYPE_NB) {
        av_log(s, AV_LOG_ERROR,
               "The specified stereo mode is not valid.\n");
        format = MATROSKA_VIDEO_STEREOMODE_TYPE_NB;
        return AVERROR(EINVAL);
    }

    // write StereoMode if format is valid
    put_ebml_uint(pb, MATROSKA_ID_VIDEOSTEREOMODE, format);

    return ret;
}

static int mkv_write_track(AVFormatContext *s, MatroskaMuxContext *mkv,
                           int i, AVIOContext *pb, int default_stream_exists)
{
    AVStream *st = s->streams[i];
    AVCodecContext *codec = st->codec;
    ebml_master subinfo, track;
    int native_id = 0;
    int qt_id = 0;
    int bit_depth = av_get_bits_per_sample(codec->codec_id);
    int sample_rate = codec->sample_rate;
    int output_sample_rate = 0;
    int display_width_div = 1;
    int display_height_div = 1;
    int j, ret;
    AVDictionaryEntry *tag;

    // ms precision is the de-facto standard timescale for mkv files
    avpriv_set_pts_info(st, 64, 1, 1000);

    if (codec->codec_type == AVMEDIA_TYPE_ATTACHMENT) {
        mkv->have_attachments = 1;
        return 0;
    }

    if (!bit_depth && codec->codec_id != AV_CODEC_ID_ADPCM_G726)
        bit_depth = av_get_bytes_per_sample(codec->sample_fmt) << 3;
    if (!bit_depth)
        bit_depth = codec->bits_per_coded_sample;

    if (codec->codec_id == AV_CODEC_ID_AAC) {
        ret = get_aac_sample_rates(s, codec, &sample_rate, &output_sample_rate);
        if (ret < 0)
            return ret;
    }

    track = start_ebml_master(pb, MATROSKA_ID_TRACKENTRY, 0);
    put_ebml_uint (pb, MATROSKA_ID_TRACKNUMBER,
                   mkv->is_dash ? mkv->dash_track_number : i + 1);
    put_ebml_uint (pb, MATROSKA_ID_TRACKUID,
                   mkv->is_dash ? mkv->dash_track_number : i + 1);
    put_ebml_uint (pb, MATROSKA_ID_TRACKFLAGLACING , 0);    // no lacing (yet)

    if ((tag = av_dict_get(st->metadata, "title", NULL, 0)))
        put_ebml_string(pb, MATROSKA_ID_TRACKNAME, tag->value);
    tag = av_dict_get(st->metadata, "language", NULL, 0);
    if (mkv->mode != MODE_WEBM || codec->codec_id != AV_CODEC_ID_WEBVTT) {
        put_ebml_string(pb, MATROSKA_ID_TRACKLANGUAGE, tag && tag->value ? tag->value:"und");
    } else if (tag && tag->value) {
        put_ebml_string(pb, MATROSKA_ID_TRACKLANGUAGE, tag->value);
    }

    // The default value for TRACKFLAGDEFAULT is 1, so add element
    // if we need to clear it.
    if (default_stream_exists && !(st->disposition & AV_DISPOSITION_DEFAULT))
        put_ebml_uint(pb, MATROSKA_ID_TRACKFLAGDEFAULT, !!(st->disposition & AV_DISPOSITION_DEFAULT));

    if (st->disposition & AV_DISPOSITION_FORCED)
        put_ebml_uint(pb, MATROSKA_ID_TRACKFLAGFORCED, 1);

    if (mkv->mode == MODE_WEBM && codec->codec_id == AV_CODEC_ID_WEBVTT) {
        const char *codec_id;
        if (st->disposition & AV_DISPOSITION_CAPTIONS) {
            codec_id = "D_WEBVTT/CAPTIONS";
            native_id = MATROSKA_TRACK_TYPE_SUBTITLE;
        } else if (st->disposition & AV_DISPOSITION_DESCRIPTIONS) {
            codec_id = "D_WEBVTT/DESCRIPTIONS";
            native_id = MATROSKA_TRACK_TYPE_METADATA;
        } else if (st->disposition & AV_DISPOSITION_METADATA) {
            codec_id = "D_WEBVTT/METADATA";
            native_id = MATROSKA_TRACK_TYPE_METADATA;
        } else {
            codec_id = "D_WEBVTT/SUBTITLES";
            native_id = MATROSKA_TRACK_TYPE_SUBTITLE;
        }
        put_ebml_string(pb, MATROSKA_ID_CODECID, codec_id);
    } else {
        // look for a codec ID string specific to mkv to use,
        // if none are found, use AVI codes
        for (j = 0; ff_mkv_codec_tags[j].id != AV_CODEC_ID_NONE; j++) {
            if (ff_mkv_codec_tags[j].id == codec->codec_id) {
                put_ebml_string(pb, MATROSKA_ID_CODECID, ff_mkv_codec_tags[j].str);
                native_id = 1;
                break;
            }
        }
        if (codec->codec_id == AV_CODEC_ID_RAWVIDEO && !codec->codec_tag) {
            if (mkv->allow_raw_vfw) {
                native_id = 0;
            } else {
                av_log(s, AV_LOG_ERROR, "Raw RGB is not supported Natively in Matroska, you can use AVI or NUT or\n"
                                        "If you would like to store it anyway using VFW mode, enable allow_raw_vfw (-allow_raw_vfw 1)\n");
                return AVERROR(EINVAL);
            }
        }
    }

    if (codec->codec_type == AVMEDIA_TYPE_AUDIO && codec->initial_padding && codec->codec_id == AV_CODEC_ID_OPUS) {
//         mkv->tracks[i].ts_offset = av_rescale_q(codec->initial_padding,
//                                                 (AVRational){ 1, codec->sample_rate },
//                                                 st->time_base);

        put_ebml_uint(pb, MATROSKA_ID_CODECDELAY,
                      av_rescale_q(codec->initial_padding,
                                   (AVRational){ 1, codec->sample_rate },
                                   (AVRational){ 1, 1000000000 }));
    }
    if (codec->codec_id == AV_CODEC_ID_OPUS) {
        put_ebml_uint(pb, MATROSKA_ID_SEEKPREROLL, OPUS_SEEK_PREROLL);
    }

    if (mkv->mode == MODE_WEBM && !(codec->codec_id == AV_CODEC_ID_VP8 ||
                                    codec->codec_id == AV_CODEC_ID_VP9 ||
                                    codec->codec_id == AV_CODEC_ID_OPUS ||
                                    codec->codec_id == AV_CODEC_ID_VORBIS ||
                                    codec->codec_id == AV_CODEC_ID_WEBVTT)) {
        av_log(s, AV_LOG_ERROR,
               "Only VP8 or VP9 video and Vorbis or Opus audio and WebVTT subtitles are supported for WebM.\n");
        return AVERROR(EINVAL);
    }

    switch (codec->codec_type) {
    case AVMEDIA_TYPE_VIDEO:
        put_ebml_uint(pb, MATROSKA_ID_TRACKTYPE, MATROSKA_TRACK_TYPE_VIDEO);

        if(   st->avg_frame_rate.num > 0 && st->avg_frame_rate.den > 0
           && av_cmp_q(av_inv_q(st->avg_frame_rate), codec->time_base) > 0)
            put_ebml_uint(pb, MATROSKA_ID_TRACKDEFAULTDURATION, 1000000000LL * st->avg_frame_rate.den / st->avg_frame_rate.num);
        else
            put_ebml_uint(pb, MATROSKA_ID_TRACKDEFAULTDURATION, 1000000000LL * codec->time_base.num / codec->time_base.den);

        if (!native_id &&
            ff_codec_get_tag(ff_codec_movvideo_tags, codec->codec_id) &&
            ((!ff_codec_get_tag(ff_codec_bmp_tags,   codec->codec_id) && codec->codec_id != AV_CODEC_ID_RAWVIDEO) ||
             codec->codec_id == AV_CODEC_ID_SVQ1 ||
             codec->codec_id == AV_CODEC_ID_SVQ3 ||
             codec->codec_id == AV_CODEC_ID_CINEPAK))
            qt_id = 1;

        if (qt_id)
            put_ebml_string(pb, MATROSKA_ID_CODECID, "V_QUICKTIME");
        else if (!native_id) {
            // if there is no mkv-specific codec ID, use VFW mode
            put_ebml_string(pb, MATROSKA_ID_CODECID, "V_MS/VFW/FOURCC");
            mkv->tracks[i].write_dts = 1;
            s->internal->avoid_negative_ts_use_pts = 0;
        }

        subinfo = start_ebml_master(pb, MATROSKA_ID_TRACKVIDEO, 0);
        // XXX: interlace flag?
        put_ebml_uint (pb, MATROSKA_ID_VIDEOPIXELWIDTH , codec->width);
        put_ebml_uint (pb, MATROSKA_ID_VIDEOPIXELHEIGHT, codec->height);

        // check both side data and metadata for stereo information,
        // write the result to the bitstream if any is found
        ret = mkv_write_stereo_mode(s, pb, st, mkv->mode,
                                    &display_width_div,
                                    &display_height_div);
        if (ret < 0)
            return ret;

        if (((tag = av_dict_get(st->metadata, "alpha_mode", NULL, 0)) && atoi(tag->value)) ||
            ((tag = av_dict_get( s->metadata, "alpha_mode", NULL, 0)) && atoi(tag->value)) ||
            (codec->pix_fmt == AV_PIX_FMT_YUVA420P)) {
            put_ebml_uint(pb, MATROSKA_ID_VIDEOALPHAMODE, 1);
        }

        // write DisplayWidth and DisplayHeight, they contain the size of
        // a single source view and/or the display aspect ratio
        if (st->sample_aspect_ratio.num) {
            int64_t d_width = av_rescale(codec->width, st->sample_aspect_ratio.num, st->sample_aspect_ratio.den);
            if (d_width > INT_MAX) {
                av_log(s, AV_LOG_ERROR, "Overflow in display width\n");
                return AVERROR(EINVAL);
            }
            put_ebml_uint(pb, MATROSKA_ID_VIDEODISPLAYWIDTH , d_width / display_width_div);
            put_ebml_uint(pb, MATROSKA_ID_VIDEODISPLAYHEIGHT, codec->height / display_height_div);
        } else if (display_width_div != 1 || display_height_div != 1) {
            put_ebml_uint(pb, MATROSKA_ID_VIDEODISPLAYWIDTH , codec->width / display_width_div);
            put_ebml_uint(pb, MATROSKA_ID_VIDEODISPLAYHEIGHT, codec->height / display_height_div);
        }

        if (codec->codec_id == AV_CODEC_ID_RAWVIDEO) {
            uint32_t color_space = av_le2ne32(codec->codec_tag);
            put_ebml_binary(pb, MATROSKA_ID_VIDEOCOLORSPACE, &color_space, sizeof(color_space));
        }

        end_ebml_master(pb, subinfo);
        break;

    case AVMEDIA_TYPE_AUDIO:
        put_ebml_uint(pb, MATROSKA_ID_TRACKTYPE, MATROSKA_TRACK_TYPE_AUDIO);

        if (!native_id)
            // no mkv-specific ID, use ACM mode
            put_ebml_string(pb, MATROSKA_ID_CODECID, "A_MS/ACM");

        subinfo = start_ebml_master(pb, MATROSKA_ID_TRACKAUDIO, 0);
        put_ebml_uint  (pb, MATROSKA_ID_AUDIOCHANNELS    , codec->channels);
        put_ebml_float (pb, MATROSKA_ID_AUDIOSAMPLINGFREQ, sample_rate);
        if (output_sample_rate)
            put_ebml_float(pb, MATROSKA_ID_AUDIOOUTSAMPLINGFREQ, output_sample_rate);
        if (bit_depth)
            put_ebml_uint(pb, MATROSKA_ID_AUDIOBITDEPTH, bit_depth);
        end_ebml_master(pb, subinfo);
        break;

    case AVMEDIA_TYPE_SUBTITLE:
        if (!native_id) {
            av_log(s, AV_LOG_ERROR, "Subtitle codec %d is not supported.\n", codec->codec_id);
            return AVERROR(ENOSYS);
        }

        if (mkv->mode != MODE_WEBM || codec->codec_id != AV_CODEC_ID_WEBVTT)
            native_id = MATROSKA_TRACK_TYPE_SUBTITLE;

        put_ebml_uint(pb, MATROSKA_ID_TRACKTYPE, native_id);
        break;
    default:
        av_log(s, AV_LOG_ERROR, "Only audio, video, and subtitles are supported for Matroska.\n");
        return AVERROR(EINVAL);
    }

    if (mkv->mode != MODE_WEBM || codec->codec_id != AV_CODEC_ID_WEBVTT) {
        ret = mkv_write_codecprivate(s, pb, codec, native_id, qt_id);
        if (ret < 0)
            return ret;
    }

    end_ebml_master(pb, track);

    return 0;
}

static int mkv_write_tracks(AVFormatContext *s)
{
    MatroskaMuxContext *mkv = s->priv_data;
    AVIOContext *pb = s->pb;
    ebml_master tracks;
    int i, ret, default_stream_exists = 0;

    ret = mkv_add_seekhead_entry(mkv->main_seekhead, MATROSKA_ID_TRACKS, avio_tell(pb));
    if (ret < 0)
        return ret;

    tracks = start_ebml_master(pb, MATROSKA_ID_TRACKS, 0);
    for (i = 0; i < s->nb_streams; i++) {
        AVStream *st = s->streams[i];
        default_stream_exists |= st->disposition & AV_DISPOSITION_DEFAULT;
    }
    for (i = 0; i < s->nb_streams; i++) {
        ret = mkv_write_track(s, mkv, i, pb, default_stream_exists);
        if (ret < 0)
            return ret;
    }
    end_ebml_master(pb, tracks);
    return 0;
}

static int mkv_write_chapters(AVFormatContext *s)
{
    MatroskaMuxContext *mkv = s->priv_data;
    AVIOContext *pb = s->pb;
    ebml_master chapters, editionentry;
    AVRational scale = {1, 1E9};
    int i, ret;

    if (!s->nb_chapters || mkv->wrote_chapters)
        return 0;

    ret = mkv_add_seekhead_entry(mkv->main_seekhead, MATROSKA_ID_CHAPTERS, avio_tell(pb));
    if (ret < 0) return ret;

    chapters     = start_ebml_master(pb, MATROSKA_ID_CHAPTERS    , 0);
    editionentry = start_ebml_master(pb, MATROSKA_ID_EDITIONENTRY, 0);
    put_ebml_uint(pb, MATROSKA_ID_EDITIONFLAGDEFAULT, 1);
    put_ebml_uint(pb, MATROSKA_ID_EDITIONFLAGHIDDEN , 0);
    for (i = 0; i < s->nb_chapters; i++) {
        ebml_master chapteratom, chapterdisplay;
        AVChapter *c     = s->chapters[i];
        int64_t chapterstart = av_rescale_q(c->start, c->time_base, scale);
        int64_t chapterend   = av_rescale_q(c->end,   c->time_base, scale);
        AVDictionaryEntry *t = NULL;
        if (chapterstart < 0 || chapterstart > chapterend || chapterend < 0) {
            av_log(s, AV_LOG_ERROR,
                   "Invalid chapter start (%"PRId64") or end (%"PRId64").\n",
                   chapterstart, chapterend);
            return AVERROR_INVALIDDATA;
        }

        chapteratom = start_ebml_master(pb, MATROSKA_ID_CHAPTERATOM, 0);
        put_ebml_uint(pb, MATROSKA_ID_CHAPTERUID, c->id + mkv->chapter_id_offset);
        put_ebml_uint(pb, MATROSKA_ID_CHAPTERTIMESTART, chapterstart);
        put_ebml_uint(pb, MATROSKA_ID_CHAPTERTIMEEND, chapterend);
        put_ebml_uint(pb, MATROSKA_ID_CHAPTERFLAGHIDDEN , 0);
        put_ebml_uint(pb, MATROSKA_ID_CHAPTERFLAGENABLED, 1);
        if ((t = av_dict_get(c->metadata, "title", NULL, 0))) {
            chapterdisplay = start_ebml_master(pb, MATROSKA_ID_CHAPTERDISPLAY, 0);
            put_ebml_string(pb, MATROSKA_ID_CHAPSTRING, t->value);
            put_ebml_string(pb, MATROSKA_ID_CHAPLANG  , "und");
            end_ebml_master(pb, chapterdisplay);
        }
        end_ebml_master(pb, chapteratom);
    }
    end_ebml_master(pb, editionentry);
    end_ebml_master(pb, chapters);

    mkv->wrote_chapters = 1;
    return 0;
}

static int mkv_write_simpletag(AVIOContext *pb, AVDictionaryEntry *t)
{
    uint8_t *key = av_strdup(t->key);
    uint8_t *p   = key;
    const uint8_t *lang = NULL;
    ebml_master tag;

    if (!key)
        return AVERROR(ENOMEM);

    if ((p = strrchr(p, '-')) &&
        (lang = av_convert_lang_to(p + 1, AV_LANG_ISO639_2_BIBL)))
        *p = 0;

    p = key;
    while (*p) {
        if (*p == ' ')
            *p = '_';
        else if (*p >= 'a' && *p <= 'z')
            *p -= 'a' - 'A';
        p++;
    }

    tag = start_ebml_master(pb, MATROSKA_ID_SIMPLETAG, 0);
    put_ebml_string(pb, MATROSKA_ID_TAGNAME, key);
    if (lang)
        put_ebml_string(pb, MATROSKA_ID_TAGLANG, lang);
    put_ebml_string(pb, MATROSKA_ID_TAGSTRING, t->value);
    end_ebml_master(pb, tag);

    av_freep(&key);
    return 0;
}

static int mkv_write_tag_targets(AVFormatContext *s,
                                 unsigned int elementid, unsigned int uid,
                                 ebml_master *tags, ebml_master* tag)
{
    MatroskaMuxContext *mkv = s->priv_data;
    ebml_master targets;
    int ret;

    if (!tags->pos) {
        ret = mkv_add_seekhead_entry(mkv->main_seekhead, MATROSKA_ID_TAGS, avio_tell(s->pb));
        if (ret < 0) return ret;

        *tags = start_ebml_master(s->pb, MATROSKA_ID_TAGS, 0);
    }

    *tag     = start_ebml_master(s->pb, MATROSKA_ID_TAG,        0);
    targets = start_ebml_master(s->pb, MATROSKA_ID_TAGTARGETS, 0);
    if (elementid)
        put_ebml_uint(s->pb, elementid, uid);
    end_ebml_master(s->pb, targets);
    return 0;
}

static int mkv_write_tag(AVFormatContext *s, AVDictionary *m, unsigned int elementid,
                         unsigned int uid, ebml_master *tags)
{
    ebml_master tag;
    int ret;
    AVDictionaryEntry *t = NULL;

    ret = mkv_write_tag_targets(s, elementid, uid, tags, &tag);
    if (ret < 0)
        return ret;

    while ((t = av_dict_get(m, "", t, AV_DICT_IGNORE_SUFFIX))) {
        if (av_strcasecmp(t->key, "title") &&
            av_strcasecmp(t->key, "stereo_mode") &&
            av_strcasecmp(t->key, "encoding_tool")) {
            ret = mkv_write_simpletag(s->pb, t);
            if (ret < 0)
                return ret;
        }
    }

    end_ebml_master(s->pb, tag);
    return 0;
}

static int mkv_check_tag(AVDictionary *m)
{
    AVDictionaryEntry *t = NULL;

    while ((t = av_dict_get(m, "", t, AV_DICT_IGNORE_SUFFIX)))
        if (av_strcasecmp(t->key, "title") && av_strcasecmp(t->key, "stereo_mode"))
            return 1;

    return 0;
}

static int mkv_write_tags(AVFormatContext *s)
{
    MatroskaMuxContext *mkv = s->priv_data;
    ebml_master tags = {0};
    int i, ret;

    ff_metadata_conv_ctx(s, ff_mkv_metadata_conv, NULL);

    if (mkv_check_tag(s->metadata)) {
        ret = mkv_write_tag(s, s->metadata, 0, 0, &tags);
        if (ret < 0) return ret;
    }

    for (i = 0; i < s->nb_streams; i++) {
        AVStream *st = s->streams[i];

        if (!mkv_check_tag(st->metadata))
            continue;

        ret = mkv_write_tag(s, st->metadata, MATROSKA_ID_TAGTARGETS_TRACKUID, i + 1, &tags);
        if (ret < 0) return ret;
    }

    if (!mkv->is_live) {
        for (i = 0; i < s->nb_streams; i++) {
            ebml_master tag_target;
            ebml_master tag;

            mkv_write_tag_targets(s, MATROSKA_ID_TAGTARGETS_TRACKUID, i + 1, &tags, &tag_target);

            tag = start_ebml_master(s->pb, MATROSKA_ID_SIMPLETAG, 0);
            put_ebml_string(s->pb, MATROSKA_ID_TAGNAME, "DURATION");
            mkv->stream_duration_offsets[i] = avio_tell(s->pb);

            // Reserve space to write duration as a 20-byte string.
            // 2 (ebml id) + 1 (data size) + 20 (data)
            put_ebml_void(s->pb, 23);
            end_ebml_master(s->pb, tag);
            end_ebml_master(s->pb, tag_target);
        }
    }

    for (i = 0; i < s->nb_chapters; i++) {
        AVChapter *ch = s->chapters[i];

        if (!mkv_check_tag(ch->metadata))
            continue;

        ret = mkv_write_tag(s, ch->metadata, MATROSKA_ID_TAGTARGETS_CHAPTERUID, ch->id + mkv->chapter_id_offset, &tags);
        if (ret < 0) return ret;
    }

    if (tags.pos)
        end_ebml_master(s->pb, tags);
    return 0;
}

static int mkv_write_attachments(AVFormatContext *s)
{
    MatroskaMuxContext *mkv = s->priv_data;
    AVIOContext *pb = s->pb;
    ebml_master attachments;
    AVLFG c;
    int i, ret;

    if (!mkv->have_attachments)
        return 0;

    av_lfg_init(&c, av_get_random_seed());

    ret = mkv_add_seekhead_entry(mkv->main_seekhead, MATROSKA_ID_ATTACHMENTS, avio_tell(pb));
    if (ret < 0) return ret;

    attachments = start_ebml_master(pb, MATROSKA_ID_ATTACHMENTS, 0);

    for (i = 0; i < s->nb_streams; i++) {
        AVStream *st = s->streams[i];
        ebml_master attached_file;
        AVDictionaryEntry *t;
        const char *mimetype = NULL;
        uint64_t fileuid;

        if (st->codec->codec_type != AVMEDIA_TYPE_ATTACHMENT)
            continue;

        attached_file = start_ebml_master(pb, MATROSKA_ID_ATTACHEDFILE, 0);

        if (t = av_dict_get(st->metadata, "title", NULL, 0))
            put_ebml_string(pb, MATROSKA_ID_FILEDESC, t->value);
        if (!(t = av_dict_get(st->metadata, "filename", NULL, 0))) {
            av_log(s, AV_LOG_ERROR, "Attachment stream %d has no filename tag.\n", i);
            return AVERROR(EINVAL);
        }
        put_ebml_string(pb, MATROSKA_ID_FILENAME, t->value);
        if (t = av_dict_get(st->metadata, "mimetype", NULL, 0))
            mimetype = t->value;
        else if (st->codec->codec_id != AV_CODEC_ID_NONE ) {
            int i;
            for (i = 0; ff_mkv_mime_tags[i].id != AV_CODEC_ID_NONE; i++)
                if (ff_mkv_mime_tags[i].id == st->codec->codec_id) {
                    mimetype = ff_mkv_mime_tags[i].str;
                    break;
                }
            for (i = 0; ff_mkv_image_mime_tags[i].id != AV_CODEC_ID_NONE; i++)
                if (ff_mkv_image_mime_tags[i].id == st->codec->codec_id) {
                    mimetype = ff_mkv_image_mime_tags[i].str;
                    break;
                }
        }
        if (!mimetype) {
            av_log(s, AV_LOG_ERROR, "Attachment stream %d has no mimetype tag and "
                                    "it cannot be deduced from the codec id.\n", i);
            return AVERROR(EINVAL);
        }

        if (s->flags & AVFMT_FLAG_BITEXACT) {
            struct AVSHA *sha = av_sha_alloc();
            uint8_t digest[20];
            if (!sha)
                return AVERROR(ENOMEM);
            av_sha_init(sha, 160);
            av_sha_update(sha, st->codec->extradata, st->codec->extradata_size);
            av_sha_final(sha, digest);
            av_free(sha);
            fileuid = AV_RL64(digest);
        } else {
            fileuid = av_lfg_get(&c);
        }
        av_log(s, AV_LOG_VERBOSE, "Using %.16"PRIx64" for attachment %d\n",
               fileuid, i);

        put_ebml_string(pb, MATROSKA_ID_FILEMIMETYPE, mimetype);
        put_ebml_binary(pb, MATROSKA_ID_FILEDATA, st->codec->extradata, st->codec->extradata_size);
        put_ebml_uint(pb, MATROSKA_ID_FILEUID, fileuid);
        end_ebml_master(pb, attached_file);
    }
    end_ebml_master(pb, attachments);

    return 0;
}

static int mkv_write_header(AVFormatContext *s)
{
    MatroskaMuxContext *mkv = s->priv_data;
    AVIOContext *pb = s->pb;
    ebml_master ebml_header, segment_info;
    AVDictionaryEntry *tag;
    int ret, i, version = 2;

    if (!strcmp(s->oformat->name, "webm"))
        mkv->mode = MODE_WEBM;
    else
        mkv->mode = MODE_MATROSKAv2;

    if (s->avoid_negative_ts < 0) {
        s->avoid_negative_ts = 1;
        s->internal->avoid_negative_ts_use_pts = 1;
    }

    if (mkv->mode != MODE_WEBM ||
        av_dict_get(s->metadata, "stereo_mode", NULL, 0) ||
        av_dict_get(s->metadata, "alpha_mode", NULL, 0))
        version = 4;

    for (i = 0; i < s->nb_streams; i++) {
        if (s->streams[i]->codec->codec_id == AV_CODEC_ID_ATRAC3 ||
            s->streams[i]->codec->codec_id == AV_CODEC_ID_COOK ||
            s->streams[i]->codec->codec_id == AV_CODEC_ID_RA_288 ||
            s->streams[i]->codec->codec_id == AV_CODEC_ID_SIPR ||
            s->streams[i]->codec->codec_id == AV_CODEC_ID_RV10 ||
            s->streams[i]->codec->codec_id == AV_CODEC_ID_RV20) {
            av_log(s, AV_LOG_ERROR,
                   "The Matroska muxer does not yet support muxing %s\n",
                   avcodec_get_name(s->streams[i]->codec->codec_id));
            return AVERROR_PATCHWELCOME;
        }
        if (s->streams[i]->codec->codec_id == AV_CODEC_ID_OPUS ||
            av_dict_get(s->streams[i]->metadata, "stereo_mode", NULL, 0) ||
            av_dict_get(s->streams[i]->metadata, "alpha_mode", NULL, 0))
            version = 4;
    }

    mkv->tracks = av_mallocz_array(s->nb_streams, sizeof(*mkv->tracks));
    if (!mkv->tracks) {
        ret = AVERROR(ENOMEM);
        goto fail;
    }
    ebml_header = start_ebml_master(pb, EBML_ID_HEADER, 0);
    put_ebml_uint   (pb, EBML_ID_EBMLVERSION        ,           1);
    put_ebml_uint   (pb, EBML_ID_EBMLREADVERSION    ,           1);
    put_ebml_uint   (pb, EBML_ID_EBMLMAXIDLENGTH    ,           4);
    put_ebml_uint   (pb, EBML_ID_EBMLMAXSIZELENGTH  ,           8);
    put_ebml_string (pb, EBML_ID_DOCTYPE            , s->oformat->name);
    put_ebml_uint   (pb, EBML_ID_DOCTYPEVERSION     ,     version);
    put_ebml_uint   (pb, EBML_ID_DOCTYPEREADVERSION ,           2);
    end_ebml_master(pb, ebml_header);

    mkv->segment = start_ebml_master(pb, MATROSKA_ID_SEGMENT, 0);
    mkv->segment_offset = avio_tell(pb);

    // we write 2 seek heads - one at the end of the file to point to each
    // cluster, and one at the beginning to point to all other level one
    // elements (including the seek head at the end of the file), which
    // isn't more than 10 elements if we only write one of each other
    // currently defined level 1 element
    mkv->main_seekhead    = mkv_start_seekhead(pb, mkv->segment_offset, 10);
    if (!mkv->main_seekhead) {
        ret = AVERROR(ENOMEM);
        goto fail;
    }

    ret = mkv_add_seekhead_entry(mkv->main_seekhead, MATROSKA_ID_INFO, avio_tell(pb));
    if (ret < 0) goto fail;

    segment_info = start_ebml_master(pb, MATROSKA_ID_INFO, 0);
    put_ebml_uint(pb, MATROSKA_ID_TIMECODESCALE, 1000000);
    if ((tag = av_dict_get(s->metadata, "title", NULL, 0)))
        put_ebml_string(pb, MATROSKA_ID_TITLE, tag->value);
    if (!(s->flags & AVFMT_FLAG_BITEXACT)) {
        uint32_t segment_uid[4];
        AVLFG lfg;

        av_lfg_init(&lfg, av_get_random_seed());

        for (i = 0; i < 4; i++)
            segment_uid[i] = av_lfg_get(&lfg);

        put_ebml_string(pb, MATROSKA_ID_MUXINGAPP, LIBAVFORMAT_IDENT);
        if ((tag = av_dict_get(s->metadata, "encoding_tool", NULL, 0)))
            put_ebml_string(pb, MATROSKA_ID_WRITINGAPP, tag->value);
        else
            put_ebml_string(pb, MATROSKA_ID_WRITINGAPP, LIBAVFORMAT_IDENT);
        put_ebml_binary(pb, MATROSKA_ID_SEGMENTUID, segment_uid, 16);
    } else {
        const char *ident = "Lavf";
        put_ebml_string(pb, MATROSKA_ID_MUXINGAPP , ident);
        put_ebml_string(pb, MATROSKA_ID_WRITINGAPP, ident);
    }

    if (tag = av_dict_get(s->metadata, "creation_time", NULL, 0)) {
        // Adjust time so it's relative to 2001-01-01 and convert to nanoseconds.
        int64_t date_utc = (ff_iso8601_to_unix_time(tag->value) - 978307200) * 1000000000;
        uint8_t date_utc_buf[8];
        AV_WB64(date_utc_buf, date_utc);
        put_ebml_binary(pb, MATROSKA_ID_DATEUTC, date_utc_buf, 8);
    }

    // reserve space for the duration
    mkv->duration = 0;
    mkv->duration_offset = avio_tell(pb);
    if (!mkv->is_live) {
        put_ebml_void(pb, 11);              // assumes double-precision float to be written
    }
    end_ebml_master(pb, segment_info);

    // initialize stream_duration fields
    mkv->stream_durations = av_mallocz(s->nb_streams * sizeof(int64_t));
    mkv->stream_duration_offsets = av_mallocz(s->nb_streams * sizeof(int64_t));

    ret = mkv_write_tracks(s);
    if (ret < 0)
        goto fail;

    for (i = 0; i < s->nb_chapters; i++)
        mkv->chapter_id_offset = FFMAX(mkv->chapter_id_offset, 1LL - s->chapters[i]->id);

    if (mkv->mode != MODE_WEBM) {
        ret = mkv_write_chapters(s);
        if (ret < 0)
            goto fail;

        ret = mkv_write_tags(s);
        if (ret < 0)
            goto fail;

        ret = mkv_write_attachments(s);
        if (ret < 0)
            goto fail;
    }

    if (!s->pb->seekable && !mkv->is_live)
        mkv_write_seekhead(pb, mkv);

    mkv->cues = mkv_start_cues(mkv->segment_offset);
    if (!mkv->cues) {
        ret = AVERROR(ENOMEM);
        goto fail;
    }
    if (pb->seekable && mkv->reserve_cues_space) {
        mkv->cues_pos = avio_tell(pb);
        put_ebml_void(pb, mkv->reserve_cues_space);
    }

    av_init_packet(&mkv->cur_audio_pkt);
    mkv->cur_audio_pkt.size = 0;
    mkv->cluster_pos = -1;

    avio_flush(pb);

    // start a new cluster every 5 MB or 5 sec, or 32k / 1 sec for streaming or
    // after 4k and on a keyframe
    if (pb->seekable) {
        if (mkv->cluster_time_limit < 0)
            mkv->cluster_time_limit = 5000;
        if (mkv->cluster_size_limit < 0)
            mkv->cluster_size_limit = 5 * 1024 * 1024;
    } else {
        if (mkv->cluster_time_limit < 0)
            mkv->cluster_time_limit = 1000;
        if (mkv->cluster_size_limit < 0)
            mkv->cluster_size_limit = 32 * 1024;
    }

    return 0;
fail:
    mkv_free(mkv);
    return ret;
}

static int mkv_blockgroup_size(int pkt_size)
{
    int size = pkt_size + 4;
    size += ebml_num_size(size);
    size += 2;              // EBML ID for block and block duration
    size += 8;              // max size of block duration
    size += ebml_num_size(size);
    size += 1;              // blockgroup EBML ID
    return size;
}

static int mkv_strip_wavpack(const uint8_t *src, uint8_t **pdst, int *size)
{
    uint8_t *dst;
    int srclen = *size;
    int offset = 0;
    int ret;

    dst = av_malloc(srclen);
    if (!dst)
        return AVERROR(ENOMEM);

    while (srclen >= WV_HEADER_SIZE) {
        WvHeader header;

        ret = ff_wv_parse_header(&header, src);
        if (ret < 0)
            goto fail;
        src    += WV_HEADER_SIZE;
        srclen -= WV_HEADER_SIZE;

        if (srclen < header.blocksize) {
            ret = AVERROR_INVALIDDATA;
            goto fail;
        }

        if (header.initial) {
            AV_WL32(dst + offset, header.samples);
            offset += 4;
        }
        AV_WL32(dst + offset,     header.flags);
        AV_WL32(dst + offset + 4, header.crc);
        offset += 8;

        if (!(header.initial && header.final)) {
            AV_WL32(dst + offset, header.blocksize);
            offset += 4;
        }

        memcpy(dst + offset, src, header.blocksize);
        src    += header.blocksize;
        srclen -= header.blocksize;
        offset += header.blocksize;
    }

    *pdst = dst;
    *size = offset;

    return 0;
fail:
    av_freep(&dst);
    return ret;
}

static void mkv_write_block(AVFormatContext *s, AVIOContext *pb,
                            unsigned int blockid, AVPacket *pkt, int keyframe)
{
    MatroskaMuxContext *mkv = s->priv_data;
    AVCodecContext *codec = s->streams[pkt->stream_index]->codec;
    uint8_t *data = NULL, *side_data = NULL;
    int offset = 0, size = pkt->size, side_data_size = 0;
    int64_t ts = mkv->tracks[pkt->stream_index].write_dts ? pkt->dts : pkt->pts;
    uint64_t additional_id = 0;
    int64_t discard_padding = 0;
    uint8_t track_number = (mkv->is_dash ? mkv->dash_track_number : (pkt->stream_index + 1));
    ebml_master block_group, block_additions, block_more;

    av_log(s, AV_LOG_DEBUG, "Writing block at offset %" PRIu64 ", size %d, "
<<<<<<< HEAD
           "pts %" PRId64 ", dts %" PRId64 ", duration %d, keyframe %d\n",
           avio_tell(pb), pkt->size, pkt->pts, pkt->dts, pkt->duration,
           keyframe != 0);
=======
           "pts %" PRId64 ", dts %" PRId64 ", duration %" PRId64 ", flags %d\n",
           avio_tell(pb), pkt->size, pkt->pts, pkt->dts, pkt->duration, flags);
>>>>>>> 948f3c19
    if (codec->codec_id == AV_CODEC_ID_H264 && codec->extradata_size > 0 &&
        (AV_RB24(codec->extradata) == 1 || AV_RB32(codec->extradata) == 1))
        ff_avc_parse_nal_units_buf(pkt->data, &data, &size);
    else if (codec->codec_id == AV_CODEC_ID_HEVC && codec->extradata_size > 6 &&
             (AV_RB24(codec->extradata) == 1 || AV_RB32(codec->extradata) == 1))
        /* extradata is Annex B, assume the bitstream is too and convert it */
        ff_hevc_annexb2mp4_buf(pkt->data, &data, &size, 0, NULL);
    else if (codec->codec_id == AV_CODEC_ID_WAVPACK) {
        int ret = mkv_strip_wavpack(pkt->data, &data, &size);
        if (ret < 0) {
            av_log(s, AV_LOG_ERROR, "Error stripping a WavPack packet.\n");
            return;
        }
    } else
        data = pkt->data;

    if (codec->codec_id == AV_CODEC_ID_PRORES && size >= 8) {
        /* Matroska specification requires to remove the first QuickTime atom
         */
        size  -= 8;
        offset = 8;
    }

    side_data = av_packet_get_side_data(pkt,
                                        AV_PKT_DATA_SKIP_SAMPLES,
                                        &side_data_size);

    if (side_data && side_data_size >= 10) {
        discard_padding = av_rescale_q(AV_RL32(side_data + 4),
                                       (AVRational){1, codec->sample_rate},
                                       (AVRational){1, 1000000000});
    }

    side_data = av_packet_get_side_data(pkt,
                                        AV_PKT_DATA_MATROSKA_BLOCKADDITIONAL,
                                        &side_data_size);
    if (side_data) {
        additional_id = AV_RB64(side_data);
        side_data += 8;
        side_data_size -= 8;
    }

    if ((side_data_size && additional_id == 1) || discard_padding) {
        block_group = start_ebml_master(pb, MATROSKA_ID_BLOCKGROUP, 0);
        blockid = MATROSKA_ID_BLOCK;
    }

    put_ebml_id(pb, blockid);
    put_ebml_num(pb, size + 4, 0);
    // this assumes stream_index is less than 126
    avio_w8(pb, 0x80 | track_number);
    avio_wb16(pb, ts - mkv->cluster_pts);
    avio_w8(pb, (blockid == MATROSKA_ID_SIMPLEBLOCK && keyframe) ? (1 << 7) : 0);
    avio_write(pb, data + offset, size);
    if (data != pkt->data)
        av_free(data);

    if (blockid == MATROSKA_ID_BLOCK && !keyframe) {
        put_ebml_sint(pb, MATROSKA_ID_BLOCKREFERENCE,
                      mkv->last_track_timestamp[track_number - 1]);
    }
    mkv->last_track_timestamp[track_number - 1] = ts - mkv->cluster_pts;

    if (discard_padding) {
        put_ebml_sint(pb, MATROSKA_ID_DISCARDPADDING, discard_padding);
    }

    if (side_data_size && additional_id == 1) {
        block_additions = start_ebml_master(pb, MATROSKA_ID_BLOCKADDITIONS, 0);
        block_more = start_ebml_master(pb, MATROSKA_ID_BLOCKMORE, 0);
        put_ebml_uint(pb, MATROSKA_ID_BLOCKADDID, 1);
        put_ebml_id(pb, MATROSKA_ID_BLOCKADDITIONAL);
        put_ebml_num(pb, side_data_size, 0);
        avio_write(pb, side_data, side_data_size);
        end_ebml_master(pb, block_more);
        end_ebml_master(pb, block_additions);
    }
    if ((side_data_size && additional_id == 1) || discard_padding) {
        end_ebml_master(pb, block_group);
    }
}

static int mkv_write_vtt_blocks(AVFormatContext *s, AVIOContext *pb, AVPacket *pkt)
{
    MatroskaMuxContext *mkv = s->priv_data;
    ebml_master blockgroup;
    int id_size, settings_size, size;
    uint8_t *id, *settings;
    int64_t ts = mkv->tracks[pkt->stream_index].write_dts ? pkt->dts : pkt->pts;
    const int flags = 0;

    id_size = 0;
    id = av_packet_get_side_data(pkt, AV_PKT_DATA_WEBVTT_IDENTIFIER,
                                 &id_size);

    settings_size = 0;
    settings = av_packet_get_side_data(pkt, AV_PKT_DATA_WEBVTT_SETTINGS,
                                       &settings_size);

    size = id_size + 1 + settings_size + 1 + pkt->size;

    av_log(s, AV_LOG_DEBUG, "Writing block at offset %" PRIu64 ", size %d, "
           "pts %" PRId64 ", dts %" PRId64 ", duration %d, flags %d\n",
           avio_tell(pb), size, pkt->pts, pkt->dts, pkt->duration, flags);

    blockgroup = start_ebml_master(pb, MATROSKA_ID_BLOCKGROUP, mkv_blockgroup_size(size));

    put_ebml_id(pb, MATROSKA_ID_BLOCK);
    put_ebml_num(pb, size + 4, 0);
    avio_w8(pb, 0x80 | (pkt->stream_index + 1));     // this assumes stream_index is less than 126
    avio_wb16(pb, ts - mkv->cluster_pts);
    avio_w8(pb, flags);
    avio_printf(pb, "%.*s\n%.*s\n%.*s", id_size, id, settings_size, settings, pkt->size, pkt->data);

    put_ebml_uint(pb, MATROSKA_ID_BLOCKDURATION, pkt->duration);
    end_ebml_master(pb, blockgroup);

    return pkt->duration;
}

static void mkv_flush_dynbuf(AVFormatContext *s)
{
    MatroskaMuxContext *mkv = s->priv_data;
    int bufsize;
    uint8_t *dyn_buf;

    if (!mkv->dyn_bc)
        return;

    bufsize = avio_close_dyn_buf(mkv->dyn_bc, &dyn_buf);
    avio_write(s->pb, dyn_buf, bufsize);
    av_free(dyn_buf);
    mkv->dyn_bc = NULL;
}

static void mkv_start_new_cluster(AVFormatContext *s, AVPacket *pkt)
{
    MatroskaMuxContext *mkv = s->priv_data;
    AVIOContext *pb;

    if (s->pb->seekable) {
        pb = s->pb;
    } else {
        pb = mkv->dyn_bc;
    }

    av_log(s, AV_LOG_DEBUG,
            "Starting new cluster at offset %" PRIu64 " bytes, "
            "pts %" PRIu64 "dts %" PRIu64 "\n",
            avio_tell(pb), pkt->pts, pkt->dts);
    end_ebml_master(pb, mkv->cluster);
    mkv->cluster_pos = -1;
    if (mkv->dyn_bc)
        mkv_flush_dynbuf(s);
    avio_flush(s->pb);
}

static int mkv_write_packet_internal(AVFormatContext *s, AVPacket *pkt, int add_cue)
{
    MatroskaMuxContext *mkv = s->priv_data;
    AVIOContext *pb         = s->pb;
    AVCodecContext *codec   = s->streams[pkt->stream_index]->codec;
    int keyframe            = !!(pkt->flags & AV_PKT_FLAG_KEY);
    int duration            = pkt->duration;
    int ret;
    int64_t ts = mkv->tracks[pkt->stream_index].write_dts ? pkt->dts : pkt->pts;
    int64_t relative_packet_pos;
    int dash_tracknum = mkv->is_dash ? mkv->dash_track_number : pkt->stream_index + 1;

    if (ts == AV_NOPTS_VALUE) {
        av_log(s, AV_LOG_ERROR, "Can't write packet with unknown timestamp\n");
        return AVERROR(EINVAL);
    }
    ts += mkv->tracks[pkt->stream_index].ts_offset;

    if (mkv->cluster_pos != -1) {
        int64_t cluster_time = ts - mkv->cluster_pts + mkv->tracks[pkt->stream_index].ts_offset;
        if ((int16_t)cluster_time != cluster_time) {
            av_log(s, AV_LOG_WARNING, "Starting new cluster due to timestamp\n");
            mkv_start_new_cluster(s, pkt);
        }
    }

    if (!s->pb->seekable) {
        if (!mkv->dyn_bc) {
            ret = avio_open_dyn_buf(&mkv->dyn_bc);
            if (ret < 0) {
                av_log(s, AV_LOG_ERROR, "Failed to open dynamic buffer\n");
                return ret;
            }
        }
        pb = mkv->dyn_bc;
    }

    if (mkv->cluster_pos == -1) {
        mkv->cluster_pos = avio_tell(s->pb);
        mkv->cluster     = start_ebml_master(pb, MATROSKA_ID_CLUSTER, 0);
        put_ebml_uint(pb, MATROSKA_ID_CLUSTERTIMECODE, FFMAX(0, ts));
        mkv->cluster_pts = FFMAX(0, ts);
    }

    relative_packet_pos = avio_tell(s->pb) - mkv->cluster.pos;

    if (codec->codec_type != AVMEDIA_TYPE_SUBTITLE) {
        mkv_write_block(s, pb, MATROSKA_ID_SIMPLEBLOCK, pkt, keyframe);
        if (s->pb->seekable && (codec->codec_type == AVMEDIA_TYPE_VIDEO && keyframe || add_cue)) {
            ret = mkv_add_cuepoint(mkv->cues, pkt->stream_index, dash_tracknum, ts, mkv->cluster_pos, relative_packet_pos, -1);
            if (ret < 0) return ret;
        }
    } else {
<<<<<<< HEAD
        if (codec->codec_id == AV_CODEC_ID_WEBVTT) {
            duration = mkv_write_vtt_blocks(s, pb, pkt);
        } else {
            ebml_master blockgroup = start_ebml_master(pb, MATROSKA_ID_BLOCKGROUP,
                                                       mkv_blockgroup_size(pkt->size));
            /* For backward compatibility, prefer convergence_duration. */
            if (pkt->convergence_duration > 0) {
                duration = pkt->convergence_duration;
            }
            /* All subtitle blocks are considered to be keyframes. */
            mkv_write_block(s, pb, MATROSKA_ID_BLOCK, pkt, 1);
            put_ebml_uint(pb, MATROSKA_ID_BLOCKDURATION, duration);
            end_ebml_master(pb, blockgroup);
        }
=======
        ebml_master blockgroup = start_ebml_master(pb, MATROSKA_ID_BLOCKGROUP,
                                                   mkv_blockgroup_size(pkt->size));
        duration = pkt->duration;
#if FF_API_CONVERGENCE_DURATION
FF_DISABLE_DEPRECATION_WARNINGS
        if (pkt->convergence_duration)
            duration = pkt->convergence_duration;
FF_ENABLE_DEPRECATION_WARNINGS
#endif
        mkv_write_block(s, pb, MATROSKA_ID_BLOCK, pkt, 0);
        put_ebml_uint(pb, MATROSKA_ID_BLOCKDURATION, duration);
        end_ebml_master(pb, blockgroup);
    }
>>>>>>> 948f3c19

        if (s->pb->seekable) {
            ret = mkv_add_cuepoint(mkv->cues, pkt->stream_index, dash_tracknum, ts,
                                   mkv->cluster_pos, relative_packet_pos, duration);
            if (ret < 0)
                return ret;
        }
    }

    mkv->duration = FFMAX(mkv->duration, ts + duration);

    if (mkv->stream_durations)
        mkv->stream_durations[pkt->stream_index] =
            FFMAX(mkv->stream_durations[pkt->stream_index], ts + duration);

    return 0;
}

static int mkv_write_packet(AVFormatContext *s, AVPacket *pkt)
{
    MatroskaMuxContext *mkv = s->priv_data;
    int codec_type          = s->streams[pkt->stream_index]->codec->codec_type;
    int keyframe            = !!(pkt->flags & AV_PKT_FLAG_KEY);
    int cluster_size;
    int64_t cluster_time;
    int ret;
    int start_new_cluster;

    if (mkv->tracks[pkt->stream_index].write_dts)
        cluster_time = pkt->dts - mkv->cluster_pts;
    else
        cluster_time = pkt->pts - mkv->cluster_pts;
    cluster_time += mkv->tracks[pkt->stream_index].ts_offset;

    // start a new cluster every 5 MB or 5 sec, or 32k / 1 sec for streaming or
    // after 4k and on a keyframe
    if (s->pb->seekable) {
        cluster_size = avio_tell(s->pb) - mkv->cluster_pos;
    } else {
        cluster_size = avio_tell(mkv->dyn_bc);
    }

    if (mkv->is_dash && codec_type == AVMEDIA_TYPE_VIDEO) {
        // WebM DASH specification states that the first block of every cluster
        // has to be a key frame. So for DASH video, we only create a cluster
        // on seeing key frames.
        start_new_cluster = keyframe;
    } else if (mkv->is_dash && codec_type == AVMEDIA_TYPE_AUDIO &&
               (mkv->cluster_pos == -1 ||
                cluster_time > mkv->cluster_time_limit)) {
        // For DASH audio, we create a Cluster based on cluster_time_limit
        start_new_cluster = 1;
    } else if (!mkv->is_dash &&
               (cluster_size > mkv->cluster_size_limit ||
                cluster_time > mkv->cluster_time_limit ||
                (codec_type == AVMEDIA_TYPE_VIDEO && keyframe &&
                 cluster_size > 4 * 1024))) {
        start_new_cluster = 1;
    } else {
        start_new_cluster = 0;
    }

    if (mkv->cluster_pos != -1 && start_new_cluster) {
        mkv_start_new_cluster(s, pkt);
    }

    // check if we have an audio packet cached
    if (mkv->cur_audio_pkt.size > 0) {
        // for DASH audio, a CuePoint has to be added when there is a new cluster.
        ret = mkv_write_packet_internal(s, &mkv->cur_audio_pkt,
                                        mkv->is_dash ? start_new_cluster : 0);
        av_free_packet(&mkv->cur_audio_pkt);
        if (ret < 0) {
            av_log(s, AV_LOG_ERROR,
                   "Could not write cached audio packet ret:%d\n", ret);
            return ret;
        }
    }

    // buffer an audio packet to ensure the packet containing the video
    // keyframe's timecode is contained in the same cluster for WebM
    if (codec_type == AVMEDIA_TYPE_AUDIO) {
        mkv->cur_audio_pkt = *pkt;
        if (pkt->buf) {
            mkv->cur_audio_pkt.buf = av_buffer_ref(pkt->buf);
            ret = mkv->cur_audio_pkt.buf ? 0 : AVERROR(ENOMEM);
        } else
            ret = av_dup_packet(&mkv->cur_audio_pkt);
        if (mkv->cur_audio_pkt.side_data_elems > 0) {
            ret = av_copy_packet_side_data(&mkv->cur_audio_pkt, &mkv->cur_audio_pkt);
        }
    } else
        ret = mkv_write_packet_internal(s, pkt, 0);
    return ret;
}

static int mkv_write_flush_packet(AVFormatContext *s, AVPacket *pkt)
{
    MatroskaMuxContext *mkv = s->priv_data;
    AVIOContext *pb;
    if (s->pb->seekable)
        pb = s->pb;
    else
        pb = mkv->dyn_bc;
    if (!pkt) {
        if (mkv->cluster_pos != -1) {
            av_log(s, AV_LOG_DEBUG,
                   "Flushing cluster at offset %" PRIu64 " bytes\n",
                   avio_tell(pb));
            end_ebml_master(pb, mkv->cluster);
            mkv->cluster_pos = -1;
            if (mkv->dyn_bc)
                mkv_flush_dynbuf(s);
            avio_flush(s->pb);
        }
        return 1;
    }
    return mkv_write_packet(s, pkt);
}

static int mkv_write_trailer(AVFormatContext *s)
{
    MatroskaMuxContext *mkv = s->priv_data;
    AVIOContext *pb = s->pb;
    int64_t currentpos, cuespos;
    int ret;

    // check if we have an audio packet cached
    if (mkv->cur_audio_pkt.size > 0) {
        ret = mkv_write_packet_internal(s, &mkv->cur_audio_pkt, 0);
        av_free_packet(&mkv->cur_audio_pkt);
        if (ret < 0) {
            av_log(s, AV_LOG_ERROR,
                   "Could not write cached audio packet ret:%d\n", ret);
            return ret;
        }
    }

    if (mkv->dyn_bc) {
        end_ebml_master(mkv->dyn_bc, mkv->cluster);
        mkv_flush_dynbuf(s);
    } else if (mkv->cluster_pos != -1) {
        end_ebml_master(pb, mkv->cluster);
    }

    if (mkv->mode != MODE_WEBM) {
        ret = mkv_write_chapters(s);
        if (ret < 0)
            return ret;
    }

    if (pb->seekable) {
        if (mkv->cues->num_entries) {
            if (mkv->reserve_cues_space) {
                int64_t cues_end;

                currentpos = avio_tell(pb);
                avio_seek(pb, mkv->cues_pos, SEEK_SET);

                cuespos  = mkv_write_cues(s, mkv->cues, mkv->tracks, s->nb_streams);
                cues_end = avio_tell(pb);
                if (cues_end > cuespos + mkv->reserve_cues_space) {
                    av_log(s, AV_LOG_ERROR,
                           "Insufficient space reserved for cues: %d "
                           "(needed: %" PRId64 ").\n",
                           mkv->reserve_cues_space, cues_end - cuespos);
                    return AVERROR(EINVAL);
                }

                if (cues_end < cuespos + mkv->reserve_cues_space)
                    put_ebml_void(pb, mkv->reserve_cues_space -
                                  (cues_end - cuespos));

                avio_seek(pb, currentpos, SEEK_SET);
            } else {
                cuespos = mkv_write_cues(s, mkv->cues, mkv->tracks, s->nb_streams);
            }

            ret = mkv_add_seekhead_entry(mkv->main_seekhead, MATROSKA_ID_CUES,
                                         cuespos);
            if (ret < 0)
                return ret;
        }

        mkv_write_seekhead(pb, mkv);

        // update the duration
        av_log(s, AV_LOG_DEBUG, "end duration = %" PRIu64 "\n", mkv->duration);
        currentpos = avio_tell(pb);
        avio_seek(pb, mkv->duration_offset, SEEK_SET);
        put_ebml_float(pb, MATROSKA_ID_DURATION, mkv->duration);

        // update stream durations
        if (mkv->stream_durations) {
            int i;
            for (i = 0; i < s->nb_streams; ++i) {
                AVStream *st = s->streams[i];
                double duration_sec = mkv->stream_durations[i] * av_q2d(st->time_base);
                char duration_string[20] = "";

                av_log(s, AV_LOG_DEBUG, "stream %d end duration = %" PRIu64 "\n", i,
                       mkv->stream_durations[i]);

                if (!mkv->is_live && mkv->stream_duration_offsets[i] > 0) {
                    avio_seek(pb, mkv->stream_duration_offsets[i], SEEK_SET);

                    snprintf(duration_string, 20, "%02d:%02d:%012.9f",
                             (int) duration_sec / 3600, ((int) duration_sec / 60) % 60,
                             fmod(duration_sec, 60));

                    put_ebml_binary(pb, MATROSKA_ID_TAGSTRING, duration_string, 20);
                }
            }
        }

        avio_seek(pb, currentpos, SEEK_SET);
    }

    if (!mkv->is_live) {
        end_ebml_master(pb, mkv->segment);
    }

    mkv_free(mkv);
    return 0;
}

static int mkv_query_codec(enum AVCodecID codec_id, int std_compliance)
{
    int i;
    for (i = 0; ff_mkv_codec_tags[i].id != AV_CODEC_ID_NONE; i++)
        if (ff_mkv_codec_tags[i].id == codec_id)
            return 1;

    if (std_compliance < FF_COMPLIANCE_NORMAL) {
        enum AVMediaType type = avcodec_get_type(codec_id);
        // mkv theoretically supports any video/audio through VFW/ACM
        if (type == AVMEDIA_TYPE_VIDEO || type == AVMEDIA_TYPE_AUDIO)
            return 1;
    }

    return 0;
}

static const AVCodecTag additional_audio_tags[] = {
    { AV_CODEC_ID_ALAC,      0XFFFFFFFF },
    { AV_CODEC_ID_EAC3,      0XFFFFFFFF },
    { AV_CODEC_ID_MLP,       0xFFFFFFFF },
    { AV_CODEC_ID_OPUS,      0xFFFFFFFF },
    { AV_CODEC_ID_PCM_S16BE, 0xFFFFFFFF },
    { AV_CODEC_ID_PCM_S24BE, 0xFFFFFFFF },
    { AV_CODEC_ID_PCM_S32BE, 0xFFFFFFFF },
    { AV_CODEC_ID_QDM2,      0xFFFFFFFF },
    { AV_CODEC_ID_RA_144,    0xFFFFFFFF },
    { AV_CODEC_ID_RA_288,    0xFFFFFFFF },
    { AV_CODEC_ID_COOK,      0xFFFFFFFF },
    { AV_CODEC_ID_TRUEHD,    0xFFFFFFFF },
    { AV_CODEC_ID_NONE,      0xFFFFFFFF }
};

static const AVCodecTag additional_video_tags[] = {
    { AV_CODEC_ID_RV10,      0xFFFFFFFF },
    { AV_CODEC_ID_RV20,      0xFFFFFFFF },
    { AV_CODEC_ID_RV30,      0xFFFFFFFF },
    { AV_CODEC_ID_RV40,      0xFFFFFFFF },
    { AV_CODEC_ID_VP9,       0xFFFFFFFF },
    { AV_CODEC_ID_NONE,      0xFFFFFFFF }
};

static const AVCodecTag additional_subtitle_tags[] = {
    { AV_CODEC_ID_DVB_SUBTITLE,      0xFFFFFFFF },
    { AV_CODEC_ID_HDMV_PGS_SUBTITLE, 0xFFFFFFFF },
    { AV_CODEC_ID_NONE,              0xFFFFFFFF }
};

#define OFFSET(x) offsetof(MatroskaMuxContext, x)
#define FLAGS AV_OPT_FLAG_ENCODING_PARAM
static const AVOption options[] = {
    { "reserve_index_space", "Reserve a given amount of space (in bytes) at the beginning of the file for the index (cues).", OFFSET(reserve_cues_space), AV_OPT_TYPE_INT,   { .i64 = 0 },   0, INT_MAX,   FLAGS },
    { "cluster_size_limit",  "Store at most the provided amount of bytes in a cluster. ",                                     OFFSET(cluster_size_limit), AV_OPT_TYPE_INT  , { .i64 = -1 }, -1, INT_MAX,   FLAGS },
    { "cluster_time_limit",  "Store at most the provided number of milliseconds in a cluster.",                               OFFSET(cluster_time_limit), AV_OPT_TYPE_INT64, { .i64 = -1 }, -1, INT64_MAX, FLAGS },
    { "dash", "Create a WebM file conforming to WebM DASH specification", OFFSET(is_dash), AV_OPT_TYPE_INT, { .i64 = 0 }, 0, 1, FLAGS },
    { "dash_track_number", "Track number for the DASH stream", OFFSET(dash_track_number), AV_OPT_TYPE_INT, { .i64 = 1 }, 0, 127, FLAGS },
    { "live", "Write files assuming it is a live stream.", OFFSET(is_live), AV_OPT_TYPE_INT, { .i64 = 0 }, 0, 1, FLAGS },
    { "allow_raw_vfw", "allow RAW VFW mode", OFFSET(allow_raw_vfw), AV_OPT_TYPE_INT, { .i64 = 0 }, 0, 1, FLAGS },
    { NULL },
};

#if CONFIG_MATROSKA_MUXER
static const AVClass matroska_class = {
    .class_name = "matroska muxer",
    .item_name  = av_default_item_name,
    .option     = options,
    .version    = LIBAVUTIL_VERSION_INT,
};

AVOutputFormat ff_matroska_muxer = {
    .name              = "matroska",
    .long_name         = NULL_IF_CONFIG_SMALL("Matroska"),
    .mime_type         = "video/x-matroska",
    .extensions        = "mkv",
    .priv_data_size    = sizeof(MatroskaMuxContext),
    .audio_codec       = CONFIG_LIBVORBIS_ENCODER ?
                         AV_CODEC_ID_VORBIS : AV_CODEC_ID_AC3,
    .video_codec       = CONFIG_LIBX264_ENCODER ?
                         AV_CODEC_ID_H264 : AV_CODEC_ID_MPEG4,
    .write_header      = mkv_write_header,
    .write_packet      = mkv_write_flush_packet,
    .write_trailer     = mkv_write_trailer,
    .flags             = AVFMT_GLOBALHEADER | AVFMT_VARIABLE_FPS |
                         AVFMT_TS_NONSTRICT | AVFMT_ALLOW_FLUSH,
    .codec_tag         = (const AVCodecTag* const []){
         ff_codec_bmp_tags, ff_codec_wav_tags,
         additional_audio_tags, additional_video_tags, additional_subtitle_tags, 0
    },
    .subtitle_codec    = AV_CODEC_ID_ASS,
    .query_codec       = mkv_query_codec,
    .priv_class        = &matroska_class,
};
#endif

#if CONFIG_WEBM_MUXER
static const AVClass webm_class = {
    .class_name = "webm muxer",
    .item_name  = av_default_item_name,
    .option     = options,
    .version    = LIBAVUTIL_VERSION_INT,
};

AVOutputFormat ff_webm_muxer = {
    .name              = "webm",
    .long_name         = NULL_IF_CONFIG_SMALL("WebM"),
    .mime_type         = "video/webm",
    .extensions        = "webm",
    .priv_data_size    = sizeof(MatroskaMuxContext),
    .audio_codec       = CONFIG_LIBOPUS_ENCODER ? AV_CODEC_ID_OPUS : AV_CODEC_ID_VORBIS,
    .video_codec       = CONFIG_LIBVPX_VP9_ENCODER? AV_CODEC_ID_VP9 : AV_CODEC_ID_VP8,
    .subtitle_codec    = AV_CODEC_ID_WEBVTT,
    .write_header      = mkv_write_header,
    .write_packet      = mkv_write_flush_packet,
    .write_trailer     = mkv_write_trailer,
    .flags             = AVFMT_GLOBALHEADER | AVFMT_VARIABLE_FPS |
                         AVFMT_TS_NONSTRICT | AVFMT_ALLOW_FLUSH,
    .priv_class        = &webm_class,
};
#endif

#if CONFIG_MATROSKA_AUDIO_MUXER
static const AVClass mka_class = {
    .class_name = "matroska audio muxer",
    .item_name  = av_default_item_name,
    .option     = options,
    .version    = LIBAVUTIL_VERSION_INT,
};
AVOutputFormat ff_matroska_audio_muxer = {
    .name              = "matroska",
    .long_name         = NULL_IF_CONFIG_SMALL("Matroska Audio"),
    .mime_type         = "audio/x-matroska",
    .extensions        = "mka",
    .priv_data_size    = sizeof(MatroskaMuxContext),
    .audio_codec       = CONFIG_LIBVORBIS_ENCODER ?
                         AV_CODEC_ID_VORBIS : AV_CODEC_ID_AC3,
    .video_codec       = AV_CODEC_ID_NONE,
    .write_header      = mkv_write_header,
    .write_packet      = mkv_write_flush_packet,
    .write_trailer     = mkv_write_trailer,
    .flags             = AVFMT_GLOBALHEADER | AVFMT_TS_NONSTRICT |
                         AVFMT_ALLOW_FLUSH,
    .codec_tag         = (const AVCodecTag* const []){
        ff_codec_wav_tags, additional_audio_tags, 0
    },
    .priv_class        = &mka_class,
};
#endif<|MERGE_RESOLUTION|>--- conflicted
+++ resolved
@@ -1629,14 +1629,9 @@
     ebml_master block_group, block_additions, block_more;
 
     av_log(s, AV_LOG_DEBUG, "Writing block at offset %" PRIu64 ", size %d, "
-<<<<<<< HEAD
-           "pts %" PRId64 ", dts %" PRId64 ", duration %d, keyframe %d\n",
+           "pts %" PRId64 ", dts %" PRId64 ", duration %" PRId64 ", keyframe %d\n",
            avio_tell(pb), pkt->size, pkt->pts, pkt->dts, pkt->duration,
            keyframe != 0);
-=======
-           "pts %" PRId64 ", dts %" PRId64 ", duration %" PRId64 ", flags %d\n",
-           avio_tell(pb), pkt->size, pkt->pts, pkt->dts, pkt->duration, flags);
->>>>>>> 948f3c19
     if (codec->codec_id == AV_CODEC_ID_H264 && codec->extradata_size > 0 &&
         (AV_RB24(codec->extradata) == 1 || AV_RB32(codec->extradata) == 1))
         ff_avc_parse_nal_units_buf(pkt->data, &data, &size);
@@ -1739,7 +1734,7 @@
     size = id_size + 1 + settings_size + 1 + pkt->size;
 
     av_log(s, AV_LOG_DEBUG, "Writing block at offset %" PRIu64 ", size %d, "
-           "pts %" PRId64 ", dts %" PRId64 ", duration %d, flags %d\n",
+           "pts %" PRId64 ", dts %" PRId64 ", duration %" PRId64 ", flags %d\n",
            avio_tell(pb), size, pkt->pts, pkt->dts, pkt->duration, flags);
 
     blockgroup = start_ebml_master(pb, MATROSKA_ID_BLOCKGROUP, mkv_blockgroup_size(size));
@@ -1847,36 +1842,25 @@
             if (ret < 0) return ret;
         }
     } else {
-<<<<<<< HEAD
         if (codec->codec_id == AV_CODEC_ID_WEBVTT) {
             duration = mkv_write_vtt_blocks(s, pb, pkt);
         } else {
             ebml_master blockgroup = start_ebml_master(pb, MATROSKA_ID_BLOCKGROUP,
                                                        mkv_blockgroup_size(pkt->size));
+
+#if FF_API_CONVERGENCE_DURATION
+FF_DISABLE_DEPRECATION_WARNINGS
             /* For backward compatibility, prefer convergence_duration. */
             if (pkt->convergence_duration > 0) {
                 duration = pkt->convergence_duration;
             }
+FF_ENABLE_DEPRECATION_WARNINGS
+#endif
             /* All subtitle blocks are considered to be keyframes. */
             mkv_write_block(s, pb, MATROSKA_ID_BLOCK, pkt, 1);
             put_ebml_uint(pb, MATROSKA_ID_BLOCKDURATION, duration);
             end_ebml_master(pb, blockgroup);
         }
-=======
-        ebml_master blockgroup = start_ebml_master(pb, MATROSKA_ID_BLOCKGROUP,
-                                                   mkv_blockgroup_size(pkt->size));
-        duration = pkt->duration;
-#if FF_API_CONVERGENCE_DURATION
-FF_DISABLE_DEPRECATION_WARNINGS
-        if (pkt->convergence_duration)
-            duration = pkt->convergence_duration;
-FF_ENABLE_DEPRECATION_WARNINGS
-#endif
-        mkv_write_block(s, pb, MATROSKA_ID_BLOCK, pkt, 0);
-        put_ebml_uint(pb, MATROSKA_ID_BLOCKDURATION, duration);
-        end_ebml_master(pb, blockgroup);
-    }
->>>>>>> 948f3c19
 
         if (s->pb->seekable) {
             ret = mkv_add_cuepoint(mkv->cues, pkt->stream_index, dash_tracknum, ts,
