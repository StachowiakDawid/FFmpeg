/*
 * MOV, 3GP, MP4 muxer
 * Copyright (c) 2003 Thomas Raivio
 * Copyright (c) 2004 Gildas Bazin <gbazin at videolan dot org>
 * Copyright (c) 2009 Baptiste Coudurier <baptiste dot coudurier at gmail dot com>
 *
 * This file is part of FFmpeg.
 *
 * FFmpeg is free software; you can redistribute it and/or
 * modify it under the terms of the GNU Lesser General Public
 * License as published by the Free Software Foundation; either
 * version 2.1 of the License, or (at your option) any later version.
 *
 * FFmpeg is distributed in the hope that it will be useful,
 * but WITHOUT ANY WARRANTY; without even the implied warranty of
 * MERCHANTABILITY or FITNESS FOR A PARTICULAR PURPOSE.  See the GNU
 * Lesser General Public License for more details.
 *
 * You should have received a copy of the GNU Lesser General Public
 * License along with FFmpeg; if not, write to the Free Software
 * Foundation, Inc., 51 Franklin Street, Fifth Floor, Boston, MA 02110-1301 USA
 */

#include <stdint.h>
#include <inttypes.h>

#include "movenc.h"
#include "avformat.h"
#include "avio_internal.h"
#include "riff.h"
#include "avio.h"
#include "isom.h"
#include "avc.h"
#include "libavcodec/ac3_parser.h"
#include "libavcodec/dnxhddata.h"
#include "libavcodec/get_bits.h"
#include "libavcodec/put_bits.h"
#include "libavcodec/vc1_common.h"
#include "libavcodec/raw.h"
#include "internal.h"
#include "libavutil/avstring.h"
#include "libavutil/intfloat.h"
#include "libavutil/mathematics.h"
#include "libavutil/libm.h"
#include "libavutil/opt.h"
#include "libavutil/dict.h"
#include "libavutil/pixdesc.h"
#include "libavutil/timecode.h"
#include "libavutil/color_utils.h"
#include "hevc.h"
#include "rtpenc.h"
#include "mov_chan.h"
#include "vpcc.h"

static const AVOption options[] = {
    { "movflags", "MOV muxer flags", offsetof(MOVMuxContext, flags), AV_OPT_TYPE_FLAGS, {.i64 = 0}, INT_MIN, INT_MAX, AV_OPT_FLAG_ENCODING_PARAM, "movflags" },
    { "rtphint", "Add RTP hint tracks", 0, AV_OPT_TYPE_CONST, {.i64 = FF_MOV_FLAG_RTP_HINT}, INT_MIN, INT_MAX, AV_OPT_FLAG_ENCODING_PARAM, "movflags" },
    { "moov_size", "maximum moov size so it can be placed at the begin", offsetof(MOVMuxContext, reserved_moov_size), AV_OPT_TYPE_INT, {.i64 = 0}, 0, INT_MAX, AV_OPT_FLAG_ENCODING_PARAM, 0 },
    { "empty_moov", "Make the initial moov atom empty", 0, AV_OPT_TYPE_CONST, {.i64 = FF_MOV_FLAG_EMPTY_MOOV}, INT_MIN, INT_MAX, AV_OPT_FLAG_ENCODING_PARAM, "movflags" },
    { "frag_keyframe", "Fragment at video keyframes", 0, AV_OPT_TYPE_CONST, {.i64 = FF_MOV_FLAG_FRAG_KEYFRAME}, INT_MIN, INT_MAX, AV_OPT_FLAG_ENCODING_PARAM, "movflags" },
    { "separate_moof", "Write separate moof/mdat atoms for each track", 0, AV_OPT_TYPE_CONST, {.i64 = FF_MOV_FLAG_SEPARATE_MOOF}, INT_MIN, INT_MAX, AV_OPT_FLAG_ENCODING_PARAM, "movflags" },
    { "frag_custom", "Flush fragments on caller requests", 0, AV_OPT_TYPE_CONST, {.i64 = FF_MOV_FLAG_FRAG_CUSTOM}, INT_MIN, INT_MAX, AV_OPT_FLAG_ENCODING_PARAM, "movflags" },
    { "isml", "Create a live smooth streaming feed (for pushing to a publishing point)", 0, AV_OPT_TYPE_CONST, {.i64 = FF_MOV_FLAG_ISML}, INT_MIN, INT_MAX, AV_OPT_FLAG_ENCODING_PARAM, "movflags" },
    { "faststart", "Run a second pass to put the index (moov atom) at the beginning of the file", 0, AV_OPT_TYPE_CONST, {.i64 = FF_MOV_FLAG_FASTSTART}, INT_MIN, INT_MAX, AV_OPT_FLAG_ENCODING_PARAM, "movflags" },
    { "omit_tfhd_offset", "Omit the base data offset in tfhd atoms", 0, AV_OPT_TYPE_CONST, {.i64 = FF_MOV_FLAG_OMIT_TFHD_OFFSET}, INT_MIN, INT_MAX, AV_OPT_FLAG_ENCODING_PARAM, "movflags" },
    { "disable_chpl", "Disable Nero chapter atom", 0, AV_OPT_TYPE_CONST, {.i64 = FF_MOV_FLAG_DISABLE_CHPL}, INT_MIN, INT_MAX, AV_OPT_FLAG_ENCODING_PARAM, "movflags" },
    { "default_base_moof", "Set the default-base-is-moof flag in tfhd atoms", 0, AV_OPT_TYPE_CONST, {.i64 = FF_MOV_FLAG_DEFAULT_BASE_MOOF}, INT_MIN, INT_MAX, AV_OPT_FLAG_ENCODING_PARAM, "movflags" },
    { "dash", "Write DASH compatible fragmented MP4", 0, AV_OPT_TYPE_CONST, {.i64 = FF_MOV_FLAG_DASH}, INT_MIN, INT_MAX, AV_OPT_FLAG_ENCODING_PARAM, "movflags" },
    { "frag_discont", "Signal that the next fragment is discontinuous from earlier ones", 0, AV_OPT_TYPE_CONST, {.i64 = FF_MOV_FLAG_FRAG_DISCONT}, INT_MIN, INT_MAX, AV_OPT_FLAG_ENCODING_PARAM, "movflags" },
    { "delay_moov", "Delay writing the initial moov until the first fragment is cut, or until the first fragment flush", 0, AV_OPT_TYPE_CONST, {.i64 = FF_MOV_FLAG_DELAY_MOOV}, INT_MIN, INT_MAX, AV_OPT_FLAG_ENCODING_PARAM, "movflags" },
    { "global_sidx", "Write a global sidx index at the start of the file", 0, AV_OPT_TYPE_CONST, {.i64 = FF_MOV_FLAG_GLOBAL_SIDX}, INT_MIN, INT_MAX, AV_OPT_FLAG_ENCODING_PARAM, "movflags" },
<<<<<<< HEAD
    { "write_colr", "Write colr atom (Experimental, may be renamed or changed, do not use from scripts)", 0, AV_OPT_TYPE_CONST, {.i64 = FF_MOV_FLAG_WRITE_COLR}, INT_MIN, INT_MAX, AV_OPT_FLAG_ENCODING_PARAM, "movflags" },
    { "write_gama", "Write deprecated gama atom", 0, AV_OPT_TYPE_CONST, {.i64 = FF_MOV_FLAG_WRITE_GAMA}, INT_MIN, INT_MAX, AV_OPT_FLAG_ENCODING_PARAM, "movflags" },
    { "use_metadata_tags", "Use mdta atom for metadata.", 0, AV_OPT_TYPE_CONST, {.i64 = FF_MOV_FLAG_USE_MDTA}, INT_MIN, INT_MAX, AV_OPT_FLAG_ENCODING_PARAM, "movflags" },
=======
    { "skip_trailer", "Skip writing the mfra/tfra/mfro trailer for fragmented files", 0, AV_OPT_TYPE_CONST, {.i64 = FF_MOV_FLAG_SKIP_TRAILER}, INT_MIN, INT_MAX, AV_OPT_FLAG_ENCODING_PARAM, "movflags" },
>>>>>>> 4f7723cb
    FF_RTP_FLAG_OPTS(MOVMuxContext, rtp_flags),
    { "skip_iods", "Skip writing iods atom.", offsetof(MOVMuxContext, iods_skip), AV_OPT_TYPE_BOOL, {.i64 = 1}, 0, 1, AV_OPT_FLAG_ENCODING_PARAM},
    { "iods_audio_profile", "iods audio profile atom.", offsetof(MOVMuxContext, iods_audio_profile), AV_OPT_TYPE_INT, {.i64 = -1}, -1, 255, AV_OPT_FLAG_ENCODING_PARAM},
    { "iods_video_profile", "iods video profile atom.", offsetof(MOVMuxContext, iods_video_profile), AV_OPT_TYPE_INT, {.i64 = -1}, -1, 255, AV_OPT_FLAG_ENCODING_PARAM},
    { "frag_duration", "Maximum fragment duration", offsetof(MOVMuxContext, max_fragment_duration), AV_OPT_TYPE_INT, {.i64 = 0}, 0, INT_MAX, AV_OPT_FLAG_ENCODING_PARAM},
    { "min_frag_duration", "Minimum fragment duration", offsetof(MOVMuxContext, min_fragment_duration), AV_OPT_TYPE_INT, {.i64 = 0}, 0, INT_MAX, AV_OPT_FLAG_ENCODING_PARAM},
    { "frag_size", "Maximum fragment size", offsetof(MOVMuxContext, max_fragment_size), AV_OPT_TYPE_INT, {.i64 = 0}, 0, INT_MAX, AV_OPT_FLAG_ENCODING_PARAM},
    { "ism_lookahead", "Number of lookahead entries for ISM files", offsetof(MOVMuxContext, ism_lookahead), AV_OPT_TYPE_INT, {.i64 = 0}, 0, INT_MAX, AV_OPT_FLAG_ENCODING_PARAM},
    { "video_track_timescale", "set timescale of all video tracks", offsetof(MOVMuxContext, video_track_timescale), AV_OPT_TYPE_INT, {.i64 = 0}, 0, INT_MAX, AV_OPT_FLAG_ENCODING_PARAM},
    { "brand",    "Override major brand", offsetof(MOVMuxContext, major_brand),   AV_OPT_TYPE_STRING, {.str = NULL}, .flags = AV_OPT_FLAG_ENCODING_PARAM },
    { "use_editlist", "use edit list", offsetof(MOVMuxContext, use_editlist), AV_OPT_TYPE_BOOL, {.i64 = -1}, -1, 1, AV_OPT_FLAG_ENCODING_PARAM},
    { "fragment_index", "Fragment number of the next fragment", offsetof(MOVMuxContext, fragments), AV_OPT_TYPE_INT, {.i64 = 1}, 1, INT_MAX, AV_OPT_FLAG_ENCODING_PARAM},
    { "mov_gamma", "gamma value for gama atom", offsetof(MOVMuxContext, gamma), AV_OPT_TYPE_FLOAT, {.dbl = 0.0 }, 0.0, 10, AV_OPT_FLAG_ENCODING_PARAM},
    { "frag_interleave", "Interleave samples within fragments (max number of consecutive samples, lower is tighter interleaving, but with more overhead)", offsetof(MOVMuxContext, frag_interleave), AV_OPT_TYPE_INT, {.i64 = 0}, 0, INT_MAX, AV_OPT_FLAG_ENCODING_PARAM },
    { "encryption_scheme",    "Configures the encryption scheme, allowed values are none, cenc-aes-ctr", offsetof(MOVMuxContext, encryption_scheme_str),   AV_OPT_TYPE_STRING, {.str = NULL}, .flags = AV_OPT_FLAG_ENCODING_PARAM },
    { "encryption_key", "The media encryption key (hex)", offsetof(MOVMuxContext, encryption_key), AV_OPT_TYPE_BINARY, .flags = AV_OPT_FLAG_ENCODING_PARAM },
    { "encryption_kid", "The media encryption key identifier (hex)", offsetof(MOVMuxContext, encryption_kid), AV_OPT_TYPE_BINARY, .flags = AV_OPT_FLAG_ENCODING_PARAM },
    { "use_stream_ids_as_track_ids", "use stream ids as track ids", offsetof(MOVMuxContext, use_stream_ids_as_track_ids), AV_OPT_TYPE_BOOL, {.i64 = 0}, 0, 1, AV_OPT_FLAG_ENCODING_PARAM},
    { "write_tmcd", "force or disable writing tmcd", offsetof(MOVMuxContext, write_tmcd), AV_OPT_TYPE_BOOL, {.i64 = -1}, -1, 1, AV_OPT_FLAG_ENCODING_PARAM},
    { NULL },
};

#define MOV_CLASS(flavor)\
static const AVClass flavor ## _muxer_class = {\
    .class_name = #flavor " muxer",\
    .item_name  = av_default_item_name,\
    .option     = options,\
    .version    = LIBAVUTIL_VERSION_INT,\
};

static int get_moov_size(AVFormatContext *s);

static int utf8len(const uint8_t *b)
{
    int len = 0;
    int val;
    while (*b) {
        GET_UTF8(val, *b++, return -1;)
        len++;
    }
    return len;
}

//FIXME support 64 bit variant with wide placeholders
static int64_t update_size(AVIOContext *pb, int64_t pos)
{
    int64_t curpos = avio_tell(pb);
    avio_seek(pb, pos, SEEK_SET);
    avio_wb32(pb, curpos - pos); /* rewrite size */
    avio_seek(pb, curpos, SEEK_SET);

    return curpos - pos;
}

static int co64_required(const MOVTrack *track)
{
    if (track->entry > 0 && track->cluster[track->entry - 1].pos + track->data_offset > UINT32_MAX)
        return 1;
    return 0;
}

/* Chunk offset atom */
static int mov_write_stco_tag(AVIOContext *pb, MOVTrack *track)
{
    int i;
    int mode64 = co64_required(track); // use 32 bit size variant if possible
    int64_t pos = avio_tell(pb);
    avio_wb32(pb, 0); /* size */
    if (mode64)
        ffio_wfourcc(pb, "co64");
    else
        ffio_wfourcc(pb, "stco");
    avio_wb32(pb, 0); /* version & flags */
    avio_wb32(pb, track->chunkCount); /* entry count */
    for (i = 0; i < track->entry; i++) {
        if (!track->cluster[i].chunkNum)
            continue;
        if (mode64 == 1)
            avio_wb64(pb, track->cluster[i].pos + track->data_offset);
        else
            avio_wb32(pb, track->cluster[i].pos + track->data_offset);
    }
    return update_size(pb, pos);
}

/* Sample size atom */
static int mov_write_stsz_tag(AVIOContext *pb, MOVTrack *track)
{
    int equalChunks = 1;
    int i, j, entries = 0, tst = -1, oldtst = -1;

    int64_t pos = avio_tell(pb);
    avio_wb32(pb, 0); /* size */
    ffio_wfourcc(pb, "stsz");
    avio_wb32(pb, 0); /* version & flags */

    for (i = 0; i < track->entry; i++) {
        tst = track->cluster[i].size / track->cluster[i].entries;
        if (oldtst != -1 && tst != oldtst)
            equalChunks = 0;
        oldtst = tst;
        entries += track->cluster[i].entries;
    }
    if (equalChunks && track->entry) {
        int sSize = track->entry ? track->cluster[0].size / track->cluster[0].entries : 0;
        sSize = FFMAX(1, sSize); // adpcm mono case could make sSize == 0
        avio_wb32(pb, sSize); // sample size
        avio_wb32(pb, entries); // sample count
    } else {
        avio_wb32(pb, 0); // sample size
        avio_wb32(pb, entries); // sample count
        for (i = 0; i < track->entry; i++) {
            for (j = 0; j < track->cluster[i].entries; j++) {
                avio_wb32(pb, track->cluster[i].size /
                          track->cluster[i].entries);
            }
        }
    }
    return update_size(pb, pos);
}

/* Sample to chunk atom */
static int mov_write_stsc_tag(AVIOContext *pb, MOVTrack *track)
{
    int index = 0, oldval = -1, i;
    int64_t entryPos, curpos;

    int64_t pos = avio_tell(pb);
    avio_wb32(pb, 0); /* size */
    ffio_wfourcc(pb, "stsc");
    avio_wb32(pb, 0); // version & flags
    entryPos = avio_tell(pb);
    avio_wb32(pb, track->chunkCount); // entry count
    for (i = 0; i < track->entry; i++) {
        if (oldval != track->cluster[i].samples_in_chunk && track->cluster[i].chunkNum) {
            avio_wb32(pb, track->cluster[i].chunkNum); // first chunk
            avio_wb32(pb, track->cluster[i].samples_in_chunk); // samples per chunk
            avio_wb32(pb, 0x1); // sample description index
            oldval = track->cluster[i].samples_in_chunk;
            index++;
        }
    }
    curpos = avio_tell(pb);
    avio_seek(pb, entryPos, SEEK_SET);
    avio_wb32(pb, index); // rewrite size
    avio_seek(pb, curpos, SEEK_SET);

    return update_size(pb, pos);
}

/* Sync sample atom */
static int mov_write_stss_tag(AVIOContext *pb, MOVTrack *track, uint32_t flag)
{
    int64_t curpos, entryPos;
    int i, index = 0;
    int64_t pos = avio_tell(pb);
    avio_wb32(pb, 0); // size
    ffio_wfourcc(pb, flag == MOV_SYNC_SAMPLE ? "stss" : "stps");
    avio_wb32(pb, 0); // version & flags
    entryPos = avio_tell(pb);
    avio_wb32(pb, track->entry); // entry count
    for (i = 0; i < track->entry; i++) {
        if (track->cluster[i].flags & flag) {
            avio_wb32(pb, i + 1);
            index++;
        }
    }
    curpos = avio_tell(pb);
    avio_seek(pb, entryPos, SEEK_SET);
    avio_wb32(pb, index); // rewrite size
    avio_seek(pb, curpos, SEEK_SET);
    return update_size(pb, pos);
}

static int mov_write_amr_tag(AVIOContext *pb, MOVTrack *track)
{
    avio_wb32(pb, 0x11); /* size */
    if (track->mode == MODE_MOV) ffio_wfourcc(pb, "samr");
    else                         ffio_wfourcc(pb, "damr");
    ffio_wfourcc(pb, "FFMP");
    avio_w8(pb, 0); /* decoder version */

    avio_wb16(pb, 0x81FF); /* Mode set (all modes for AMR_NB) */
    avio_w8(pb, 0x00); /* Mode change period (no restriction) */
    avio_w8(pb, 0x01); /* Frames per sample */
    return 0x11;
}

static int mov_write_ac3_tag(AVIOContext *pb, MOVTrack *track)
{
    GetBitContext gbc;
    PutBitContext pbc;
    uint8_t buf[3];
    int fscod, bsid, bsmod, acmod, lfeon, frmsizecod;

    if (track->vos_len < 7)
        return -1;

    avio_wb32(pb, 11);
    ffio_wfourcc(pb, "dac3");

    init_get_bits(&gbc, track->vos_data + 4, (track->vos_len - 4) * 8);
    fscod      = get_bits(&gbc, 2);
    frmsizecod = get_bits(&gbc, 6);
    bsid       = get_bits(&gbc, 5);
    bsmod      = get_bits(&gbc, 3);
    acmod      = get_bits(&gbc, 3);
    if (acmod == 2) {
        skip_bits(&gbc, 2); // dsurmod
    } else {
        if ((acmod & 1) && acmod != 1)
            skip_bits(&gbc, 2); // cmixlev
        if (acmod & 4)
            skip_bits(&gbc, 2); // surmixlev
    }
    lfeon = get_bits1(&gbc);

    init_put_bits(&pbc, buf, sizeof(buf));
    put_bits(&pbc, 2, fscod);
    put_bits(&pbc, 5, bsid);
    put_bits(&pbc, 3, bsmod);
    put_bits(&pbc, 3, acmod);
    put_bits(&pbc, 1, lfeon);
    put_bits(&pbc, 5, frmsizecod >> 1); // bit_rate_code
    put_bits(&pbc, 5, 0); // reserved

    flush_put_bits(&pbc);
    avio_write(pb, buf, sizeof(buf));

    return 11;
}

struct eac3_info {
    AVPacket pkt;
    uint8_t ec3_done;
    uint8_t num_blocks;

    /* Layout of the EC3SpecificBox */
    /* maximum bitrate */
    uint16_t data_rate;
    /* number of independent substreams */
    uint8_t  num_ind_sub;
    struct {
        /* sample rate code (see ff_ac3_sample_rate_tab) 2 bits */
        uint8_t fscod;
        /* bit stream identification 5 bits */
        uint8_t bsid;
        /* one bit reserved */
        /* audio service mixing (not supported yet) 1 bit */
        /* bit stream mode 3 bits */
        uint8_t bsmod;
        /* audio coding mode 3 bits */
        uint8_t acmod;
        /* sub woofer on 1 bit */
        uint8_t lfeon;
        /* 3 bits reserved */
        /* number of dependent substreams associated with this substream 4 bits */
        uint8_t num_dep_sub;
        /* channel locations of the dependent substream(s), if any, 9 bits */
        uint16_t chan_loc;
        /* if there is no dependent substream, then one bit reserved instead */
    } substream[1]; /* TODO: support 8 independent substreams */
};

#if CONFIG_AC3_PARSER
static int handle_eac3(MOVMuxContext *mov, AVPacket *pkt, MOVTrack *track)
{
    GetBitContext gbc;
    AC3HeaderInfo tmp, *hdr = &tmp;
    struct eac3_info *info;
    int num_blocks;

    if (!track->eac3_priv && !(track->eac3_priv = av_mallocz(sizeof(*info))))
        return AVERROR(ENOMEM);
    info = track->eac3_priv;

    init_get_bits(&gbc, pkt->data, pkt->size * 8);
    if (avpriv_ac3_parse_header(&gbc, &hdr) < 0) {
        /* drop the packets until we see a good one */
        if (!track->entry) {
            av_log(mov, AV_LOG_WARNING, "Dropping invalid packet from start of the stream\n");
            return 0;
        }
        return AVERROR_INVALIDDATA;
    }

    info->data_rate = FFMAX(info->data_rate, hdr->bit_rate / 1000);
    num_blocks = hdr->num_blocks;

    if (!info->ec3_done) {
        /* AC-3 substream must be the first one */
        if (hdr->bitstream_id <= 10 && hdr->substreamid != 0)
            return AVERROR(EINVAL);

        /* this should always be the case, given that our AC-3 parser
         * concatenates dependent frames to their independent parent */
        if (hdr->frame_type == EAC3_FRAME_TYPE_INDEPENDENT) {
            /* substream ids must be incremental */
            if (hdr->substreamid > info->num_ind_sub + 1)
                return AVERROR(EINVAL);

            if (hdr->substreamid == info->num_ind_sub + 1) {
                //info->num_ind_sub++;
                avpriv_request_sample(track->par, "Multiple independent substreams");
                return AVERROR_PATCHWELCOME;
            } else if (hdr->substreamid < info->num_ind_sub ||
                       hdr->substreamid == 0 && info->substream[0].bsid) {
                info->ec3_done = 1;
                goto concatenate;
            }
        }

        /* fill the info needed for the "dec3" atom */
        info->substream[hdr->substreamid].fscod = hdr->sr_code;
        info->substream[hdr->substreamid].bsid  = hdr->bitstream_id;
        info->substream[hdr->substreamid].bsmod = hdr->bitstream_mode;
        info->substream[hdr->substreamid].acmod = hdr->channel_mode;
        info->substream[hdr->substreamid].lfeon = hdr->lfe_on;

        /* Parse dependent substream(s), if any */
        if (pkt->size != hdr->frame_size) {
            int cumul_size = hdr->frame_size;
            int parent = hdr->substreamid;

            while (cumul_size != pkt->size) {
                int i;
                init_get_bits(&gbc, pkt->data + cumul_size, (pkt->size - cumul_size) * 8);
                if (avpriv_ac3_parse_header(&gbc, &hdr) < 0)
                    return AVERROR_INVALIDDATA;
                if (hdr->frame_type != EAC3_FRAME_TYPE_DEPENDENT)
                    return AVERROR(EINVAL);
                cumul_size += hdr->frame_size;
                info->substream[parent].num_dep_sub++;

                /* header is parsed up to lfeon, but custom channel map may be needed */
                /* skip bsid */
                skip_bits(&gbc, 5);
                /* skip volume control params */
                for (i = 0; i < (hdr->channel_mode ? 1 : 2); i++) {
                    skip_bits(&gbc, 5); // skip dialog normalization
                    if (get_bits1(&gbc)) {
                        skip_bits(&gbc, 8); // skip compression gain word
                    }
                }
                /* get the dependent stream channel map, if exists */
                if (get_bits1(&gbc))
                    info->substream[parent].chan_loc |= (get_bits(&gbc, 16) >> 5) & 0x1f;
                else
                    info->substream[parent].chan_loc |= hdr->channel_mode;
            }
        }
    }

concatenate:
    if (!info->num_blocks && num_blocks == 6)
        return pkt->size;
    else if (info->num_blocks + num_blocks > 6)
        return AVERROR_INVALIDDATA;

    if (!info->num_blocks) {
        int ret;
        if ((ret = av_copy_packet(&info->pkt, pkt)) < 0)
            return ret;
        info->num_blocks = num_blocks;
        return 0;
    } else {
        int ret;
        if ((ret = av_grow_packet(&info->pkt, pkt->size)) < 0)
            return ret;
        memcpy(info->pkt.data + info->pkt.size - pkt->size, pkt->data, pkt->size);
        info->num_blocks += num_blocks;
        info->pkt.duration += pkt->duration;
        if ((ret = av_copy_packet_side_data(&info->pkt, pkt)) < 0)
            return ret;
        if (info->num_blocks != 6)
            return 0;
        av_packet_unref(pkt);
        if ((ret = av_copy_packet(pkt, &info->pkt)) < 0)
            return ret;
        av_packet_unref(&info->pkt);
        info->num_blocks = 0;
    }

    return pkt->size;
}
#endif

static int mov_write_eac3_tag(AVIOContext *pb, MOVTrack *track)
{
    PutBitContext pbc;
    uint8_t *buf;
    struct eac3_info *info;
    int size, i;

    if (!track->eac3_priv)
        return AVERROR(EINVAL);

    info = track->eac3_priv;
    size = 2 + 4 * (info->num_ind_sub + 1);
    buf = av_malloc(size);
    if (!buf) {
        size = AVERROR(ENOMEM);
        goto end;
    }

    init_put_bits(&pbc, buf, size);
    put_bits(&pbc, 13, info->data_rate);
    put_bits(&pbc,  3, info->num_ind_sub);
    for (i = 0; i <= info->num_ind_sub; i++) {
        put_bits(&pbc, 2, info->substream[i].fscod);
        put_bits(&pbc, 5, info->substream[i].bsid);
        put_bits(&pbc, 1, 0); /* reserved */
        put_bits(&pbc, 1, 0); /* asvc */
        put_bits(&pbc, 3, info->substream[i].bsmod);
        put_bits(&pbc, 3, info->substream[i].acmod);
        put_bits(&pbc, 1, info->substream[i].lfeon);
        put_bits(&pbc, 5, 0); /* reserved */
        put_bits(&pbc, 4, info->substream[i].num_dep_sub);
        if (!info->substream[i].num_dep_sub) {
            put_bits(&pbc, 1, 0); /* reserved */
            size--;
        } else {
            put_bits(&pbc, 9, info->substream[i].chan_loc);
        }
    }
    flush_put_bits(&pbc);

    avio_wb32(pb, size + 8);
    ffio_wfourcc(pb, "dec3");
    avio_write(pb, buf, size);

    av_free(buf);

end:
    av_packet_unref(&info->pkt);
    av_freep(&track->eac3_priv);

    return size;
}

/**
 * This function writes extradata "as is".
 * Extradata must be formatted like a valid atom (with size and tag).
 */
static int mov_write_extradata_tag(AVIOContext *pb, MOVTrack *track)
{
    avio_write(pb, track->par->extradata, track->par->extradata_size);
    return track->par->extradata_size;
}

static int mov_write_enda_tag(AVIOContext *pb)
{
    avio_wb32(pb, 10);
    ffio_wfourcc(pb, "enda");
    avio_wb16(pb, 1); /* little endian */
    return 10;
}

static int mov_write_enda_tag_be(AVIOContext *pb)
{
  avio_wb32(pb, 10);
  ffio_wfourcc(pb, "enda");
  avio_wb16(pb, 0); /* big endian */
  return 10;
}

static void put_descr(AVIOContext *pb, int tag, unsigned int size)
{
    int i = 3;
    avio_w8(pb, tag);
    for (; i > 0; i--)
        avio_w8(pb, (size >> (7 * i)) | 0x80);
    avio_w8(pb, size & 0x7F);
}

static unsigned compute_avg_bitrate(MOVTrack *track)
{
    uint64_t size = 0;
    int i;
    if (!track->track_duration)
        return 0;
    for (i = 0; i < track->entry; i++)
        size += track->cluster[i].size;
    return size * 8 * track->timescale / track->track_duration;
}

static int mov_write_esds_tag(AVIOContext *pb, MOVTrack *track) // Basic
{
    AVCPBProperties *props;
    int64_t pos = avio_tell(pb);
    int decoder_specific_info_len = track->vos_len ? 5 + track->vos_len : 0;
    unsigned avg_bitrate;

    avio_wb32(pb, 0); // size
    ffio_wfourcc(pb, "esds");
    avio_wb32(pb, 0); // Version

    // ES descriptor
    put_descr(pb, 0x03, 3 + 5+13 + decoder_specific_info_len + 5+1);
    avio_wb16(pb, track->track_id);
    avio_w8(pb, 0x00); // flags (= no flags)

    // DecoderConfig descriptor
    put_descr(pb, 0x04, 13 + decoder_specific_info_len);

    // Object type indication
    if ((track->par->codec_id == AV_CODEC_ID_MP2 ||
         track->par->codec_id == AV_CODEC_ID_MP3) &&
        track->par->sample_rate > 24000)
        avio_w8(pb, 0x6B); // 11172-3
    else
        avio_w8(pb, ff_codec_get_tag(ff_mp4_obj_type, track->par->codec_id));

    // the following fields is made of 6 bits to identify the streamtype (4 for video, 5 for audio)
    // plus 1 bit to indicate upstream and 1 bit set to 1 (reserved)
    if (track->par->codec_id == AV_CODEC_ID_DVD_SUBTITLE)
        avio_w8(pb, (0x38 << 2) | 1); // flags (= NeroSubpicStream)
    else if (track->par->codec_type == AVMEDIA_TYPE_AUDIO)
        avio_w8(pb, 0x15); // flags (= Audiostream)
    else
        avio_w8(pb, 0x11); // flags (= Visualstream)

    props = (AVCPBProperties*)av_stream_get_side_data(track->st, AV_PKT_DATA_CPB_PROPERTIES,
                                                      NULL);

    avio_wb24(pb, props ? props->buffer_size / 8 : 0); // Buffersize DB

    avg_bitrate = compute_avg_bitrate(track);
    avio_wb32(pb, props ? FFMAX3(props->max_bitrate, props->avg_bitrate, avg_bitrate) : FFMAX(track->par->bit_rate, avg_bitrate)); // maxbitrate (FIXME should be max rate in any 1 sec window)
    avio_wb32(pb, avg_bitrate);

    if (track->vos_len) {
        // DecoderSpecific info descriptor
        put_descr(pb, 0x05, track->vos_len);
        avio_write(pb, track->vos_data, track->vos_len);
    }

    // SL descriptor
    put_descr(pb, 0x06, 1);
    avio_w8(pb, 0x02);
    return update_size(pb, pos);
}

static int mov_pcm_le_gt16(enum AVCodecID codec_id)
{
    return codec_id == AV_CODEC_ID_PCM_S24LE ||
           codec_id == AV_CODEC_ID_PCM_S32LE ||
           codec_id == AV_CODEC_ID_PCM_F32LE ||
           codec_id == AV_CODEC_ID_PCM_F64LE;
}

static int mov_pcm_be_gt16(enum AVCodecID codec_id)
{
    return codec_id == AV_CODEC_ID_PCM_S24BE ||
           codec_id == AV_CODEC_ID_PCM_S32BE ||
           codec_id == AV_CODEC_ID_PCM_F32BE ||
           codec_id == AV_CODEC_ID_PCM_F64BE;
}

static int mov_write_ms_tag(AVFormatContext *s, AVIOContext *pb, MOVTrack *track)
{
    int ret;
    int64_t pos = avio_tell(pb);
    avio_wb32(pb, 0);
    avio_wl32(pb, track->tag); // store it byteswapped
    track->par->codec_tag = av_bswap16(track->tag >> 16);
    if ((ret = ff_put_wav_header(s, pb, track->par, 0)) < 0)
        return ret;
    return update_size(pb, pos);
}

static int mov_write_wfex_tag(AVFormatContext *s, AVIOContext *pb, MOVTrack *track)
{
    int ret;
    int64_t pos = avio_tell(pb);
    avio_wb32(pb, 0);
    ffio_wfourcc(pb, "wfex");
    if ((ret = ff_put_wav_header(s, pb, track->st->codecpar, FF_PUT_WAV_HEADER_FORCE_WAVEFORMATEX)) < 0)
        return ret;
    return update_size(pb, pos);
}

static int mov_write_chan_tag(AVFormatContext *s, AVIOContext *pb, MOVTrack *track)
{
    uint32_t layout_tag, bitmap;
    int64_t pos = avio_tell(pb);

    layout_tag = ff_mov_get_channel_layout_tag(track->par->codec_id,
                                               track->par->channel_layout,
                                               &bitmap);
    if (!layout_tag) {
        av_log(s, AV_LOG_WARNING, "not writing 'chan' tag due to "
               "lack of channel information\n");
        return 0;
    }

    if (track->multichannel_as_mono)
        return 0;

    avio_wb32(pb, 0);           // Size
    ffio_wfourcc(pb, "chan");   // Type
    avio_w8(pb, 0);             // Version
    avio_wb24(pb, 0);           // Flags
    avio_wb32(pb, layout_tag);  // mChannelLayoutTag
    avio_wb32(pb, bitmap);      // mChannelBitmap
    avio_wb32(pb, 0);           // mNumberChannelDescriptions

    return update_size(pb, pos);
}

static int mov_write_wave_tag(AVFormatContext *s, AVIOContext *pb, MOVTrack *track)
{
    int64_t pos = avio_tell(pb);

    avio_wb32(pb, 0);     /* size */
    ffio_wfourcc(pb, "wave");

    if (track->par->codec_id != AV_CODEC_ID_QDM2) {
    avio_wb32(pb, 12);    /* size */
    ffio_wfourcc(pb, "frma");
    avio_wl32(pb, track->tag);
    }

    if (track->par->codec_id == AV_CODEC_ID_AAC) {
        /* useless atom needed by mplayer, ipod, not needed by quicktime */
        avio_wb32(pb, 12); /* size */
        ffio_wfourcc(pb, "mp4a");
        avio_wb32(pb, 0);
        mov_write_esds_tag(pb, track);
    } else if (mov_pcm_le_gt16(track->par->codec_id))  {
      mov_write_enda_tag(pb);
    } else if (mov_pcm_be_gt16(track->par->codec_id))  {
      mov_write_enda_tag_be(pb);
    } else if (track->par->codec_id == AV_CODEC_ID_AMR_NB) {
        mov_write_amr_tag(pb, track);
    } else if (track->par->codec_id == AV_CODEC_ID_AC3) {
        mov_write_ac3_tag(pb, track);
    } else if (track->par->codec_id == AV_CODEC_ID_EAC3) {
        mov_write_eac3_tag(pb, track);
    } else if (track->par->codec_id == AV_CODEC_ID_ALAC ||
               track->par->codec_id == AV_CODEC_ID_QDM2) {
        mov_write_extradata_tag(pb, track);
    } else if (track->par->codec_id == AV_CODEC_ID_ADPCM_MS ||
               track->par->codec_id == AV_CODEC_ID_ADPCM_IMA_WAV) {
        mov_write_ms_tag(s, pb, track);
    }

    avio_wb32(pb, 8);     /* size */
    avio_wb32(pb, 0);     /* null tag */

    return update_size(pb, pos);
}

static int mov_write_dvc1_structs(MOVTrack *track, uint8_t *buf)
{
    uint8_t *unescaped;
    const uint8_t *start, *next, *end = track->vos_data + track->vos_len;
    int unescaped_size, seq_found = 0;
    int level = 0, interlace = 0;
    int packet_seq   = track->vc1_info.packet_seq;
    int packet_entry = track->vc1_info.packet_entry;
    int slices       = track->vc1_info.slices;
    PutBitContext pbc;

    if (track->start_dts == AV_NOPTS_VALUE) {
        /* No packets written yet, vc1_info isn't authoritative yet. */
        /* Assume inline sequence and entry headers. */
        packet_seq = packet_entry = 1;
        av_log(NULL, AV_LOG_WARNING,
               "moov atom written before any packets, unable to write correct "
               "dvc1 atom. Set the delay_moov flag to fix this.\n");
    }

    unescaped = av_mallocz(track->vos_len + AV_INPUT_BUFFER_PADDING_SIZE);
    if (!unescaped)
        return AVERROR(ENOMEM);
    start = find_next_marker(track->vos_data, end);
    for (next = start; next < end; start = next) {
        GetBitContext gb;
        int size;
        next = find_next_marker(start + 4, end);
        size = next - start - 4;
        if (size <= 0)
            continue;
        unescaped_size = vc1_unescape_buffer(start + 4, size, unescaped);
        init_get_bits(&gb, unescaped, 8 * unescaped_size);
        if (AV_RB32(start) == VC1_CODE_SEQHDR) {
            int profile = get_bits(&gb, 2);
            if (profile != PROFILE_ADVANCED) {
                av_free(unescaped);
                return AVERROR(ENOSYS);
            }
            seq_found = 1;
            level = get_bits(&gb, 3);
            /* chromaformat, frmrtq_postproc, bitrtq_postproc, postprocflag,
             * width, height */
            skip_bits_long(&gb, 2 + 3 + 5 + 1 + 2*12);
            skip_bits(&gb, 1); /* broadcast */
            interlace = get_bits1(&gb);
            skip_bits(&gb, 4); /* tfcntrflag, finterpflag, reserved, psf */
        }
    }
    if (!seq_found) {
        av_free(unescaped);
        return AVERROR(ENOSYS);
    }

    init_put_bits(&pbc, buf, 7);
    /* VC1DecSpecStruc */
    put_bits(&pbc, 4, 12); /* profile - advanced */
    put_bits(&pbc, 3, level);
    put_bits(&pbc, 1, 0); /* reserved */
    /* VC1AdvDecSpecStruc */
    put_bits(&pbc, 3, level);
    put_bits(&pbc, 1, 0); /* cbr */
    put_bits(&pbc, 6, 0); /* reserved */
    put_bits(&pbc, 1, !interlace); /* no interlace */
    put_bits(&pbc, 1, !packet_seq); /* no multiple seq */
    put_bits(&pbc, 1, !packet_entry); /* no multiple entry */
    put_bits(&pbc, 1, !slices); /* no slice code */
    put_bits(&pbc, 1, 0); /* no bframe */
    put_bits(&pbc, 1, 0); /* reserved */

    /* framerate */
    if (track->st->avg_frame_rate.num > 0 && track->st->avg_frame_rate.den > 0)
        put_bits32(&pbc, track->st->avg_frame_rate.num / track->st->avg_frame_rate.den);
    else
        put_bits32(&pbc, 0xffffffff);

    flush_put_bits(&pbc);

    av_free(unescaped);

    return 0;
}

static int mov_write_dvc1_tag(AVIOContext *pb, MOVTrack *track)
{
    uint8_t buf[7] = { 0 };
    int ret;

    if ((ret = mov_write_dvc1_structs(track, buf)) < 0)
        return ret;

    avio_wb32(pb, track->vos_len + 8 + sizeof(buf));
    ffio_wfourcc(pb, "dvc1");
    avio_write(pb, buf, sizeof(buf));
    avio_write(pb, track->vos_data, track->vos_len);

    return 0;
}

static int mov_write_glbl_tag(AVIOContext *pb, MOVTrack *track)
{
    avio_wb32(pb, track->vos_len + 8);
    ffio_wfourcc(pb, "glbl");
    avio_write(pb, track->vos_data, track->vos_len);
    return 8 + track->vos_len;
}

/**
 * Compute flags for 'lpcm' tag.
 * See CoreAudioTypes and AudioStreamBasicDescription at Apple.
 */
static int mov_get_lpcm_flags(enum AVCodecID codec_id)
{
    switch (codec_id) {
    case AV_CODEC_ID_PCM_F32BE:
    case AV_CODEC_ID_PCM_F64BE:
        return 11;
    case AV_CODEC_ID_PCM_F32LE:
    case AV_CODEC_ID_PCM_F64LE:
        return 9;
    case AV_CODEC_ID_PCM_U8:
        return 10;
    case AV_CODEC_ID_PCM_S16BE:
    case AV_CODEC_ID_PCM_S24BE:
    case AV_CODEC_ID_PCM_S32BE:
        return 14;
    case AV_CODEC_ID_PCM_S8:
    case AV_CODEC_ID_PCM_S16LE:
    case AV_CODEC_ID_PCM_S24LE:
    case AV_CODEC_ID_PCM_S32LE:
        return 12;
    default:
        return 0;
    }
}

static int get_cluster_duration(MOVTrack *track, int cluster_idx)
{
    int64_t next_dts;

    if (cluster_idx >= track->entry)
        return 0;

    if (cluster_idx + 1 == track->entry)
        next_dts = track->track_duration + track->start_dts;
    else
        next_dts = track->cluster[cluster_idx + 1].dts;

    next_dts -= track->cluster[cluster_idx].dts;

    av_assert0(next_dts >= 0);
    av_assert0(next_dts <= INT_MAX);

    return next_dts;
}

static int get_samples_per_packet(MOVTrack *track)
{
    int i, first_duration;

// return track->par->frame_size;

    /* use 1 for raw PCM */
    if (!track->audio_vbr)
        return 1;

    /* check to see if duration is constant for all clusters */
    if (!track->entry)
        return 0;
    first_duration = get_cluster_duration(track, 0);
    for (i = 1; i < track->entry; i++) {
        if (get_cluster_duration(track, i) != first_duration)
            return 0;
    }
    return first_duration;
}

static int mov_write_audio_tag(AVFormatContext *s, AVIOContext *pb, MOVMuxContext *mov, MOVTrack *track)
{
    int64_t pos = avio_tell(pb);
    int version = 0;
    uint32_t tag = track->tag;

    if (track->mode == MODE_MOV) {
        if (track->timescale > UINT16_MAX) {
            if (mov_get_lpcm_flags(track->par->codec_id))
                tag = AV_RL32("lpcm");
            version = 2;
        } else if (track->audio_vbr || mov_pcm_le_gt16(track->par->codec_id) ||
                   mov_pcm_be_gt16(track->par->codec_id) ||
                   track->par->codec_id == AV_CODEC_ID_ADPCM_MS ||
                   track->par->codec_id == AV_CODEC_ID_ADPCM_IMA_WAV ||
                   track->par->codec_id == AV_CODEC_ID_QDM2) {
            version = 1;
        }
    }

    avio_wb32(pb, 0); /* size */
    if (mov->encryption_scheme != MOV_ENC_NONE) {
        ffio_wfourcc(pb, "enca");
    } else {
        avio_wl32(pb, tag); // store it byteswapped
    }
    avio_wb32(pb, 0); /* Reserved */
    avio_wb16(pb, 0); /* Reserved */
    avio_wb16(pb, 1); /* Data-reference index, XXX  == 1 */

    /* SoundDescription */
    avio_wb16(pb, version); /* Version */
    avio_wb16(pb, 0); /* Revision level */
    avio_wb32(pb, 0); /* Reserved */

    if (version == 2) {
        avio_wb16(pb, 3);
        avio_wb16(pb, 16);
        avio_wb16(pb, 0xfffe);
        avio_wb16(pb, 0);
        avio_wb32(pb, 0x00010000);
        avio_wb32(pb, 72);
        avio_wb64(pb, av_double2int(track->par->sample_rate));
        avio_wb32(pb, track->par->channels);
        avio_wb32(pb, 0x7F000000);
        avio_wb32(pb, av_get_bits_per_sample(track->par->codec_id));
        avio_wb32(pb, mov_get_lpcm_flags(track->par->codec_id));
        avio_wb32(pb, track->sample_size);
        avio_wb32(pb, get_samples_per_packet(track));
    } else {
        if (track->mode == MODE_MOV) {
            avio_wb16(pb, track->par->channels);
            if (track->par->codec_id == AV_CODEC_ID_PCM_U8 ||
                track->par->codec_id == AV_CODEC_ID_PCM_S8)
                avio_wb16(pb, 8); /* bits per sample */
            else if (track->par->codec_id == AV_CODEC_ID_ADPCM_G726)
                avio_wb16(pb, track->par->bits_per_coded_sample);
            else
                avio_wb16(pb, 16);
            avio_wb16(pb, track->audio_vbr ? -2 : 0); /* compression ID */
        } else { /* reserved for mp4/3gp */
            avio_wb16(pb, 2);
            avio_wb16(pb, 16);
            avio_wb16(pb, 0);
        }

        avio_wb16(pb, 0); /* packet size (= 0) */
        avio_wb16(pb, track->par->sample_rate <= UINT16_MAX ?
                      track->par->sample_rate : 0);
        avio_wb16(pb, 0); /* Reserved */
    }

    if (version == 1) { /* SoundDescription V1 extended info */
        if (mov_pcm_le_gt16(track->par->codec_id) ||
            mov_pcm_be_gt16(track->par->codec_id))
            avio_wb32(pb, 1); /*  must be 1 for  uncompressed formats */
        else
            avio_wb32(pb, track->par->frame_size); /* Samples per packet */
        avio_wb32(pb, track->sample_size / track->par->channels); /* Bytes per packet */
        avio_wb32(pb, track->sample_size); /* Bytes per frame */
        avio_wb32(pb, 2); /* Bytes per sample */
    }

    if (track->mode == MODE_MOV &&
        (track->par->codec_id == AV_CODEC_ID_AAC           ||
         track->par->codec_id == AV_CODEC_ID_AC3           ||
         track->par->codec_id == AV_CODEC_ID_EAC3          ||
         track->par->codec_id == AV_CODEC_ID_AMR_NB        ||
         track->par->codec_id == AV_CODEC_ID_ALAC          ||
         track->par->codec_id == AV_CODEC_ID_ADPCM_MS      ||
         track->par->codec_id == AV_CODEC_ID_ADPCM_IMA_WAV ||
         track->par->codec_id == AV_CODEC_ID_QDM2          ||
         (mov_pcm_le_gt16(track->par->codec_id) && version==1) ||
         (mov_pcm_be_gt16(track->par->codec_id) && version==1)))
        mov_write_wave_tag(s, pb, track);
    else if (track->tag == MKTAG('m','p','4','a'))
        mov_write_esds_tag(pb, track);
    else if (track->par->codec_id == AV_CODEC_ID_AMR_NB)
        mov_write_amr_tag(pb, track);
    else if (track->par->codec_id == AV_CODEC_ID_AC3)
        mov_write_ac3_tag(pb, track);
    else if (track->par->codec_id == AV_CODEC_ID_EAC3)
        mov_write_eac3_tag(pb, track);
    else if (track->par->codec_id == AV_CODEC_ID_ALAC)
        mov_write_extradata_tag(pb, track);
    else if (track->par->codec_id == AV_CODEC_ID_WMAPRO)
        mov_write_wfex_tag(s, pb, track);
    else if (track->vos_len > 0)
        mov_write_glbl_tag(pb, track);

    if (track->mode == MODE_MOV && track->par->codec_type == AVMEDIA_TYPE_AUDIO)
        mov_write_chan_tag(s, pb, track);

    if (mov->encryption_scheme != MOV_ENC_NONE) {
        ff_mov_cenc_write_sinf_tag(track, pb, mov->encryption_kid);
    }

    return update_size(pb, pos);
}

static int mov_write_d263_tag(AVIOContext *pb)
{
    avio_wb32(pb, 0xf); /* size */
    ffio_wfourcc(pb, "d263");
    ffio_wfourcc(pb, "FFMP");
    avio_w8(pb, 0); /* decoder version */
    /* FIXME use AVCodecContext level/profile, when encoder will set values */
    avio_w8(pb, 0xa); /* level */
    avio_w8(pb, 0); /* profile */
    return 0xf;
}

static int mov_write_avcc_tag(AVIOContext *pb, MOVTrack *track)
{
    int64_t pos = avio_tell(pb);

    avio_wb32(pb, 0);
    ffio_wfourcc(pb, "avcC");
    ff_isom_write_avcc(pb, track->vos_data, track->vos_len);
    return update_size(pb, pos);
}

static int mov_write_vpcc_tag(AVFormatContext *s, AVIOContext *pb, MOVTrack *track)
{
    int64_t pos = avio_tell(pb);

    avio_wb32(pb, 0);
    ffio_wfourcc(pb, "vpcC");
    avio_wb32(pb, 0); /* version & flags */
    ff_isom_write_vpcc(s, pb, track->par);
    return update_size(pb, pos);
}

static int mov_write_hvcc_tag(AVIOContext *pb, MOVTrack *track)
{
    int64_t pos = avio_tell(pb);

    avio_wb32(pb, 0);
    ffio_wfourcc(pb, "hvcC");
    ff_isom_write_hvcc(pb, track->vos_data, track->vos_len, 0);
    return update_size(pb, pos);
}

/* also used by all avid codecs (dv, imx, meridien) and their variants */
static int mov_write_avid_tag(AVIOContext *pb, MOVTrack *track)
{
    int i;
    int interlaced;
    int cid;
    int display_width = track->par->width;

    if (track->vos_data && track->vos_len > 0x29) {
        if (ff_dnxhd_parse_header_prefix(track->vos_data) != 0) {
            /* looks like a DNxHD bit stream */
            interlaced = (track->vos_data[5] & 2);
            cid = AV_RB32(track->vos_data + 0x28);
        } else {
            av_log(NULL, AV_LOG_WARNING, "Could not locate DNxHD bit stream in vos_data\n");
            return 0;
        }
    } else {
        av_log(NULL, AV_LOG_WARNING, "Could not locate DNxHD bit stream, vos_data too small\n");
        return 0;
    }

    avio_wb32(pb, 24); /* size */
    ffio_wfourcc(pb, "ACLR");
    ffio_wfourcc(pb, "ACLR");
    ffio_wfourcc(pb, "0001");
    if (track->par->color_range == AVCOL_RANGE_MPEG || /* Legal range (16-235) */
        track->par->color_range == AVCOL_RANGE_UNSPECIFIED) {
        avio_wb32(pb, 1); /* Corresponds to 709 in official encoder */
    } else { /* Full range (0-255) */
        avio_wb32(pb, 2); /* Corresponds to RGB in official encoder */
    }
    avio_wb32(pb, 0); /* unknown */

    if (track->tag == MKTAG('A','V','d','h')) {
        avio_wb32(pb, 32);
        ffio_wfourcc(pb, "ADHR");
        ffio_wfourcc(pb, "0001");
        avio_wb32(pb, cid);
        avio_wb32(pb, 0); /* unknown */
        avio_wb32(pb, 1); /* unknown */
        avio_wb32(pb, 0); /* unknown */
        avio_wb32(pb, 0); /* unknown */
        return 0;
    }

    avio_wb32(pb, 24); /* size */
    ffio_wfourcc(pb, "APRG");
    ffio_wfourcc(pb, "APRG");
    ffio_wfourcc(pb, "0001");
    avio_wb32(pb, 1); /* unknown */
    avio_wb32(pb, 0); /* unknown */

    avio_wb32(pb, 120); /* size */
    ffio_wfourcc(pb, "ARES");
    ffio_wfourcc(pb, "ARES");
    ffio_wfourcc(pb, "0001");
    avio_wb32(pb, cid); /* dnxhd cid, some id ? */
    if (   track->par->sample_aspect_ratio.num > 0
        && track->par->sample_aspect_ratio.den > 0)
        display_width = display_width * track->par->sample_aspect_ratio.num / track->par->sample_aspect_ratio.den;
    avio_wb32(pb, display_width);
    /* values below are based on samples created with quicktime and avid codecs */
    if (interlaced) {
        avio_wb32(pb, track->par->height / 2);
        avio_wb32(pb, 2); /* unknown */
        avio_wb32(pb, 0); /* unknown */
        avio_wb32(pb, 4); /* unknown */
    } else {
        avio_wb32(pb, track->par->height);
        avio_wb32(pb, 1); /* unknown */
        avio_wb32(pb, 0); /* unknown */
        if (track->par->height == 1080)
            avio_wb32(pb, 5); /* unknown */
        else
            avio_wb32(pb, 6); /* unknown */
    }
    /* padding */
    for (i = 0; i < 10; i++)
        avio_wb64(pb, 0);

    return 0;
}

static int mov_write_dpxe_tag(AVIOContext *pb, MOVTrack *track)
{
    avio_wb32(pb, 12);
    ffio_wfourcc(pb, "DpxE");
    if (track->par->extradata_size >= 12 &&
        !memcmp(&track->par->extradata[4], "DpxE", 4)) {
        avio_wb32(pb, track->par->extradata[11]);
    } else {
        avio_wb32(pb, 1);
    }
    return 0;
}

static int mp4_get_codec_tag(AVFormatContext *s, MOVTrack *track)
{
    int tag = track->par->codec_tag;

    if (!ff_codec_get_tag(ff_mp4_obj_type, track->par->codec_id))
        return 0;

    if      (track->par->codec_id == AV_CODEC_ID_H264)      tag = MKTAG('a','v','c','1');
    else if (track->par->codec_id == AV_CODEC_ID_HEVC)      tag = MKTAG('h','e','v','1');
    else if (track->par->codec_id == AV_CODEC_ID_VP9)       tag = MKTAG('v','p','0','9');
    else if (track->par->codec_id == AV_CODEC_ID_AC3)       tag = MKTAG('a','c','-','3');
    else if (track->par->codec_id == AV_CODEC_ID_EAC3)      tag = MKTAG('e','c','-','3');
    else if (track->par->codec_id == AV_CODEC_ID_DIRAC)     tag = MKTAG('d','r','a','c');
    else if (track->par->codec_id == AV_CODEC_ID_MOV_TEXT)  tag = MKTAG('t','x','3','g');
    else if (track->par->codec_id == AV_CODEC_ID_VC1)       tag = MKTAG('v','c','-','1');
    else if (track->par->codec_type == AVMEDIA_TYPE_VIDEO)  tag = MKTAG('m','p','4','v');
    else if (track->par->codec_type == AVMEDIA_TYPE_AUDIO)  tag = MKTAG('m','p','4','a');
    else if (track->par->codec_id == AV_CODEC_ID_DVD_SUBTITLE)  tag = MKTAG('m','p','4','s');

    return tag;
}

static const AVCodecTag codec_ipod_tags[] = {
    { AV_CODEC_ID_H264,     MKTAG('a','v','c','1') },
    { AV_CODEC_ID_MPEG4,    MKTAG('m','p','4','v') },
    { AV_CODEC_ID_AAC,      MKTAG('m','p','4','a') },
    { AV_CODEC_ID_ALAC,     MKTAG('a','l','a','c') },
    { AV_CODEC_ID_AC3,      MKTAG('a','c','-','3') },
    { AV_CODEC_ID_MOV_TEXT, MKTAG('t','x','3','g') },
    { AV_CODEC_ID_MOV_TEXT, MKTAG('t','e','x','t') },
    { AV_CODEC_ID_NONE, 0 },
};

static int ipod_get_codec_tag(AVFormatContext *s, MOVTrack *track)
{
    int tag = track->par->codec_tag;

    // keep original tag for subs, ipod supports both formats
    if (!(track->par->codec_type == AVMEDIA_TYPE_SUBTITLE &&
          (tag == MKTAG('t', 'x', '3', 'g') ||
           tag == MKTAG('t', 'e', 'x', 't'))))
        tag = ff_codec_get_tag(codec_ipod_tags, track->par->codec_id);

    if (!av_match_ext(s->filename, "m4a") &&
        !av_match_ext(s->filename, "m4b") &&
        !av_match_ext(s->filename, "m4v"))
        av_log(s, AV_LOG_WARNING, "Warning, extension is not .m4a, .m4v nor  .m4b "
               "Quicktime/Ipod might not play the file\n");

    return tag;
}

static int mov_get_dv_codec_tag(AVFormatContext *s, MOVTrack *track)
{
    int tag;

    if (track->par->width == 720) { /* SD */
        if (track->par->height == 480) { /* NTSC */
            if  (track->par->format == AV_PIX_FMT_YUV422P) tag = MKTAG('d','v','5','n');
            else                                            tag = MKTAG('d','v','c',' ');
       }else if (track->par->format == AV_PIX_FMT_YUV422P) tag = MKTAG('d','v','5','p');
        else if (track->par->format == AV_PIX_FMT_YUV420P) tag = MKTAG('d','v','c','p');
        else                                                tag = MKTAG('d','v','p','p');
    } else if (track->par->height == 720) { /* HD 720 line */
        if  (track->st->time_base.den == 50)                tag = MKTAG('d','v','h','q');
        else                                                tag = MKTAG('d','v','h','p');
    } else if (track->par->height == 1080) { /* HD 1080 line */
        if  (track->st->time_base.den == 25)                tag = MKTAG('d','v','h','5');
        else                                                tag = MKTAG('d','v','h','6');
    } else {
        av_log(s, AV_LOG_ERROR, "unsupported height for dv codec\n");
        return 0;
    }

    return tag;
}

static AVRational find_fps(AVFormatContext *s, AVStream *st)
{
    AVRational rate = st->avg_frame_rate;

#if FF_API_LAVF_AVCTX
    FF_DISABLE_DEPRECATION_WARNINGS
    rate = av_inv_q(st->codec->time_base);
    if (av_timecode_check_frame_rate(rate) < 0) {
        av_log(s, AV_LOG_DEBUG, "timecode: tbc=%d/%d invalid, fallback on %d/%d\n",
               rate.num, rate.den, st->avg_frame_rate.num, st->avg_frame_rate.den);
        rate = st->avg_frame_rate;
    }
    FF_ENABLE_DEPRECATION_WARNINGS
#endif

    return rate;
}

static int mov_get_mpeg2_xdcam_codec_tag(AVFormatContext *s, MOVTrack *track)
{
    int tag = track->par->codec_tag;
    int interlaced = track->par->field_order > AV_FIELD_PROGRESSIVE;
    AVStream *st = track->st;
    int rate = av_q2d(find_fps(s, st));

    if (!tag)
        tag = MKTAG('m', '2', 'v', '1'); //fallback tag

    if (track->par->format == AV_PIX_FMT_YUV420P) {
        if (track->par->width == 1280 && track->par->height == 720) {
            if (!interlaced) {
                if      (rate == 24) tag = MKTAG('x','d','v','4');
                else if (rate == 25) tag = MKTAG('x','d','v','5');
                else if (rate == 30) tag = MKTAG('x','d','v','1');
                else if (rate == 50) tag = MKTAG('x','d','v','a');
                else if (rate == 60) tag = MKTAG('x','d','v','9');
            }
        } else if (track->par->width == 1440 && track->par->height == 1080) {
            if (!interlaced) {
                if      (rate == 24) tag = MKTAG('x','d','v','6');
                else if (rate == 25) tag = MKTAG('x','d','v','7');
                else if (rate == 30) tag = MKTAG('x','d','v','8');
            } else {
                if      (rate == 25) tag = MKTAG('x','d','v','3');
                else if (rate == 30) tag = MKTAG('x','d','v','2');
            }
        } else if (track->par->width == 1920 && track->par->height == 1080) {
            if (!interlaced) {
                if      (rate == 24) tag = MKTAG('x','d','v','d');
                else if (rate == 25) tag = MKTAG('x','d','v','e');
                else if (rate == 30) tag = MKTAG('x','d','v','f');
            } else {
                if      (rate == 25) tag = MKTAG('x','d','v','c');
                else if (rate == 30) tag = MKTAG('x','d','v','b');
            }
        }
    } else if (track->par->format == AV_PIX_FMT_YUV422P) {
        if (track->par->width == 1280 && track->par->height == 720) {
            if (!interlaced) {
                if      (rate == 24) tag = MKTAG('x','d','5','4');
                else if (rate == 25) tag = MKTAG('x','d','5','5');
                else if (rate == 30) tag = MKTAG('x','d','5','1');
                else if (rate == 50) tag = MKTAG('x','d','5','a');
                else if (rate == 60) tag = MKTAG('x','d','5','9');
            }
        } else if (track->par->width == 1920 && track->par->height == 1080) {
            if (!interlaced) {
                if      (rate == 24) tag = MKTAG('x','d','5','d');
                else if (rate == 25) tag = MKTAG('x','d','5','e');
                else if (rate == 30) tag = MKTAG('x','d','5','f');
            } else {
                if      (rate == 25) tag = MKTAG('x','d','5','c');
                else if (rate == 30) tag = MKTAG('x','d','5','b');
            }
        }
    }

    return tag;
}

static int mov_get_h264_codec_tag(AVFormatContext *s, MOVTrack *track)
{
    int tag = track->par->codec_tag;
    int interlaced = track->par->field_order > AV_FIELD_PROGRESSIVE;
    AVStream *st = track->st;
    int rate = av_q2d(find_fps(s, st));

    if (!tag)
        tag = MKTAG('a', 'v', 'c', 'i'); //fallback tag

    if (track->par->format == AV_PIX_FMT_YUV420P10) {
        if (track->par->width == 960 && track->par->height == 720) {
            if (!interlaced) {
                if      (rate == 24) tag = MKTAG('a','i','5','p');
                else if (rate == 25) tag = MKTAG('a','i','5','q');
                else if (rate == 30) tag = MKTAG('a','i','5','p');
                else if (rate == 50) tag = MKTAG('a','i','5','q');
                else if (rate == 60) tag = MKTAG('a','i','5','p');
            }
        } else if (track->par->width == 1440 && track->par->height == 1080) {
            if (!interlaced) {
                if      (rate == 24) tag = MKTAG('a','i','5','3');
                else if (rate == 25) tag = MKTAG('a','i','5','2');
                else if (rate == 30) tag = MKTAG('a','i','5','3');
            } else {
                if      (rate == 50) tag = MKTAG('a','i','5','5');
                else if (rate == 60) tag = MKTAG('a','i','5','6');
            }
        }
    } else if (track->par->format == AV_PIX_FMT_YUV422P10) {
        if (track->par->width == 1280 && track->par->height == 720) {
            if (!interlaced) {
                if      (rate == 24) tag = MKTAG('a','i','1','p');
                else if (rate == 25) tag = MKTAG('a','i','1','q');
                else if (rate == 30) tag = MKTAG('a','i','1','p');
                else if (rate == 50) tag = MKTAG('a','i','1','q');
                else if (rate == 60) tag = MKTAG('a','i','1','p');
            }
        } else if (track->par->width == 1920 && track->par->height == 1080) {
            if (!interlaced) {
                if      (rate == 24) tag = MKTAG('a','i','1','3');
                else if (rate == 25) tag = MKTAG('a','i','1','2');
                else if (rate == 30) tag = MKTAG('a','i','1','3');
            } else {
                if      (rate == 25) tag = MKTAG('a','i','1','5');
                else if (rate == 50) tag = MKTAG('a','i','1','5');
                else if (rate == 60) tag = MKTAG('a','i','1','6');
            }
        } else if (   track->par->width == 4096 && track->par->height == 2160
                   || track->par->width == 3840 && track->par->height == 2160
                   || track->par->width == 2048 && track->par->height == 1080) {
            tag = MKTAG('a','i','v','x');
        }
    }

    return tag;
}

static const struct {
    enum AVPixelFormat pix_fmt;
    uint32_t tag;
    unsigned bps;
} mov_pix_fmt_tags[] = {
    { AV_PIX_FMT_YUYV422, MKTAG('y','u','v','2'),  0 },
    { AV_PIX_FMT_YUYV422, MKTAG('y','u','v','s'),  0 },
    { AV_PIX_FMT_UYVY422, MKTAG('2','v','u','y'),  0 },
    { AV_PIX_FMT_RGB555BE,MKTAG('r','a','w',' '), 16 },
    { AV_PIX_FMT_RGB555LE,MKTAG('L','5','5','5'), 16 },
    { AV_PIX_FMT_RGB565LE,MKTAG('L','5','6','5'), 16 },
    { AV_PIX_FMT_RGB565BE,MKTAG('B','5','6','5'), 16 },
    { AV_PIX_FMT_GRAY16BE,MKTAG('b','1','6','g'), 16 },
    { AV_PIX_FMT_RGB24,   MKTAG('r','a','w',' '), 24 },
    { AV_PIX_FMT_BGR24,   MKTAG('2','4','B','G'), 24 },
    { AV_PIX_FMT_ARGB,    MKTAG('r','a','w',' '), 32 },
    { AV_PIX_FMT_BGRA,    MKTAG('B','G','R','A'), 32 },
    { AV_PIX_FMT_RGBA,    MKTAG('R','G','B','A'), 32 },
    { AV_PIX_FMT_ABGR,    MKTAG('A','B','G','R'), 32 },
    { AV_PIX_FMT_RGB48BE, MKTAG('b','4','8','r'), 48 },
};

static int mov_get_dnxhd_codec_tag(AVFormatContext *s, MOVTrack *track)
{
  int tag = MKTAG('A','V','d','n');
  if (track->par->profile != FF_PROFILE_UNKNOWN &&
      track->par->profile != FF_PROFILE_DNXHD)
      tag = MKTAG('A','V','d','h');
  return tag;
}

static int mov_get_rawvideo_codec_tag(AVFormatContext *s, MOVTrack *track)
{
    int tag = track->par->codec_tag;
    int i;
    enum AVPixelFormat pix_fmt;

    for (i = 0; i < FF_ARRAY_ELEMS(mov_pix_fmt_tags); i++) {
        if (track->par->format == mov_pix_fmt_tags[i].pix_fmt) {
            tag = mov_pix_fmt_tags[i].tag;
            track->par->bits_per_coded_sample = mov_pix_fmt_tags[i].bps;
            if (track->par->codec_tag == mov_pix_fmt_tags[i].tag)
                break;
        }
    }

    pix_fmt = avpriv_find_pix_fmt(avpriv_pix_fmt_bps_mov,
                                  track->par->bits_per_coded_sample);
    if (tag == MKTAG('r','a','w',' ') &&
        track->par->format != pix_fmt &&
        track->par->format != AV_PIX_FMT_GRAY8 &&
        track->par->format != AV_PIX_FMT_NONE)
        av_log(s, AV_LOG_ERROR, "%s rawvideo cannot be written to mov, output file will be unreadable\n",
               av_get_pix_fmt_name(track->par->format));
    return tag;
}

static int mov_get_codec_tag(AVFormatContext *s, MOVTrack *track)
{
    int tag = track->par->codec_tag;

    if (!tag || (s->strict_std_compliance >= FF_COMPLIANCE_NORMAL &&
                 (track->par->codec_id == AV_CODEC_ID_DVVIDEO ||
                  track->par->codec_id == AV_CODEC_ID_RAWVIDEO ||
                  track->par->codec_id == AV_CODEC_ID_H263 ||
                  track->par->codec_id == AV_CODEC_ID_H264 ||
                  track->par->codec_id == AV_CODEC_ID_DNXHD ||
                  track->par->codec_id == AV_CODEC_ID_MPEG2VIDEO ||
                  av_get_bits_per_sample(track->par->codec_id)))) { // pcm audio
        if (track->par->codec_id == AV_CODEC_ID_DVVIDEO)
            tag = mov_get_dv_codec_tag(s, track);
        else if (track->par->codec_id == AV_CODEC_ID_RAWVIDEO)
            tag = mov_get_rawvideo_codec_tag(s, track);
        else if (track->par->codec_id == AV_CODEC_ID_MPEG2VIDEO)
            tag = mov_get_mpeg2_xdcam_codec_tag(s, track);
        else if (track->par->codec_id == AV_CODEC_ID_H264)
            tag = mov_get_h264_codec_tag(s, track);
        else if (track->par->codec_id == AV_CODEC_ID_DNXHD)
            tag = mov_get_dnxhd_codec_tag(s, track);
        else if (track->par->codec_type == AVMEDIA_TYPE_VIDEO) {
            tag = ff_codec_get_tag(ff_codec_movvideo_tags, track->par->codec_id);
            if (!tag) { // if no mac fcc found, try with Microsoft tags
                tag = ff_codec_get_tag(ff_codec_bmp_tags, track->par->codec_id);
                if (tag)
                    av_log(s, AV_LOG_WARNING, "Using MS style video codec tag, "
                           "the file may be unplayable!\n");
            }
        } else if (track->par->codec_type == AVMEDIA_TYPE_AUDIO) {
            tag = ff_codec_get_tag(ff_codec_movaudio_tags, track->par->codec_id);
            if (!tag) { // if no mac fcc found, try with Microsoft tags
                int ms_tag = ff_codec_get_tag(ff_codec_wav_tags, track->par->codec_id);
                if (ms_tag) {
                    tag = MKTAG('m', 's', ((ms_tag >> 8) & 0xff), (ms_tag & 0xff));
                    av_log(s, AV_LOG_WARNING, "Using MS style audio codec tag, "
                           "the file may be unplayable!\n");
                }
            }
        } else if (track->par->codec_type == AVMEDIA_TYPE_SUBTITLE)
            tag = ff_codec_get_tag(ff_codec_movsubtitle_tags, track->par->codec_id);
    }

    return tag;
}

static const AVCodecTag codec_3gp_tags[] = {
    { AV_CODEC_ID_H263,     MKTAG('s','2','6','3') },
    { AV_CODEC_ID_H264,     MKTAG('a','v','c','1') },
    { AV_CODEC_ID_MPEG4,    MKTAG('m','p','4','v') },
    { AV_CODEC_ID_AAC,      MKTAG('m','p','4','a') },
    { AV_CODEC_ID_AMR_NB,   MKTAG('s','a','m','r') },
    { AV_CODEC_ID_AMR_WB,   MKTAG('s','a','w','b') },
    { AV_CODEC_ID_MOV_TEXT, MKTAG('t','x','3','g') },
    { AV_CODEC_ID_NONE, 0 },
};

static const AVCodecTag codec_f4v_tags[] = { // XXX: add GIF/PNG/JPEG?
    { AV_CODEC_ID_MP3,    MKTAG('.','m','p','3') },
    { AV_CODEC_ID_AAC,    MKTAG('m','p','4','a') },
    { AV_CODEC_ID_H264,   MKTAG('a','v','c','1') },
    { AV_CODEC_ID_VP6A,   MKTAG('V','P','6','A') },
    { AV_CODEC_ID_VP6F,   MKTAG('V','P','6','F') },
    { AV_CODEC_ID_NONE, 0 },
};

static int mov_find_codec_tag(AVFormatContext *s, MOVTrack *track)
{
    int tag;

    if (track->mode == MODE_MP4 || track->mode == MODE_PSP)
        tag = mp4_get_codec_tag(s, track);
    else if (track->mode == MODE_ISM) {
        tag = mp4_get_codec_tag(s, track);
        if (!tag && track->par->codec_id == AV_CODEC_ID_WMAPRO)
            tag = MKTAG('w', 'm', 'a', ' ');
    } else if (track->mode == MODE_IPOD)
        tag = ipod_get_codec_tag(s, track);
    else if (track->mode & MODE_3GP)
        tag = ff_codec_get_tag(codec_3gp_tags, track->par->codec_id);
    else if (track->mode == MODE_F4V)
        tag = ff_codec_get_tag(codec_f4v_tags, track->par->codec_id);
    else
        tag = mov_get_codec_tag(s, track);

    return tag;
}

/** Write uuid atom.
 * Needed to make file play in iPods running newest firmware
 * goes after avcC atom in moov.trak.mdia.minf.stbl.stsd.avc1
 */
static int mov_write_uuid_tag_ipod(AVIOContext *pb)
{
    avio_wb32(pb, 28);
    ffio_wfourcc(pb, "uuid");
    avio_wb32(pb, 0x6b6840f2);
    avio_wb32(pb, 0x5f244fc5);
    avio_wb32(pb, 0xba39a51b);
    avio_wb32(pb, 0xcf0323f3);
    avio_wb32(pb, 0x0);
    return 28;
}

static const uint16_t fiel_data[] = {
    0x0000, 0x0100, 0x0201, 0x0206, 0x0209, 0x020e
};

static int mov_write_fiel_tag(AVIOContext *pb, MOVTrack *track, int field_order)
{
    unsigned mov_field_order = 0;
    if (field_order < FF_ARRAY_ELEMS(fiel_data))
        mov_field_order = fiel_data[field_order];
    else
        return 0;
    avio_wb32(pb, 10);
    ffio_wfourcc(pb, "fiel");
    avio_wb16(pb, mov_field_order);
    return 10;
}

static int mov_write_subtitle_tag(AVIOContext *pb, MOVTrack *track)
{
    int64_t pos = avio_tell(pb);
    avio_wb32(pb, 0);    /* size */
    avio_wl32(pb, track->tag); // store it byteswapped
    avio_wb32(pb, 0);    /* Reserved */
    avio_wb16(pb, 0);    /* Reserved */
    avio_wb16(pb, 1);    /* Data-reference index */

    if (track->par->codec_id == AV_CODEC_ID_DVD_SUBTITLE)
        mov_write_esds_tag(pb, track);
    else if (track->par->extradata_size)
        avio_write(pb, track->par->extradata, track->par->extradata_size);

    return update_size(pb, pos);
}

static int mov_write_pasp_tag(AVIOContext *pb, MOVTrack *track)
{
    AVRational sar;
    av_reduce(&sar.num, &sar.den, track->par->sample_aspect_ratio.num,
              track->par->sample_aspect_ratio.den, INT_MAX);

    avio_wb32(pb, 16);
    ffio_wfourcc(pb, "pasp");
    avio_wb32(pb, sar.num);
    avio_wb32(pb, sar.den);
    return 16;
}

static int mov_write_gama_tag(AVIOContext *pb, MOVTrack *track, double gamma)
{
    uint32_t gama = 0;
    if (gamma <= 0.0)
    {
        gamma = avpriv_get_gamma_from_trc(track->par->color_trc);
    }
    av_log(pb, AV_LOG_DEBUG, "gamma value %g\n", gamma);

    if (gamma > 1e-6) {
        gama = (uint32_t)lrint((double)(1<<16) * gamma);
        av_log(pb, AV_LOG_DEBUG, "writing gama value %d\n", gama);

        av_assert0(track->mode == MODE_MOV);
        avio_wb32(pb, 12);
        ffio_wfourcc(pb, "gama");
        avio_wb32(pb, gama);
        return 12;
    }
    else {
        av_log(pb, AV_LOG_WARNING, "gamma value unknown, unable to write gama atom\n");
    }
    return 0;
}

static int mov_write_colr_tag(AVIOContext *pb, MOVTrack *track)
{
    // Ref (MOV): https://developer.apple.com/library/mac/technotes/tn2162/_index.html#//apple_ref/doc/uid/DTS40013070-CH1-TNTAG9
    // Ref (MP4): ISO/IEC 14496-12:2012

    if (track->par->color_primaries == AVCOL_PRI_UNSPECIFIED &&
        track->par->color_trc == AVCOL_TRC_UNSPECIFIED &&
        track->par->color_space == AVCOL_SPC_UNSPECIFIED) {
        if ((track->par->width >= 1920 && track->par->height >= 1080)
          || (track->par->width == 1280 && track->par->height == 720)) {
            av_log(NULL, AV_LOG_WARNING, "color primaries unspecified, assuming bt709\n");
            track->par->color_primaries = AVCOL_PRI_BT709;
        } else if (track->par->width == 720 && track->height == 576) {
            av_log(NULL, AV_LOG_WARNING, "color primaries unspecified, assuming bt470bg\n");
            track->par->color_primaries = AVCOL_PRI_BT470BG;
        } else if (track->par->width == 720 &&
                   (track->height == 486 || track->height == 480)) {
            av_log(NULL, AV_LOG_WARNING, "color primaries unspecified, assuming smpte170\n");
            track->par->color_primaries = AVCOL_PRI_SMPTE170M;
        } else {
            av_log(NULL, AV_LOG_WARNING, "color primaries unspecified, unable to assume anything\n");
        }
        switch (track->par->color_primaries) {
        case AVCOL_PRI_BT709:
            track->par->color_trc = AVCOL_TRC_BT709;
            track->par->color_space = AVCOL_SPC_BT709;
            break;
        case AVCOL_PRI_SMPTE170M:
        case AVCOL_PRI_BT470BG:
            track->par->color_trc = AVCOL_TRC_BT709;
            track->par->color_space = AVCOL_SPC_SMPTE170M;
            break;
        }
    }

    /* We should only ever be called by MOV or MP4. */
    av_assert0(track->mode == MODE_MOV || track->mode == MODE_MP4);

    avio_wb32(pb, 18 + (track->mode == MODE_MP4));
    ffio_wfourcc(pb, "colr");
    if (track->mode == MODE_MP4)
        ffio_wfourcc(pb, "nclx");
    else
        ffio_wfourcc(pb, "nclc");
    switch (track->par->color_primaries) {
    case AVCOL_PRI_BT709:     avio_wb16(pb, 1); break;
    case AVCOL_PRI_SMPTE170M:
    case AVCOL_PRI_SMPTE240M: avio_wb16(pb, 6); break;
    case AVCOL_PRI_BT470BG:   avio_wb16(pb, 5); break;
    default:                  avio_wb16(pb, 2);
    }
    switch (track->par->color_trc) {
    case AVCOL_TRC_BT709:     avio_wb16(pb, 1); break;
    case AVCOL_TRC_SMPTE170M: avio_wb16(pb, 1); break; // remapped
    case AVCOL_TRC_SMPTE240M: avio_wb16(pb, 7); break;
    default:                  avio_wb16(pb, 2);
    }
    switch (track->par->color_space) {
    case AVCOL_SPC_BT709:     avio_wb16(pb, 1); break;
    case AVCOL_SPC_BT470BG:
    case AVCOL_SPC_SMPTE170M: avio_wb16(pb, 6); break;
    case AVCOL_SPC_SMPTE240M: avio_wb16(pb, 7); break;
    default:                  avio_wb16(pb, 2);
    }

    if (track->mode == MODE_MP4) {
        int full_range = track->par->color_range == AVCOL_RANGE_JPEG;
        avio_w8(pb, full_range << 7);
        return 19;
    } else {
        return 18;
    }
}

static void find_compressor(char * compressor_name, int len, MOVTrack *track)
{
    AVDictionaryEntry *encoder;
    int xdcam_res =  (track->par->width == 1280 && track->par->height == 720)
                  || (track->par->width == 1440 && track->par->height == 1080)
                  || (track->par->width == 1920 && track->par->height == 1080);

    if (track->mode == MODE_MOV &&
        (encoder = av_dict_get(track->st->metadata, "encoder", NULL, 0))) {
        av_strlcpy(compressor_name, encoder->value, 32);
    } else if (track->par->codec_id == AV_CODEC_ID_MPEG2VIDEO && xdcam_res) {
        int interlaced = track->par->field_order > AV_FIELD_PROGRESSIVE;
        AVStream *st = track->st;
        int rate = av_q2d(find_fps(NULL, st));
        av_strlcatf(compressor_name, len, "XDCAM");
        if (track->par->format == AV_PIX_FMT_YUV422P) {
            av_strlcatf(compressor_name, len, " HD422");
        } else if(track->par->width == 1440) {
            av_strlcatf(compressor_name, len, " HD");
        } else
            av_strlcatf(compressor_name, len, " EX");

        av_strlcatf(compressor_name, len, " %d%c", track->par->height, interlaced ? 'i' : 'p');

        av_strlcatf(compressor_name, len, "%d", rate * (interlaced + 1));
    }
}

static int mov_write_video_tag(AVIOContext *pb, MOVMuxContext *mov, MOVTrack *track)
{
    int64_t pos = avio_tell(pb);
    char compressor_name[32] = { 0 };
    int avid = 0;

    avio_wb32(pb, 0); /* size */
    if (mov->encryption_scheme != MOV_ENC_NONE) {
        ffio_wfourcc(pb, "encv");
    } else {
        avio_wl32(pb, track->tag); // store it byteswapped
    }
    avio_wb32(pb, 0); /* Reserved */
    avio_wb16(pb, 0); /* Reserved */
    avio_wb16(pb, 1); /* Data-reference index */

    avio_wb16(pb, 0); /* Codec stream version */
    avio_wb16(pb, 0); /* Codec stream revision (=0) */
    if (track->mode == MODE_MOV) {
        ffio_wfourcc(pb, "FFMP"); /* Vendor */
        if (track->par->codec_id == AV_CODEC_ID_RAWVIDEO) {
            avio_wb32(pb, 0); /* Temporal Quality */
            avio_wb32(pb, 0x400); /* Spatial Quality = lossless*/
        } else {
            avio_wb32(pb, 0x200); /* Temporal Quality = normal */
            avio_wb32(pb, 0x200); /* Spatial Quality = normal */
        }
    } else {
        avio_wb32(pb, 0); /* Reserved */
        avio_wb32(pb, 0); /* Reserved */
        avio_wb32(pb, 0); /* Reserved */
    }
    avio_wb16(pb, track->par->width); /* Video width */
    avio_wb16(pb, track->height); /* Video height */
    avio_wb32(pb, 0x00480000); /* Horizontal resolution 72dpi */
    avio_wb32(pb, 0x00480000); /* Vertical resolution 72dpi */
    avio_wb32(pb, 0); /* Data size (= 0) */
    avio_wb16(pb, 1); /* Frame count (= 1) */

    /* FIXME not sure, ISO 14496-1 draft where it shall be set to 0 */
    find_compressor(compressor_name, 32, track);
    avio_w8(pb, strlen(compressor_name));
    avio_write(pb, compressor_name, 31);

    if (track->mode == MODE_MOV && track->par->bits_per_coded_sample)
        avio_wb16(pb, track->par->bits_per_coded_sample |
                  (track->par->format == AV_PIX_FMT_GRAY8 ? 0x20 : 0));
    else
        avio_wb16(pb, 0x18); /* Reserved */

    if (track->mode == MODE_MOV && track->par->format == AV_PIX_FMT_PAL8) {
        int pal_size = 1 << track->par->bits_per_coded_sample;
        int i;
        avio_wb16(pb, 0);             /* Color table ID */
        avio_wb32(pb, 0);             /* Color table seed */
        avio_wb16(pb, 0x8000);        /* Color table flags */
        avio_wb16(pb, pal_size - 1);  /* Color table size (zero-relative) */
        for (i = 0; i < pal_size; i++) {
            uint32_t rgb = track->palette[i];
            uint16_t r = (rgb >> 16) & 0xff;
            uint16_t g = (rgb >> 8)  & 0xff;
            uint16_t b = rgb         & 0xff;
            avio_wb16(pb, 0);
            avio_wb16(pb, (r << 8) | r);
            avio_wb16(pb, (g << 8) | g);
            avio_wb16(pb, (b << 8) | b);
        }
    } else
        avio_wb16(pb, 0xffff); /* Reserved */

    if (track->tag == MKTAG('m','p','4','v'))
        mov_write_esds_tag(pb, track);
    else if (track->par->codec_id == AV_CODEC_ID_H263)
        mov_write_d263_tag(pb);
    else if (track->par->codec_id == AV_CODEC_ID_AVUI ||
            track->par->codec_id == AV_CODEC_ID_SVQ3) {
        mov_write_extradata_tag(pb, track);
        avio_wb32(pb, 0);
    } else if (track->par->codec_id == AV_CODEC_ID_DNXHD) {
        mov_write_avid_tag(pb, track);
        avid = 1;
    } else if (track->par->codec_id == AV_CODEC_ID_HEVC)
        mov_write_hvcc_tag(pb, track);
    else if (track->par->codec_id == AV_CODEC_ID_H264 && !TAG_IS_AVCI(track->tag)) {
        mov_write_avcc_tag(pb, track);
        if (track->mode == MODE_IPOD)
            mov_write_uuid_tag_ipod(pb);
    } else if (track->par->codec_id == AV_CODEC_ID_VP9) {
        mov_write_vpcc_tag(mov->fc, pb, track);
    } else if (track->par->codec_id == AV_CODEC_ID_VC1 && track->vos_len > 0)
        mov_write_dvc1_tag(pb, track);
    else if (track->par->codec_id == AV_CODEC_ID_VP6F ||
             track->par->codec_id == AV_CODEC_ID_VP6A) {
        /* Don't write any potential extradata here - the cropping
         * is signalled via the normal width/height fields. */
    } else if (track->par->codec_id == AV_CODEC_ID_R10K) {
        if (track->par->codec_tag == MKTAG('R','1','0','k'))
            mov_write_dpxe_tag(pb, track);
    } else if (track->vos_len > 0)
        mov_write_glbl_tag(pb, track);

    if (track->par->codec_id != AV_CODEC_ID_H264 &&
        track->par->codec_id != AV_CODEC_ID_MPEG4 &&
        track->par->codec_id != AV_CODEC_ID_DNXHD) {
        int field_order = track->par->field_order;

#if FF_API_LAVF_AVCTX
    FF_DISABLE_DEPRECATION_WARNINGS
    if (field_order != track->st->codec->field_order && track->st->codec->field_order != AV_FIELD_UNKNOWN)
        field_order = track->st->codec->field_order;
    FF_ENABLE_DEPRECATION_WARNINGS
#endif

        if (field_order != AV_FIELD_UNKNOWN)
            mov_write_fiel_tag(pb, track, field_order);
    }

    if (mov->flags & FF_MOV_FLAG_WRITE_GAMA) {
        if (track->mode == MODE_MOV)
            mov_write_gama_tag(pb, track, mov->gamma);
        else
            av_log(mov->fc, AV_LOG_WARNING, "Not writing 'gama' atom. Format is not MOV.\n");
    }
    if (mov->flags & FF_MOV_FLAG_WRITE_COLR) {
        if (track->mode == MODE_MOV || track->mode == MODE_MP4)
            mov_write_colr_tag(pb, track);
        else
            av_log(mov->fc, AV_LOG_WARNING, "Not writing 'colr' atom. Format is not MOV or MP4.\n");
    }

    if (track->par->sample_aspect_ratio.den && track->par->sample_aspect_ratio.num) {
        mov_write_pasp_tag(pb, track);
    }

    if (mov->encryption_scheme != MOV_ENC_NONE) {
        ff_mov_cenc_write_sinf_tag(track, pb, mov->encryption_kid);
    }

    /* extra padding for avid stsd */
    /* https://developer.apple.com/library/mac/documentation/QuickTime/QTFF/QTFFChap2/qtff2.html#//apple_ref/doc/uid/TP40000939-CH204-61112 */
    if (avid)
        avio_wb32(pb, 0);

    return update_size(pb, pos);
}

static int mov_write_rtp_tag(AVIOContext *pb, MOVTrack *track)
{
    int64_t pos = avio_tell(pb);
    avio_wb32(pb, 0); /* size */
    ffio_wfourcc(pb, "rtp ");
    avio_wb32(pb, 0); /* Reserved */
    avio_wb16(pb, 0); /* Reserved */
    avio_wb16(pb, 1); /* Data-reference index */

    avio_wb16(pb, 1); /* Hint track version */
    avio_wb16(pb, 1); /* Highest compatible version */
    avio_wb32(pb, track->max_packet_size); /* Max packet size */

    avio_wb32(pb, 12); /* size */
    ffio_wfourcc(pb, "tims");
    avio_wb32(pb, track->timescale);

    return update_size(pb, pos);
}

static int mov_write_source_reference_tag(AVIOContext *pb, MOVTrack *track, const char *reel_name)
{
    uint64_t str_size =strlen(reel_name);
    int64_t pos = avio_tell(pb);

    if (str_size >= UINT16_MAX){
        av_log(NULL, AV_LOG_ERROR, "reel_name length %"PRIu64" is too large\n", str_size);
        avio_wb16(pb, 0);
        return AVERROR(EINVAL);
    }

    avio_wb32(pb, 0);                              /* size */
    ffio_wfourcc(pb, "name");                      /* Data format */
    avio_wb16(pb, str_size);                       /* string size */
    avio_wb16(pb, track->language);                /* langcode */
    avio_write(pb, reel_name, str_size);           /* reel name */
    return update_size(pb,pos);
}

static int mov_write_tmcd_tag(AVIOContext *pb, MOVTrack *track)
{
    int64_t pos = avio_tell(pb);
#if 1
    int frame_duration;
    int nb_frames;
    AVDictionaryEntry *t = NULL;

    if (!track->st->avg_frame_rate.num || !track->st->avg_frame_rate.den) {
#if FF_API_LAVF_AVCTX
    FF_DISABLE_DEPRECATION_WARNINGS
        frame_duration = av_rescale(track->timescale, track->st->codec->time_base.num, track->st->codec->time_base.den);
        nb_frames      = ROUNDED_DIV(track->st->codec->time_base.den, track->st->codec->time_base.num);
    FF_ENABLE_DEPRECATION_WARNINGS
#else
        av_log(NULL, AV_LOG_ERROR, "avg_frame_rate not set for tmcd track.\n");
        return AVERROR(EINVAL);
#endif
    } else {
        frame_duration = av_rescale(track->timescale, track->st->avg_frame_rate.num, track->st->avg_frame_rate.den);
        nb_frames      = ROUNDED_DIV(track->st->avg_frame_rate.den, track->st->avg_frame_rate.num);
    }

    if (nb_frames > 255) {
        av_log(NULL, AV_LOG_ERROR, "fps %d is too large\n", nb_frames);
        return AVERROR(EINVAL);
    }

    avio_wb32(pb, 0); /* size */
    ffio_wfourcc(pb, "tmcd");               /* Data format */
    avio_wb32(pb, 0);                       /* Reserved */
    avio_wb32(pb, 1);                       /* Data reference index */
    avio_wb32(pb, 0);                       /* Flags */
    avio_wb32(pb, track->timecode_flags);   /* Flags (timecode) */
    avio_wb32(pb, track->timescale);        /* Timescale */
    avio_wb32(pb, frame_duration);          /* Frame duration */
    avio_w8(pb, nb_frames);                 /* Number of frames */
    avio_w8(pb, 0);                         /* Reserved */

    t = av_dict_get(track->st->metadata, "reel_name", NULL, 0);
    if (t && utf8len(t->value) && track->mode != MODE_MP4)
        mov_write_source_reference_tag(pb, track, t->value);
    else
        avio_wb16(pb, 0); /* zero size */
#else

    avio_wb32(pb, 0); /* size */
    ffio_wfourcc(pb, "tmcd");               /* Data format */
    avio_wb32(pb, 0);                       /* Reserved */
    avio_wb32(pb, 1);                       /* Data reference index */
    if (track->par->extradata_size)
        avio_write(pb, track->par->extradata, track->par->extradata_size);
#endif
    return update_size(pb, pos);
}

static int mov_write_stsd_tag(AVFormatContext *s, AVIOContext *pb, MOVMuxContext *mov, MOVTrack *track)
{
    int64_t pos = avio_tell(pb);
    avio_wb32(pb, 0); /* size */
    ffio_wfourcc(pb, "stsd");
    avio_wb32(pb, 0); /* version & flags */
    avio_wb32(pb, 1); /* entry count */
    if (track->par->codec_type == AVMEDIA_TYPE_VIDEO)
        mov_write_video_tag(pb, mov, track);
    else if (track->par->codec_type == AVMEDIA_TYPE_AUDIO)
        mov_write_audio_tag(s, pb, mov, track);
    else if (track->par->codec_type == AVMEDIA_TYPE_SUBTITLE)
        mov_write_subtitle_tag(pb, track);
    else if (track->par->codec_tag == MKTAG('r','t','p',' '))
        mov_write_rtp_tag(pb, track);
    else if (track->par->codec_tag == MKTAG('t','m','c','d'))
        mov_write_tmcd_tag(pb, track);
    return update_size(pb, pos);
}

static int mov_write_ctts_tag(AVIOContext *pb, MOVTrack *track)
{
    MOVStts *ctts_entries;
    uint32_t entries = 0;
    uint32_t atom_size;
    int i;

    ctts_entries = av_malloc_array((track->entry + 1), sizeof(*ctts_entries)); /* worst case */
    if (!ctts_entries)
        return AVERROR(ENOMEM);
    ctts_entries[0].count = 1;
    ctts_entries[0].duration = track->cluster[0].cts;
    for (i = 1; i < track->entry; i++) {
        if (track->cluster[i].cts == ctts_entries[entries].duration) {
            ctts_entries[entries].count++; /* compress */
        } else {
            entries++;
            ctts_entries[entries].duration = track->cluster[i].cts;
            ctts_entries[entries].count = 1;
        }
    }
    entries++; /* last one */
    atom_size = 16 + (entries * 8);
    avio_wb32(pb, atom_size); /* size */
    ffio_wfourcc(pb, "ctts");
    avio_wb32(pb, 0); /* version & flags */
    avio_wb32(pb, entries); /* entry count */
    for (i = 0; i < entries; i++) {
        avio_wb32(pb, ctts_entries[i].count);
        avio_wb32(pb, ctts_entries[i].duration);
    }
    av_free(ctts_entries);
    return atom_size;
}

/* Time to sample atom */
static int mov_write_stts_tag(AVIOContext *pb, MOVTrack *track)
{
    MOVStts *stts_entries = NULL;
    uint32_t entries = -1;
    uint32_t atom_size;
    int i;

    if (track->par->codec_type == AVMEDIA_TYPE_AUDIO && !track->audio_vbr) {
        stts_entries = av_malloc(sizeof(*stts_entries)); /* one entry */
        if (!stts_entries)
            return AVERROR(ENOMEM);
        stts_entries[0].count = track->sample_count;
        stts_entries[0].duration = 1;
        entries = 1;
    } else {
        if (track->entry) {
            stts_entries = av_malloc_array(track->entry, sizeof(*stts_entries)); /* worst case */
            if (!stts_entries)
                return AVERROR(ENOMEM);
        }
        for (i = 0; i < track->entry; i++) {
            int duration = get_cluster_duration(track, i);
            if (i && duration == stts_entries[entries].duration) {
                stts_entries[entries].count++; /* compress */
            } else {
                entries++;
                stts_entries[entries].duration = duration;
                stts_entries[entries].count = 1;
            }
        }
        entries++; /* last one */
    }
    atom_size = 16 + (entries * 8);
    avio_wb32(pb, atom_size); /* size */
    ffio_wfourcc(pb, "stts");
    avio_wb32(pb, 0); /* version & flags */
    avio_wb32(pb, entries); /* entry count */
    for (i = 0; i < entries; i++) {
        avio_wb32(pb, stts_entries[i].count);
        avio_wb32(pb, stts_entries[i].duration);
    }
    av_free(stts_entries);
    return atom_size;
}

static int mov_write_dref_tag(AVIOContext *pb)
{
    avio_wb32(pb, 28); /* size */
    ffio_wfourcc(pb, "dref");
    avio_wb32(pb, 0); /* version & flags */
    avio_wb32(pb, 1); /* entry count */

    avio_wb32(pb, 0xc); /* size */
    //FIXME add the alis and rsrc atom
    ffio_wfourcc(pb, "url ");
    avio_wb32(pb, 1); /* version & flags */

    return 28;
}

static int mov_write_stbl_tag(AVFormatContext *s, AVIOContext *pb, MOVMuxContext *mov, MOVTrack *track)
{
    int64_t pos = avio_tell(pb);
    int ret;

    avio_wb32(pb, 0); /* size */
    ffio_wfourcc(pb, "stbl");
    mov_write_stsd_tag(s, pb, mov, track);
    mov_write_stts_tag(pb, track);
    if ((track->par->codec_type == AVMEDIA_TYPE_VIDEO ||
         track->par->codec_tag == MKTAG('r','t','p',' ')) &&
        track->has_keyframes && track->has_keyframes < track->entry)
        mov_write_stss_tag(pb, track, MOV_SYNC_SAMPLE);
    if (track->mode == MODE_MOV && track->flags & MOV_TRACK_STPS)
        mov_write_stss_tag(pb, track, MOV_PARTIAL_SYNC_SAMPLE);
    if (track->par->codec_type == AVMEDIA_TYPE_VIDEO &&
        track->flags & MOV_TRACK_CTTS && track->entry) {

        if ((ret = mov_write_ctts_tag(pb, track)) < 0)
            return ret;
    }
    mov_write_stsc_tag(pb, track);
    mov_write_stsz_tag(pb, track);
    mov_write_stco_tag(pb, track);
    if (mov->encryption_scheme == MOV_ENC_CENC_AES_CTR) {
        ff_mov_cenc_write_stbl_atoms(&track->cenc, pb);
    }
    return update_size(pb, pos);
}

static int mov_write_dinf_tag(AVIOContext *pb)
{
    int64_t pos = avio_tell(pb);
    avio_wb32(pb, 0); /* size */
    ffio_wfourcc(pb, "dinf");
    mov_write_dref_tag(pb);
    return update_size(pb, pos);
}

static int mov_write_nmhd_tag(AVIOContext *pb)
{
    avio_wb32(pb, 12);
    ffio_wfourcc(pb, "nmhd");
    avio_wb32(pb, 0);
    return 12;
}

static int mov_write_tcmi_tag(AVIOContext *pb, MOVTrack *track)
{
    int64_t pos = avio_tell(pb);
    const char *font = "Lucida Grande";
    avio_wb32(pb, 0);                   /* size */
    ffio_wfourcc(pb, "tcmi");           /* timecode media information atom */
    avio_wb32(pb, 0);                   /* version & flags */
    avio_wb16(pb, 0);                   /* text font */
    avio_wb16(pb, 0);                   /* text face */
    avio_wb16(pb, 12);                  /* text size */
    avio_wb16(pb, 0);                   /* (unknown, not in the QT specs...) */
    avio_wb16(pb, 0x0000);              /* text color (red) */
    avio_wb16(pb, 0x0000);              /* text color (green) */
    avio_wb16(pb, 0x0000);              /* text color (blue) */
    avio_wb16(pb, 0xffff);              /* background color (red) */
    avio_wb16(pb, 0xffff);              /* background color (green) */
    avio_wb16(pb, 0xffff);              /* background color (blue) */
    avio_w8(pb, strlen(font));          /* font len (part of the pascal string) */
    avio_write(pb, font, strlen(font)); /* font name */
    return update_size(pb, pos);
}

static int mov_write_gmhd_tag(AVIOContext *pb, MOVTrack *track)
{
    int64_t pos = avio_tell(pb);
    avio_wb32(pb, 0);      /* size */
    ffio_wfourcc(pb, "gmhd");
    avio_wb32(pb, 0x18);   /* gmin size */
    ffio_wfourcc(pb, "gmin");/* generic media info */
    avio_wb32(pb, 0);      /* version & flags */
    avio_wb16(pb, 0x40);   /* graphics mode = */
    avio_wb16(pb, 0x8000); /* opColor (r?) */
    avio_wb16(pb, 0x8000); /* opColor (g?) */
    avio_wb16(pb, 0x8000); /* opColor (b?) */
    avio_wb16(pb, 0);      /* balance */
    avio_wb16(pb, 0);      /* reserved */

    /*
     * This special text atom is required for
     * Apple Quicktime chapters. The contents
     * don't appear to be documented, so the
     * bytes are copied verbatim.
     */
    if (track->tag != MKTAG('c','6','0','8')) {
    avio_wb32(pb, 0x2C);   /* size */
    ffio_wfourcc(pb, "text");
    avio_wb16(pb, 0x01);
    avio_wb32(pb, 0x00);
    avio_wb32(pb, 0x00);
    avio_wb32(pb, 0x00);
    avio_wb32(pb, 0x01);
    avio_wb32(pb, 0x00);
    avio_wb32(pb, 0x00);
    avio_wb32(pb, 0x00);
    avio_wb32(pb, 0x00004000);
    avio_wb16(pb, 0x0000);
    }

    if (track->par->codec_tag == MKTAG('t','m','c','d')) {
        int64_t tmcd_pos = avio_tell(pb);
        avio_wb32(pb, 0); /* size */
        ffio_wfourcc(pb, "tmcd");
        mov_write_tcmi_tag(pb, track);
        update_size(pb, tmcd_pos);
    }
    return update_size(pb, pos);
}

static int mov_write_smhd_tag(AVIOContext *pb)
{
    avio_wb32(pb, 16); /* size */
    ffio_wfourcc(pb, "smhd");
    avio_wb32(pb, 0); /* version & flags */
    avio_wb16(pb, 0); /* reserved (balance, normally = 0) */
    avio_wb16(pb, 0); /* reserved */
    return 16;
}

static int mov_write_vmhd_tag(AVIOContext *pb)
{
    avio_wb32(pb, 0x14); /* size (always 0x14) */
    ffio_wfourcc(pb, "vmhd");
    avio_wb32(pb, 0x01); /* version & flags */
    avio_wb64(pb, 0); /* reserved (graphics mode = copy) */
    return 0x14;
}

static int is_clcp_track(MOVTrack *track)
{
    return track->tag == MKTAG('c','7','0','8') ||
           track->tag == MKTAG('c','6','0','8');
}

static int mov_write_hdlr_tag(AVFormatContext *s, AVIOContext *pb, MOVTrack *track)
{
    const char *hdlr, *descr = NULL, *hdlr_type = NULL;
    int64_t pos = avio_tell(pb);

    hdlr      = "dhlr";
    hdlr_type = "url ";
    descr     = "DataHandler";

    if (track) {
        hdlr = (track->mode == MODE_MOV) ? "mhlr" : "\0\0\0\0";
        if (track->par->codec_type == AVMEDIA_TYPE_VIDEO) {
            hdlr_type = "vide";
            descr     = "VideoHandler";
        } else if (track->par->codec_type == AVMEDIA_TYPE_AUDIO) {
            hdlr_type = "soun";
            descr     = "SoundHandler";
        } else if (track->par->codec_type == AVMEDIA_TYPE_SUBTITLE) {
            if (is_clcp_track(track)) {
                hdlr_type = "clcp";
                descr = "ClosedCaptionHandler";
            } else {
                if (track->tag == MKTAG('t','x','3','g')) {
                    hdlr_type = "sbtl";
                } else if (track->tag == MKTAG('m','p','4','s')) {
                    hdlr_type = "subp";
                } else {
                    hdlr_type = "text";
                }
            descr = "SubtitleHandler";
            }
        } else if (track->par->codec_tag == MKTAG('r','t','p',' ')) {
            hdlr_type = "hint";
            descr     = "HintHandler";
        } else if (track->par->codec_tag == MKTAG('t','m','c','d')) {
            hdlr_type = "tmcd";
            descr = "TimeCodeHandler";
        } else {
            char tag_buf[32];
            av_get_codec_tag_string(tag_buf, sizeof(tag_buf),
                                    track->par->codec_tag);

            av_log(s, AV_LOG_WARNING,
                   "Unknown hldr_type for %s / 0x%04X, writing dummy values\n",
                   tag_buf, track->par->codec_tag);
        }
        if (track->st) {
            // hdlr.name is used by some players to identify the content title
            // of the track. So if an alternate handler description is
            // specified, use it.
            AVDictionaryEntry *t;
            t = av_dict_get(track->st->metadata, "handler", NULL, 0);
            if (t && utf8len(t->value))
                descr = t->value;
        }
    }

    avio_wb32(pb, 0); /* size */
    ffio_wfourcc(pb, "hdlr");
    avio_wb32(pb, 0); /* Version & flags */
    avio_write(pb, hdlr, 4); /* handler */
    ffio_wfourcc(pb, hdlr_type); /* handler type */
    avio_wb32(pb, 0); /* reserved */
    avio_wb32(pb, 0); /* reserved */
    avio_wb32(pb, 0); /* reserved */
    if (!track || track->mode == MODE_MOV)
        avio_w8(pb, strlen(descr)); /* pascal string */
    avio_write(pb, descr, strlen(descr)); /* handler description */
    if (track && track->mode != MODE_MOV)
        avio_w8(pb, 0); /* c string */
    return update_size(pb, pos);
}

static int mov_write_hmhd_tag(AVIOContext *pb)
{
    /* This atom must be present, but leaving the values at zero
     * seems harmless. */
    avio_wb32(pb, 28); /* size */
    ffio_wfourcc(pb, "hmhd");
    avio_wb32(pb, 0); /* version, flags */
    avio_wb16(pb, 0); /* maxPDUsize */
    avio_wb16(pb, 0); /* avgPDUsize */
    avio_wb32(pb, 0); /* maxbitrate */
    avio_wb32(pb, 0); /* avgbitrate */
    avio_wb32(pb, 0); /* reserved */
    return 28;
}

static int mov_write_minf_tag(AVFormatContext *s, AVIOContext *pb, MOVMuxContext *mov, MOVTrack *track)
{
    int64_t pos = avio_tell(pb);
    int ret;

    avio_wb32(pb, 0); /* size */
    ffio_wfourcc(pb, "minf");
    if (track->par->codec_type == AVMEDIA_TYPE_VIDEO)
        mov_write_vmhd_tag(pb);
    else if (track->par->codec_type == AVMEDIA_TYPE_AUDIO)
        mov_write_smhd_tag(pb);
    else if (track->par->codec_type == AVMEDIA_TYPE_SUBTITLE) {
        if (track->tag == MKTAG('t','e','x','t') || is_clcp_track(track)) {
            mov_write_gmhd_tag(pb, track);
        } else {
            mov_write_nmhd_tag(pb);
        }
    } else if (track->tag == MKTAG('r','t','p',' ')) {
        mov_write_hmhd_tag(pb);
    } else if (track->tag == MKTAG('t','m','c','d')) {
        if (track->mode != MODE_MOV)
            mov_write_nmhd_tag(pb);
        else
            mov_write_gmhd_tag(pb, track);
    }
    if (track->mode == MODE_MOV) /* FIXME: Why do it for MODE_MOV only ? */
        mov_write_hdlr_tag(s, pb, NULL);
    mov_write_dinf_tag(pb);
    if ((ret = mov_write_stbl_tag(s, pb, mov, track)) < 0)
        return ret;
    return update_size(pb, pos);
}

static int mov_write_mdhd_tag(AVIOContext *pb, MOVMuxContext *mov,
                              MOVTrack *track)
{
    int version = track->track_duration < INT32_MAX ? 0 : 1;

    if (track->mode == MODE_ISM)
        version = 1;

    (version == 1) ? avio_wb32(pb, 44) : avio_wb32(pb, 32); /* size */
    ffio_wfourcc(pb, "mdhd");
    avio_w8(pb, version);
    avio_wb24(pb, 0); /* flags */
    if (version == 1) {
        avio_wb64(pb, track->time);
        avio_wb64(pb, track->time);
    } else {
        avio_wb32(pb, track->time); /* creation time */
        avio_wb32(pb, track->time); /* modification time */
    }
    avio_wb32(pb, track->timescale); /* time scale (sample rate for audio) */
    if (!track->entry && mov->mode == MODE_ISM)
        (version == 1) ? avio_wb64(pb, UINT64_C(0xffffffffffffffff)) : avio_wb32(pb, 0xffffffff);
    else if (!track->entry)
        (version == 1) ? avio_wb64(pb, 0) : avio_wb32(pb, 0);
    else
        (version == 1) ? avio_wb64(pb, track->track_duration) : avio_wb32(pb, track->track_duration); /* duration */
    avio_wb16(pb, track->language); /* language */
    avio_wb16(pb, 0); /* reserved (quality) */

    if (version != 0 && track->mode == MODE_MOV) {
        av_log(NULL, AV_LOG_ERROR,
               "FATAL error, file duration too long for timebase, this file will not be\n"
               "playable with quicktime. Choose a different timebase or a different\n"
               "container format\n");
    }

    return 32;
}

static int mov_write_mdia_tag(AVFormatContext *s, AVIOContext *pb,
                              MOVMuxContext *mov, MOVTrack *track)
{
    int64_t pos = avio_tell(pb);
    int ret;

    avio_wb32(pb, 0); /* size */
    ffio_wfourcc(pb, "mdia");
    mov_write_mdhd_tag(pb, mov, track);
    mov_write_hdlr_tag(s, pb, track);
    if ((ret = mov_write_minf_tag(s, pb, mov, track)) < 0)
        return ret;
    return update_size(pb, pos);
}

/* transformation matrix
     |a  b  u|
     |c  d  v|
     |tx ty w| */
static void write_matrix(AVIOContext *pb, int16_t a, int16_t b, int16_t c,
                         int16_t d, int16_t tx, int16_t ty)
{
    avio_wb32(pb, a << 16);  /* 16.16 format */
    avio_wb32(pb, b << 16);  /* 16.16 format */
    avio_wb32(pb, 0);        /* u in 2.30 format */
    avio_wb32(pb, c << 16);  /* 16.16 format */
    avio_wb32(pb, d << 16);  /* 16.16 format */
    avio_wb32(pb, 0);        /* v in 2.30 format */
    avio_wb32(pb, tx << 16); /* 16.16 format */
    avio_wb32(pb, ty << 16); /* 16.16 format */
    avio_wb32(pb, 1 << 30);  /* w in 2.30 format */
}

static int mov_write_tkhd_tag(AVIOContext *pb, MOVMuxContext *mov,
                              MOVTrack *track, AVStream *st)
{
    int64_t duration = av_rescale_rnd(track->track_duration, MOV_TIMESCALE,
                                      track->timescale, AV_ROUND_UP);
    int version = duration < INT32_MAX ? 0 : 1;
    int flags   = MOV_TKHD_FLAG_IN_MOVIE;
    int rotation = 0;
    int group   = 0;

    uint32_t *display_matrix = NULL;
    int      display_matrix_size, i;

    if (st) {
        if (mov->per_stream_grouping)
            group = st->index;
        else
            group = st->codecpar->codec_type;

        display_matrix = (uint32_t*)av_stream_get_side_data(st, AV_PKT_DATA_DISPLAYMATRIX,
                                                            &display_matrix_size);
        if (display_matrix && display_matrix_size < 9 * sizeof(*display_matrix))
            display_matrix = NULL;
    }

    if (track->flags & MOV_TRACK_ENABLED)
        flags |= MOV_TKHD_FLAG_ENABLED;

    if (track->mode == MODE_ISM)
        version = 1;

    (version == 1) ? avio_wb32(pb, 104) : avio_wb32(pb, 92); /* size */
    ffio_wfourcc(pb, "tkhd");
    avio_w8(pb, version);
    avio_wb24(pb, flags);
    if (version == 1) {
        avio_wb64(pb, track->time);
        avio_wb64(pb, track->time);
    } else {
        avio_wb32(pb, track->time); /* creation time */
        avio_wb32(pb, track->time); /* modification time */
    }
    avio_wb32(pb, track->track_id); /* track-id */
    avio_wb32(pb, 0); /* reserved */
    if (!track->entry && mov->mode == MODE_ISM)
        (version == 1) ? avio_wb64(pb, UINT64_C(0xffffffffffffffff)) : avio_wb32(pb, 0xffffffff);
    else if (!track->entry)
        (version == 1) ? avio_wb64(pb, 0) : avio_wb32(pb, 0);
    else
        (version == 1) ? avio_wb64(pb, duration) : avio_wb32(pb, duration);

    avio_wb32(pb, 0); /* reserved */
    avio_wb32(pb, 0); /* reserved */
    avio_wb16(pb, 0); /* layer */
    avio_wb16(pb, group); /* alternate group) */
    /* Volume, only for audio */
    if (track->par->codec_type == AVMEDIA_TYPE_AUDIO)
        avio_wb16(pb, 0x0100);
    else
        avio_wb16(pb, 0);
    avio_wb16(pb, 0); /* reserved */

    /* Matrix structure */
    if (st && st->metadata) {
        AVDictionaryEntry *rot = av_dict_get(st->metadata, "rotate", NULL, 0);
        rotation = (rot && rot->value) ? atoi(rot->value) : 0;
    }
    if (display_matrix) {
        for (i = 0; i < 9; i++)
            avio_wb32(pb, display_matrix[i]);
    } else if (rotation == 90) {
        write_matrix(pb,  0,  1, -1,  0, track->par->height, 0);
    } else if (rotation == 180) {
        write_matrix(pb, -1,  0,  0, -1, track->par->width, track->par->height);
    } else if (rotation == 270) {
        write_matrix(pb,  0, -1,  1,  0, 0, track->par->width);
    } else {
        write_matrix(pb,  1,  0,  0,  1, 0, 0);
    }
    /* Track width and height, for visual only */
    if (st && (track->par->codec_type == AVMEDIA_TYPE_VIDEO ||
               track->par->codec_type == AVMEDIA_TYPE_SUBTITLE)) {
        int64_t track_width_1616;
        if (track->mode == MODE_MOV) {
            track_width_1616 = track->par->width * 0x10000ULL;
        } else {
            track_width_1616 = av_rescale(st->sample_aspect_ratio.num,
                                                  track->par->width * 0x10000LL,
                                                  st->sample_aspect_ratio.den);
            if (!track_width_1616 ||
                track->height != track->par->height ||
                track_width_1616 > UINT32_MAX)
                track_width_1616 = track->par->width * 0x10000ULL;
        }
        if (track_width_1616 > UINT32_MAX) {
            av_log(mov->fc, AV_LOG_WARNING, "track width is too large\n");
            track_width_1616 = 0;
        }
        avio_wb32(pb, track_width_1616);
        if (track->height > 0xFFFF) {
            av_log(mov->fc, AV_LOG_WARNING, "track height is too large\n");
            avio_wb32(pb, 0);
        } else
            avio_wb32(pb, track->height * 0x10000U);
    } else {
        avio_wb32(pb, 0);
        avio_wb32(pb, 0);
    }
    return 0x5c;
}

static int mov_write_tapt_tag(AVIOContext *pb, MOVTrack *track)
{
    int32_t width = av_rescale(track->par->sample_aspect_ratio.num, track->par->width,
                               track->par->sample_aspect_ratio.den);

    int64_t pos = avio_tell(pb);

    avio_wb32(pb, 0); /* size */
    ffio_wfourcc(pb, "tapt");

    avio_wb32(pb, 20);
    ffio_wfourcc(pb, "clef");
    avio_wb32(pb, 0);
    avio_wb32(pb, width << 16);
    avio_wb32(pb, track->par->height << 16);

    avio_wb32(pb, 20);
    ffio_wfourcc(pb, "prof");
    avio_wb32(pb, 0);
    avio_wb32(pb, width << 16);
    avio_wb32(pb, track->par->height << 16);

    avio_wb32(pb, 20);
    ffio_wfourcc(pb, "enof");
    avio_wb32(pb, 0);
    avio_wb32(pb, track->par->width << 16);
    avio_wb32(pb, track->par->height << 16);

    return update_size(pb, pos);
}

// This box seems important for the psp playback ... without it the movie seems to hang
static int mov_write_edts_tag(AVIOContext *pb, MOVMuxContext *mov,
                              MOVTrack *track)
{
    int64_t duration = av_rescale_rnd(track->track_duration, MOV_TIMESCALE,
                                      track->timescale, AV_ROUND_UP);
    int version = duration < INT32_MAX ? 0 : 1;
    int entry_size, entry_count, size;
    int64_t delay, start_ct = track->start_cts;
    int64_t start_dts = track->start_dts;

    if (track->entry) {
        if (start_dts != track->cluster[0].dts || start_ct != track->cluster[0].cts) {

            av_log(mov->fc, AV_LOG_DEBUG,
                   "EDTS using dts:%"PRId64" cts:%d instead of dts:%"PRId64" cts:%"PRId64" tid:%d\n",
                   track->cluster[0].dts, track->cluster[0].cts,
                   start_dts, start_ct, track->track_id);
            start_dts = track->cluster[0].dts;
            start_ct  = track->cluster[0].cts;
        }
    }

    delay = av_rescale_rnd(start_dts + start_ct, MOV_TIMESCALE,
                           track->timescale, AV_ROUND_DOWN);
    version |= delay < INT32_MAX ? 0 : 1;

    entry_size = (version == 1) ? 20 : 12;
    entry_count = 1 + (delay > 0);
    size = 24 + entry_count * entry_size;

    /* write the atom data */
    avio_wb32(pb, size);
    ffio_wfourcc(pb, "edts");
    avio_wb32(pb, size - 8);
    ffio_wfourcc(pb, "elst");
    avio_w8(pb, version);
    avio_wb24(pb, 0); /* flags */

    avio_wb32(pb, entry_count);
    if (delay > 0) { /* add an empty edit to delay presentation */
        /* In the positive delay case, the delay includes the cts
         * offset, and the second edit list entry below trims out
         * the same amount from the actual content. This makes sure
         * that the offset last sample is included in the edit
         * list duration as well. */
        if (version == 1) {
            avio_wb64(pb, delay);
            avio_wb64(pb, -1);
        } else {
            avio_wb32(pb, delay);
            avio_wb32(pb, -1);
        }
        avio_wb32(pb, 0x00010000);
    } else {
        /* Avoid accidentally ending up with start_ct = -1 which has got a
         * special meaning. Normally start_ct should end up positive or zero
         * here, but use FFMIN in case dts is a small positive integer
         * rounded to 0 when represented in MOV_TIMESCALE units. */
        av_assert0(av_rescale_rnd(start_dts, MOV_TIMESCALE, track->timescale, AV_ROUND_DOWN) <= 0);
        start_ct  = -FFMIN(start_dts, 0);
        /* Note, this delay is calculated from the pts of the first sample,
         * ensuring that we don't reduce the duration for cases with
         * dts<0 pts=0. */
        duration += delay;
    }

    /* For fragmented files, we don't know the full length yet. Setting
     * duration to 0 allows us to only specify the offset, including
     * the rest of the content (from all future fragments) without specifying
     * an explicit duration. */
    if (mov->flags & FF_MOV_FLAG_FRAGMENT)
        duration = 0;

    /* duration */
    if (version == 1) {
        avio_wb64(pb, duration);
        avio_wb64(pb, start_ct);
    } else {
        avio_wb32(pb, duration);
        avio_wb32(pb, start_ct);
    }
    avio_wb32(pb, 0x00010000);
    return size;
}

static int mov_write_tref_tag(AVIOContext *pb, MOVTrack *track)
{
    avio_wb32(pb, 20);   // size
    ffio_wfourcc(pb, "tref");
    avio_wb32(pb, 12);   // size (subatom)
    avio_wl32(pb, track->tref_tag);
    avio_wb32(pb, track->tref_id);
    return 20;
}

// goes at the end of each track!  ... Critical for PSP playback ("Incompatible data" without it)
static int mov_write_uuid_tag_psp(AVIOContext *pb, MOVTrack *mov)
{
    avio_wb32(pb, 0x34); /* size ... reports as 28 in mp4box! */
    ffio_wfourcc(pb, "uuid");
    ffio_wfourcc(pb, "USMT");
    avio_wb32(pb, 0x21d24fce);
    avio_wb32(pb, 0xbb88695c);
    avio_wb32(pb, 0xfac9c740);
    avio_wb32(pb, 0x1c);     // another size here!
    ffio_wfourcc(pb, "MTDT");
    avio_wb32(pb, 0x00010012);
    avio_wb32(pb, 0x0a);
    avio_wb32(pb, 0x55c40000);
    avio_wb32(pb, 0x1);
    avio_wb32(pb, 0x0);
    return 0x34;
}

static int mov_write_udta_sdp(AVIOContext *pb, MOVTrack *track)
{
    AVFormatContext *ctx = track->rtp_ctx;
    char buf[1000] = "";
    int len;

    ff_sdp_write_media(buf, sizeof(buf), ctx->streams[0], track->src_track,
                       NULL, NULL, 0, 0, ctx);
    av_strlcatf(buf, sizeof(buf), "a=control:streamid=%d\r\n", track->track_id);
    len = strlen(buf);

    avio_wb32(pb, len + 24);
    ffio_wfourcc(pb, "udta");
    avio_wb32(pb, len + 16);
    ffio_wfourcc(pb, "hnti");
    avio_wb32(pb, len + 8);
    ffio_wfourcc(pb, "sdp ");
    avio_write(pb, buf, len);
    return len + 24;
}

static int mov_write_track_metadata(AVIOContext *pb, AVStream *st,
                                    const char *tag, const char *str)
{
    int64_t pos = avio_tell(pb);
    AVDictionaryEntry *t = av_dict_get(st->metadata, str, NULL, 0);
    if (!t || !utf8len(t->value))
        return 0;

    avio_wb32(pb, 0);   /* size */
    ffio_wfourcc(pb, tag); /* type */
    avio_write(pb, t->value, strlen(t->value)); /* UTF8 string value */
    return update_size(pb, pos);
}

static int mov_write_track_udta_tag(AVIOContext *pb, MOVMuxContext *mov,
                                    AVStream *st)
{
    AVIOContext *pb_buf;
    int ret, size;
    uint8_t *buf;

    if (!st)
        return 0;

    ret = avio_open_dyn_buf(&pb_buf);
    if (ret < 0)
        return ret;

    if (mov->mode & MODE_MP4)
        mov_write_track_metadata(pb_buf, st, "name", "title");

    if ((size = avio_close_dyn_buf(pb_buf, &buf)) > 0) {
        avio_wb32(pb, size + 8);
        ffio_wfourcc(pb, "udta");
        avio_write(pb, buf, size);
    }
    av_free(buf);

    return 0;
}

static int mov_write_trak_tag(AVFormatContext *s, AVIOContext *pb, MOVMuxContext *mov,
                              MOVTrack *track, AVStream *st)
{
    int64_t pos = avio_tell(pb);
    int entry_backup = track->entry;
    int chunk_backup = track->chunkCount;
    int ret;

    /* If we want to have an empty moov, but some samples already have been
     * buffered (delay_moov), pretend that no samples have been written yet. */
    if (mov->flags & FF_MOV_FLAG_EMPTY_MOOV)
        track->chunkCount = track->entry = 0;

    avio_wb32(pb, 0); /* size */
    ffio_wfourcc(pb, "trak");
    mov_write_tkhd_tag(pb, mov, track, st);

    av_assert2(mov->use_editlist >= 0);

    if (track->start_dts != AV_NOPTS_VALUE) {
        if (mov->use_editlist)
            mov_write_edts_tag(pb, mov, track);  // PSP Movies and several other cases require edts box
        else if ((track->entry && track->cluster[0].dts) || track->mode == MODE_PSP || is_clcp_track(track))
            av_log(mov->fc, AV_LOG_WARNING,
                   "Not writing any edit list even though one would have been required\n");
    }

    if (track->tref_tag)
        mov_write_tref_tag(pb, track);

    if ((ret = mov_write_mdia_tag(s, pb, mov, track)) < 0)
        return ret;
    if (track->mode == MODE_PSP)
        mov_write_uuid_tag_psp(pb, track); // PSP Movies require this uuid box
    if (track->tag == MKTAG('r','t','p',' '))
        mov_write_udta_sdp(pb, track);
    if (track->mode == MODE_MOV) {
        if (track->par->codec_type == AVMEDIA_TYPE_VIDEO) {
            double sample_aspect_ratio = av_q2d(st->sample_aspect_ratio);
            if (st->sample_aspect_ratio.num && 1.0 != sample_aspect_ratio) {
                mov_write_tapt_tag(pb, track);
            }
        }
        if (is_clcp_track(track) && st->sample_aspect_ratio.num) {
            mov_write_tapt_tag(pb, track);
        }
    }
    mov_write_track_udta_tag(pb, mov, st);
    track->entry = entry_backup;
    track->chunkCount = chunk_backup;
    return update_size(pb, pos);
}

static int mov_write_iods_tag(AVIOContext *pb, MOVMuxContext *mov)
{
    int i, has_audio = 0, has_video = 0;
    int64_t pos = avio_tell(pb);
    int audio_profile = mov->iods_audio_profile;
    int video_profile = mov->iods_video_profile;
    for (i = 0; i < mov->nb_streams; i++) {
        if (mov->tracks[i].entry > 0 || mov->flags & FF_MOV_FLAG_EMPTY_MOOV) {
            has_audio |= mov->tracks[i].par->codec_type == AVMEDIA_TYPE_AUDIO;
            has_video |= mov->tracks[i].par->codec_type == AVMEDIA_TYPE_VIDEO;
        }
    }
    if (audio_profile < 0)
        audio_profile = 0xFF - has_audio;
    if (video_profile < 0)
        video_profile = 0xFF - has_video;
    avio_wb32(pb, 0x0); /* size */
    ffio_wfourcc(pb, "iods");
    avio_wb32(pb, 0);    /* version & flags */
    put_descr(pb, 0x10, 7);
    avio_wb16(pb, 0x004f);
    avio_w8(pb, 0xff);
    avio_w8(pb, 0xff);
    avio_w8(pb, audio_profile);
    avio_w8(pb, video_profile);
    avio_w8(pb, 0xff);
    return update_size(pb, pos);
}

static int mov_write_trex_tag(AVIOContext *pb, MOVTrack *track)
{
    avio_wb32(pb, 0x20); /* size */
    ffio_wfourcc(pb, "trex");
    avio_wb32(pb, 0);   /* version & flags */
    avio_wb32(pb, track->track_id); /* track ID */
    avio_wb32(pb, 1);   /* default sample description index */
    avio_wb32(pb, 0);   /* default sample duration */
    avio_wb32(pb, 0);   /* default sample size */
    avio_wb32(pb, 0);   /* default sample flags */
    return 0;
}

static int mov_write_mvex_tag(AVIOContext *pb, MOVMuxContext *mov)
{
    int64_t pos = avio_tell(pb);
    int i;
    avio_wb32(pb, 0x0); /* size */
    ffio_wfourcc(pb, "mvex");
    for (i = 0; i < mov->nb_streams; i++)
        mov_write_trex_tag(pb, &mov->tracks[i]);
    return update_size(pb, pos);
}

static int mov_write_mvhd_tag(AVIOContext *pb, MOVMuxContext *mov)
{
    int max_track_id = 1, i;
    int64_t max_track_len = 0;
    int version;

    for (i = 0; i < mov->nb_streams; i++) {
        if (mov->tracks[i].entry > 0 && mov->tracks[i].timescale) {
            int64_t max_track_len_temp = av_rescale_rnd(mov->tracks[i].track_duration,
                                                MOV_TIMESCALE,
                                                mov->tracks[i].timescale,
                                                AV_ROUND_UP);
            if (max_track_len < max_track_len_temp)
                max_track_len = max_track_len_temp;
            if (max_track_id < mov->tracks[i].track_id)
                max_track_id = mov->tracks[i].track_id;
        }
    }
    /* If using delay_moov, make sure the output is the same as if no
     * samples had been written yet. */
    if (mov->flags & FF_MOV_FLAG_EMPTY_MOOV) {
        max_track_len = 0;
        max_track_id  = 1;
    }

    version = max_track_len < UINT32_MAX ? 0 : 1;
    avio_wb32(pb, version == 1 ? 120 : 108); /* size */

    ffio_wfourcc(pb, "mvhd");
    avio_w8(pb, version);
    avio_wb24(pb, 0); /* flags */
    if (version == 1) {
        avio_wb64(pb, mov->time);
        avio_wb64(pb, mov->time);
    } else {
        avio_wb32(pb, mov->time); /* creation time */
        avio_wb32(pb, mov->time); /* modification time */
    }
    avio_wb32(pb, MOV_TIMESCALE);
    (version == 1) ? avio_wb64(pb, max_track_len) : avio_wb32(pb, max_track_len); /* duration of longest track */

    avio_wb32(pb, 0x00010000); /* reserved (preferred rate) 1.0 = normal */
    avio_wb16(pb, 0x0100); /* reserved (preferred volume) 1.0 = normal */
    avio_wb16(pb, 0); /* reserved */
    avio_wb32(pb, 0); /* reserved */
    avio_wb32(pb, 0); /* reserved */

    /* Matrix structure */
    write_matrix(pb, 1, 0, 0, 1, 0, 0);

    avio_wb32(pb, 0); /* reserved (preview time) */
    avio_wb32(pb, 0); /* reserved (preview duration) */
    avio_wb32(pb, 0); /* reserved (poster time) */
    avio_wb32(pb, 0); /* reserved (selection time) */
    avio_wb32(pb, 0); /* reserved (selection duration) */
    avio_wb32(pb, 0); /* reserved (current time) */
    avio_wb32(pb, max_track_id + 1); /* Next track id */
    return 0x6c;
}

static int mov_write_itunes_hdlr_tag(AVIOContext *pb, MOVMuxContext *mov,
                                     AVFormatContext *s)
{
    avio_wb32(pb, 33); /* size */
    ffio_wfourcc(pb, "hdlr");
    avio_wb32(pb, 0);
    avio_wb32(pb, 0);
    ffio_wfourcc(pb, "mdir");
    ffio_wfourcc(pb, "appl");
    avio_wb32(pb, 0);
    avio_wb32(pb, 0);
    avio_w8(pb, 0);
    return 33;
}

/* helper function to write a data tag with the specified string as data */
static int mov_write_string_data_tag(AVIOContext *pb, const char *data, int lang, int long_style)
{
    if (long_style) {
        int size = 16 + strlen(data);
        avio_wb32(pb, size); /* size */
        ffio_wfourcc(pb, "data");
        avio_wb32(pb, 1);
        avio_wb32(pb, 0);
        avio_write(pb, data, strlen(data));
        return size;
    } else {
        if (!lang)
            lang = ff_mov_iso639_to_lang("und", 1);
        avio_wb16(pb, strlen(data)); /* string length */
        avio_wb16(pb, lang);
        avio_write(pb, data, strlen(data));
        return strlen(data) + 4;
    }
}

static int mov_write_string_tag(AVIOContext *pb, const char *name,
                                const char *value, int lang, int long_style)
{
    int size = 0;
    if (value && value[0]) {
        int64_t pos = avio_tell(pb);
        avio_wb32(pb, 0); /* size */
        ffio_wfourcc(pb, name);
        mov_write_string_data_tag(pb, value, lang, long_style);
        size = update_size(pb, pos);
    }
    return size;
}

static AVDictionaryEntry *get_metadata_lang(AVFormatContext *s,
                                            const char *tag, int *lang)
{
    int l, len, len2;
    AVDictionaryEntry *t, *t2 = NULL;
    char tag2[16];

    *lang = 0;

    if (!(t = av_dict_get(s->metadata, tag, NULL, 0)))
        return NULL;

    len = strlen(t->key);
    snprintf(tag2, sizeof(tag2), "%s-", tag);
    while ((t2 = av_dict_get(s->metadata, tag2, t2, AV_DICT_IGNORE_SUFFIX))) {
        len2 = strlen(t2->key);
        if (len2 == len + 4 && !strcmp(t->value, t2->value)
            && (l = ff_mov_iso639_to_lang(&t2->key[len2 - 3], 1)) >= 0) {
            *lang = l;
            return t;
        }
    }
    return t;
}

static int mov_write_string_metadata(AVFormatContext *s, AVIOContext *pb,
                                     const char *name, const char *tag,
                                     int long_style)
{
    int lang;
    AVDictionaryEntry *t = get_metadata_lang(s, tag, &lang);
    if (!t)
        return 0;
    return mov_write_string_tag(pb, name, t->value, lang, long_style);
}

/* iTunes bpm number */
static int mov_write_tmpo_tag(AVIOContext *pb, AVFormatContext *s)
{
    AVDictionaryEntry *t = av_dict_get(s->metadata, "tmpo", NULL, 0);
    int size = 0, tmpo = t ? atoi(t->value) : 0;
    if (tmpo) {
        size = 26;
        avio_wb32(pb, size);
        ffio_wfourcc(pb, "tmpo");
        avio_wb32(pb, size-8); /* size */
        ffio_wfourcc(pb, "data");
        avio_wb32(pb, 0x15);  //type specifier
        avio_wb32(pb, 0);
        avio_wb16(pb, tmpo);        // data
    }
    return size;
}

/* 3GPP TS 26.244 */
static int mov_write_loci_tag(AVFormatContext *s, AVIOContext *pb)
{
    int lang;
    int64_t pos = avio_tell(pb);
    double latitude, longitude, altitude;
    int32_t latitude_fix, longitude_fix, altitude_fix;
    AVDictionaryEntry *t = get_metadata_lang(s, "location", &lang);
    const char *ptr, *place = "";
    char *end;
    static const char *astronomical_body = "earth";
    if (!t)
        return 0;

    ptr = t->value;
    longitude = strtod(ptr, &end);
    if (end == ptr) {
        av_log(s, AV_LOG_WARNING, "malformed location metadata\n");
        return 0;
    }
    ptr = end;
    latitude = strtod(ptr, &end);
    if (end == ptr) {
        av_log(s, AV_LOG_WARNING, "malformed location metadata\n");
        return 0;
    }
    ptr = end;
    altitude = strtod(ptr, &end);
    /* If no altitude was present, the default 0 should be fine */
    if (*end == '/')
        place = end + 1;

    latitude_fix  = (int32_t) ((1 << 16) * latitude);
    longitude_fix = (int32_t) ((1 << 16) * longitude);
    altitude_fix  = (int32_t) ((1 << 16) * altitude);

    avio_wb32(pb, 0);         /* size */
    ffio_wfourcc(pb, "loci"); /* type */
    avio_wb32(pb, 0);         /* version + flags */
    avio_wb16(pb, lang);
    avio_write(pb, place, strlen(place) + 1);
    avio_w8(pb, 0);           /* role of place (0 == shooting location, 1 == real location, 2 == fictional location) */
    avio_wb32(pb, latitude_fix);
    avio_wb32(pb, longitude_fix);
    avio_wb32(pb, altitude_fix);
    avio_write(pb, astronomical_body, strlen(astronomical_body) + 1);
    avio_w8(pb, 0);           /* additional notes, null terminated string */

    return update_size(pb, pos);
}

/* iTunes track or disc number */
static int mov_write_trkn_tag(AVIOContext *pb, MOVMuxContext *mov,
                              AVFormatContext *s, int disc)
{
    AVDictionaryEntry *t = av_dict_get(s->metadata,
                                       disc ? "disc" : "track",
                                       NULL, 0);
    int size = 0, track = t ? atoi(t->value) : 0;
    if (track) {
        int tracks = 0;
        char *slash = strchr(t->value, '/');
        if (slash)
            tracks = atoi(slash + 1);
        avio_wb32(pb, 32); /* size */
        ffio_wfourcc(pb, disc ? "disk" : "trkn");
        avio_wb32(pb, 24); /* size */
        ffio_wfourcc(pb, "data");
        avio_wb32(pb, 0);        // 8 bytes empty
        avio_wb32(pb, 0);
        avio_wb16(pb, 0);        // empty
        avio_wb16(pb, track);    // track / disc number
        avio_wb16(pb, tracks);   // total track / disc number
        avio_wb16(pb, 0);        // empty
        size = 32;
    }
    return size;
}

static int mov_write_int8_metadata(AVFormatContext *s, AVIOContext *pb,
                                   const char *name, const char *tag,
                                   int len)
{
    AVDictionaryEntry *t = NULL;
    uint8_t num;
    int size = 24 + len;

    if (len != 1 && len != 4)
        return -1;

    if (!(t = av_dict_get(s->metadata, tag, NULL, 0)))
        return 0;
    num = atoi(t->value);

    avio_wb32(pb, size);
    ffio_wfourcc(pb, name);
    avio_wb32(pb, size - 8);
    ffio_wfourcc(pb, "data");
    avio_wb32(pb, 0x15);
    avio_wb32(pb, 0);
    if (len==4) avio_wb32(pb, num);
    else        avio_w8 (pb, num);

    return size;
}

/* iTunes meta data list */
static int mov_write_ilst_tag(AVIOContext *pb, MOVMuxContext *mov,
                              AVFormatContext *s)
{
    int64_t pos = avio_tell(pb);
    avio_wb32(pb, 0); /* size */
    ffio_wfourcc(pb, "ilst");
    mov_write_string_metadata(s, pb, "\251nam", "title"    , 1);
    mov_write_string_metadata(s, pb, "\251ART", "artist"   , 1);
    mov_write_string_metadata(s, pb, "aART", "album_artist", 1);
    mov_write_string_metadata(s, pb, "\251wrt", "composer" , 1);
    mov_write_string_metadata(s, pb, "\251alb", "album"    , 1);
    mov_write_string_metadata(s, pb, "\251day", "date"     , 1);
    if (!mov_write_string_metadata(s, pb, "\251too", "encoding_tool", 1)) {
        if (!(s->flags & AVFMT_FLAG_BITEXACT))
            mov_write_string_tag(pb, "\251too", LIBAVFORMAT_IDENT, 0, 1);
    }
    mov_write_string_metadata(s, pb, "\251cmt", "comment"  , 1);
    mov_write_string_metadata(s, pb, "\251gen", "genre"    , 1);
    mov_write_string_metadata(s, pb, "\251cpy", "copyright", 1);
    mov_write_string_metadata(s, pb, "\251grp", "grouping" , 1);
    mov_write_string_metadata(s, pb, "\251lyr", "lyrics"   , 1);
    mov_write_string_metadata(s, pb, "desc",    "description",1);
    mov_write_string_metadata(s, pb, "ldes",    "synopsis" , 1);
    mov_write_string_metadata(s, pb, "tvsh",    "show"     , 1);
    mov_write_string_metadata(s, pb, "tven",    "episode_id",1);
    mov_write_string_metadata(s, pb, "tvnn",    "network"  , 1);
    mov_write_int8_metadata  (s, pb, "tves",    "episode_sort",4);
    mov_write_int8_metadata  (s, pb, "tvsn",    "season_number",4);
    mov_write_int8_metadata  (s, pb, "stik",    "media_type",1);
    mov_write_int8_metadata  (s, pb, "hdvd",    "hd_video",  1);
    mov_write_int8_metadata  (s, pb, "pgap",    "gapless_playback",1);
    mov_write_int8_metadata  (s, pb, "cpil",    "compilation", 1);
    mov_write_trkn_tag(pb, mov, s, 0); // track number
    mov_write_trkn_tag(pb, mov, s, 1); // disc number
    mov_write_tmpo_tag(pb, s);
    return update_size(pb, pos);
}

static int mov_write_mdta_hdlr_tag(AVIOContext *pb, MOVMuxContext *mov,
                                   AVFormatContext *s)
{
    avio_wb32(pb, 33); /* size */
    ffio_wfourcc(pb, "hdlr");
    avio_wb32(pb, 0);
    avio_wb32(pb, 0);
    ffio_wfourcc(pb, "mdta");
    avio_wb32(pb, 0);
    avio_wb32(pb, 0);
    avio_wb32(pb, 0);
    avio_w8(pb, 0);
    return 33;
}

static int mov_write_mdta_keys_tag(AVIOContext *pb, MOVMuxContext *mov,
                                   AVFormatContext *s)
{
    AVDictionaryEntry *t = NULL;
    int64_t pos = avio_tell(pb);
    int64_t curpos, entry_pos;
    int count = 0;

    avio_wb32(pb, 0); /* size */
    ffio_wfourcc(pb, "keys");
    avio_wb32(pb, 0);
    entry_pos = avio_tell(pb);
    avio_wb32(pb, 0); /* entry count */

    while (t = av_dict_get(s->metadata, "", t, AV_DICT_IGNORE_SUFFIX)) {
        avio_wb32(pb, strlen(t->key) + 8);
        ffio_wfourcc(pb, "mdta");
        avio_write(pb, t->key, strlen(t->key));
        count += 1;
    }
    curpos = avio_tell(pb);
    avio_seek(pb, entry_pos, SEEK_SET);
    avio_wb32(pb, count); // rewrite entry count
    avio_seek(pb, curpos, SEEK_SET);

    return update_size(pb, pos);
}

static int mov_write_mdta_ilst_tag(AVIOContext *pb, MOVMuxContext *mov,
                                   AVFormatContext *s)
{
    AVDictionaryEntry *t = NULL;
    int64_t pos = avio_tell(pb);
    int count = 1; /* keys are 1-index based */

    avio_wb32(pb, 0); /* size */
    ffio_wfourcc(pb, "ilst");

    while (t = av_dict_get(s->metadata, "", t, AV_DICT_IGNORE_SUFFIX)) {
        int64_t entry_pos = avio_tell(pb);
        avio_wb32(pb, 0); /* size */
        avio_wb32(pb, count); /* key */
        mov_write_string_data_tag(pb, t->value, 0, 1);
        update_size(pb, entry_pos);
        count += 1;
    }
    return update_size(pb, pos);
}

/* meta data tags */
static int mov_write_meta_tag(AVIOContext *pb, MOVMuxContext *mov,
                              AVFormatContext *s)
{
    int size = 0;
    int64_t pos = avio_tell(pb);
    avio_wb32(pb, 0); /* size */
    ffio_wfourcc(pb, "meta");
    avio_wb32(pb, 0);
    if (mov->flags & FF_MOV_FLAG_USE_MDTA) {
        mov_write_mdta_hdlr_tag(pb, mov, s);
        mov_write_mdta_keys_tag(pb, mov, s);
        mov_write_mdta_ilst_tag(pb, mov, s);
    }
    else {
        /* iTunes metadata tag */
        mov_write_itunes_hdlr_tag(pb, mov, s);
        mov_write_ilst_tag(pb, mov, s);
    }
    size = update_size(pb, pos);
    return size;
}

static int mov_write_raw_metadata_tag(AVFormatContext *s, AVIOContext *pb,
                                      const char *name, const char *key)
{
    int len;
    AVDictionaryEntry *t;

    if (!(t = av_dict_get(s->metadata, key, NULL, 0)))
        return 0;

    len = strlen(t->value);
    if (len > 0) {
        int size = len + 8;
        avio_wb32(pb, size);
        ffio_wfourcc(pb, name);
        avio_write(pb, t->value, len);
        return size;
    }
    return 0;
}

static int ascii_to_wc(AVIOContext *pb, const uint8_t *b)
{
    int val;
    while (*b) {
        GET_UTF8(val, *b++, return -1;)
        avio_wb16(pb, val);
    }
    avio_wb16(pb, 0x00);
    return 0;
}

static uint16_t language_code(const char *str)
{
    return (((str[0] - 0x60) & 0x1F) << 10) +
           (((str[1] - 0x60) & 0x1F) <<  5) +
           (( str[2] - 0x60) & 0x1F);
}

static int mov_write_3gp_udta_tag(AVIOContext *pb, AVFormatContext *s,
                                  const char *tag, const char *str)
{
    int64_t pos = avio_tell(pb);
    AVDictionaryEntry *t = av_dict_get(s->metadata, str, NULL, 0);
    if (!t || !utf8len(t->value))
        return 0;
    avio_wb32(pb, 0);   /* size */
    ffio_wfourcc(pb, tag); /* type */
    avio_wb32(pb, 0);   /* version + flags */
    if (!strcmp(tag, "yrrc"))
        avio_wb16(pb, atoi(t->value));
    else {
        avio_wb16(pb, language_code("eng")); /* language */
        avio_write(pb, t->value, strlen(t->value) + 1); /* UTF8 string value */
        if (!strcmp(tag, "albm") &&
            (t = av_dict_get(s->metadata, "track", NULL, 0)))
            avio_w8(pb, atoi(t->value));
    }
    return update_size(pb, pos);
}

static int mov_write_chpl_tag(AVIOContext *pb, AVFormatContext *s)
{
    int64_t pos = avio_tell(pb);
    int i, nb_chapters = FFMIN(s->nb_chapters, 255);

    avio_wb32(pb, 0);            // size
    ffio_wfourcc(pb, "chpl");
    avio_wb32(pb, 0x01000000);   // version + flags
    avio_wb32(pb, 0);            // unknown
    avio_w8(pb, nb_chapters);

    for (i = 0; i < nb_chapters; i++) {
        AVChapter *c = s->chapters[i];
        AVDictionaryEntry *t;
        avio_wb64(pb, av_rescale_q(c->start, c->time_base, (AVRational){1,10000000}));

        if ((t = av_dict_get(c->metadata, "title", NULL, 0))) {
            int len = FFMIN(strlen(t->value), 255);
            avio_w8(pb, len);
            avio_write(pb, t->value, len);
        } else
            avio_w8(pb, 0);
    }
    return update_size(pb, pos);
}

static int mov_write_udta_tag(AVIOContext *pb, MOVMuxContext *mov,
                              AVFormatContext *s)
{
    AVIOContext *pb_buf;
    int ret, size;
    uint8_t *buf;

    ret = avio_open_dyn_buf(&pb_buf);
    if (ret < 0)
        return ret;

    if (mov->mode & MODE_3GP) {
        mov_write_3gp_udta_tag(pb_buf, s, "perf", "artist");
        mov_write_3gp_udta_tag(pb_buf, s, "titl", "title");
        mov_write_3gp_udta_tag(pb_buf, s, "auth", "author");
        mov_write_3gp_udta_tag(pb_buf, s, "gnre", "genre");
        mov_write_3gp_udta_tag(pb_buf, s, "dscp", "comment");
        mov_write_3gp_udta_tag(pb_buf, s, "albm", "album");
        mov_write_3gp_udta_tag(pb_buf, s, "cprt", "copyright");
        mov_write_3gp_udta_tag(pb_buf, s, "yrrc", "date");
        mov_write_loci_tag(s, pb_buf);
    } else if (mov->mode == MODE_MOV && !(mov->flags & FF_MOV_FLAG_USE_MDTA)) { // the title field breaks gtkpod with mp4 and my suspicion is that stuff is not valid in mp4
        mov_write_string_metadata(s, pb_buf, "\251ART", "artist",      0);
        mov_write_string_metadata(s, pb_buf, "\251nam", "title",       0);
        mov_write_string_metadata(s, pb_buf, "\251aut", "author",      0);
        mov_write_string_metadata(s, pb_buf, "\251alb", "album",       0);
        mov_write_string_metadata(s, pb_buf, "\251day", "date",        0);
        mov_write_string_metadata(s, pb_buf, "\251swr", "encoder",     0);
        // currently ignored by mov.c
        mov_write_string_metadata(s, pb_buf, "\251des", "comment",     0);
        // add support for libquicktime, this atom is also actually read by mov.c
        mov_write_string_metadata(s, pb_buf, "\251cmt", "comment",     0);
        mov_write_string_metadata(s, pb_buf, "\251gen", "genre",       0);
        mov_write_string_metadata(s, pb_buf, "\251cpy", "copyright",   0);
        mov_write_string_metadata(s, pb_buf, "\251mak", "make",        0);
        mov_write_string_metadata(s, pb_buf, "\251mod", "model",       0);
        mov_write_string_metadata(s, pb_buf, "\251xyz", "location",    0);
        mov_write_raw_metadata_tag(s, pb_buf, "XMP_", "xmp");
    } else {
        /* iTunes meta data */
        mov_write_meta_tag(pb_buf, mov, s);
        mov_write_loci_tag(s, pb_buf);
    }

    if (s->nb_chapters && !(mov->flags & FF_MOV_FLAG_DISABLE_CHPL))
        mov_write_chpl_tag(pb_buf, s);

    if ((size = avio_close_dyn_buf(pb_buf, &buf)) > 0) {
        avio_wb32(pb, size + 8);
        ffio_wfourcc(pb, "udta");
        avio_write(pb, buf, size);
    }
    av_free(buf);

    return 0;
}

static void mov_write_psp_udta_tag(AVIOContext *pb,
                                   const char *str, const char *lang, int type)
{
    int len = utf8len(str) + 1;
    if (len <= 0)
        return;
    avio_wb16(pb, len * 2 + 10);        /* size */
    avio_wb32(pb, type);                /* type */
    avio_wb16(pb, language_code(lang)); /* language */
    avio_wb16(pb, 0x01);                /* ? */
    ascii_to_wc(pb, str);
}

static int mov_write_uuidusmt_tag(AVIOContext *pb, AVFormatContext *s)
{
    AVDictionaryEntry *title = av_dict_get(s->metadata, "title", NULL, 0);
    int64_t pos, pos2;

    if (title) {
        pos = avio_tell(pb);
        avio_wb32(pb, 0); /* size placeholder*/
        ffio_wfourcc(pb, "uuid");
        ffio_wfourcc(pb, "USMT");
        avio_wb32(pb, 0x21d24fce); /* 96 bit UUID */
        avio_wb32(pb, 0xbb88695c);
        avio_wb32(pb, 0xfac9c740);

        pos2 = avio_tell(pb);
        avio_wb32(pb, 0); /* size placeholder*/
        ffio_wfourcc(pb, "MTDT");
        avio_wb16(pb, 4);

        // ?
        avio_wb16(pb, 0x0C);                 /* size */
        avio_wb32(pb, 0x0B);                 /* type */
        avio_wb16(pb, language_code("und")); /* language */
        avio_wb16(pb, 0x0);                  /* ? */
        avio_wb16(pb, 0x021C);               /* data */

        if (!(s->flags & AVFMT_FLAG_BITEXACT))
            mov_write_psp_udta_tag(pb, LIBAVCODEC_IDENT,      "eng", 0x04);
        mov_write_psp_udta_tag(pb, title->value,          "eng", 0x01);
        mov_write_psp_udta_tag(pb, "2006/04/01 11:11:11", "und", 0x03);

        update_size(pb, pos2);
        return update_size(pb, pos);
    }

    return 0;
}

static void build_chunks(MOVTrack *trk)
{
    int i;
    MOVIentry *chunk = &trk->cluster[0];
    uint64_t chunkSize = chunk->size;
    chunk->chunkNum = 1;
    if (trk->chunkCount)
        return;
    trk->chunkCount = 1;
    for (i = 1; i<trk->entry; i++){
        if (chunk->pos + chunkSize == trk->cluster[i].pos &&
            chunkSize + trk->cluster[i].size < (1<<20)){
            chunkSize             += trk->cluster[i].size;
            chunk->samples_in_chunk += trk->cluster[i].entries;
        } else {
            trk->cluster[i].chunkNum = chunk->chunkNum+1;
            chunk=&trk->cluster[i];
            chunkSize = chunk->size;
            trk->chunkCount++;
        }
    }
}

/**
 * Assign track ids. If option "use_stream_ids_as_track_ids" is set,
 * the stream ids are used as track ids.
 *
 * This assumes mov->tracks and s->streams are in the same order and
 * there are no gaps in either of them (so mov->tracks[n] refers to
 * s->streams[n]).
 *
 * As an exception, there can be more entries in
 * s->streams than in mov->tracks, in which case new track ids are
 * generated (starting after the largest found stream id).
 */
static int mov_setup_track_ids(MOVMuxContext *mov, AVFormatContext *s)
{
    int i;

    if (mov->track_ids_ok)
        return 0;

    if (mov->use_stream_ids_as_track_ids) {
        int next_generated_track_id = 0;
        for (i = 0; i < s->nb_streams; i++) {
            if (s->streams[i]->id > next_generated_track_id)
                next_generated_track_id = s->streams[i]->id;
        }

        for (i = 0; i < mov->nb_streams; i++) {
            if (mov->tracks[i].entry <= 0 && !(mov->flags & FF_MOV_FLAG_FRAGMENT))
                continue;

            mov->tracks[i].track_id = i >= s->nb_streams ? ++next_generated_track_id : s->streams[i]->id;
        }
    } else {
        for (i = 0; i < mov->nb_streams; i++) {
            if (mov->tracks[i].entry <= 0 && !(mov->flags & FF_MOV_FLAG_FRAGMENT))
                continue;

            mov->tracks[i].track_id = i + 1;
        }
    }

    mov->track_ids_ok = 1;

    return 0;
}

static int mov_write_moov_tag(AVIOContext *pb, MOVMuxContext *mov,
                              AVFormatContext *s)
{
    int i;
    int64_t pos = avio_tell(pb);
    avio_wb32(pb, 0); /* size placeholder*/
    ffio_wfourcc(pb, "moov");

    mov_setup_track_ids(mov, s);

    for (i = 0; i < mov->nb_streams; i++) {
        if (mov->tracks[i].entry <= 0 && !(mov->flags & FF_MOV_FLAG_FRAGMENT))
            continue;

        mov->tracks[i].time     = mov->time;

        if (mov->tracks[i].entry)
            build_chunks(&mov->tracks[i]);
    }

    if (mov->chapter_track)
        for (i = 0; i < s->nb_streams; i++) {
            mov->tracks[i].tref_tag = MKTAG('c','h','a','p');
            mov->tracks[i].tref_id  = mov->tracks[mov->chapter_track].track_id;
        }
    for (i = 0; i < mov->nb_streams; i++) {
        MOVTrack *track = &mov->tracks[i];
        if (track->tag == MKTAG('r','t','p',' ')) {
            track->tref_tag = MKTAG('h','i','n','t');
            track->tref_id = mov->tracks[track->src_track].track_id;
        } else if (track->par->codec_type == AVMEDIA_TYPE_AUDIO) {
            int * fallback, size;
            fallback = (int*)av_stream_get_side_data(track->st,
                                                     AV_PKT_DATA_FALLBACK_TRACK,
                                                     &size);
            if (fallback != NULL && size == sizeof(int)) {
                if (*fallback >= 0 && *fallback < mov->nb_streams) {
                    track->tref_tag = MKTAG('f','a','l','l');
                    track->tref_id = mov->tracks[*fallback].track_id;
                }
            }
        }
    }
    for (i = 0; i < mov->nb_streams; i++) {
        if (mov->tracks[i].tag == MKTAG('t','m','c','d')) {
            int src_trk = mov->tracks[i].src_track;
            mov->tracks[src_trk].tref_tag = mov->tracks[i].tag;
            mov->tracks[src_trk].tref_id  = mov->tracks[i].track_id;
            //src_trk may have a different timescale than the tmcd track
            mov->tracks[i].track_duration = av_rescale(mov->tracks[src_trk].track_duration,
                                                       mov->tracks[i].timescale,
                                                       mov->tracks[src_trk].timescale);
        }
    }

    mov_write_mvhd_tag(pb, mov);
    if (mov->mode != MODE_MOV && !mov->iods_skip)
        mov_write_iods_tag(pb, mov);
    for (i = 0; i < mov->nb_streams; i++) {
        if (mov->tracks[i].entry > 0 || mov->flags & FF_MOV_FLAG_FRAGMENT) {
            int ret = mov_write_trak_tag(s, pb, mov, &(mov->tracks[i]), i < s->nb_streams ? s->streams[i] : NULL);
            if (ret < 0)
                return ret;
        }
    }
    if (mov->flags & FF_MOV_FLAG_FRAGMENT)
        mov_write_mvex_tag(pb, mov); /* QuickTime requires trak to precede this */

    if (mov->mode == MODE_PSP)
        mov_write_uuidusmt_tag(pb, s);
    else
        mov_write_udta_tag(pb, mov, s);

    return update_size(pb, pos);
}

static void param_write_int(AVIOContext *pb, const char *name, int value)
{
    avio_printf(pb, "<param name=\"%s\" value=\"%d\" valuetype=\"data\"/>\n", name, value);
}

static void param_write_string(AVIOContext *pb, const char *name, const char *value)
{
    avio_printf(pb, "<param name=\"%s\" value=\"%s\" valuetype=\"data\"/>\n", name, value);
}

static void param_write_hex(AVIOContext *pb, const char *name, const uint8_t *value, int len)
{
    char buf[150];
    len = FFMIN(sizeof(buf) / 2 - 1, len);
    ff_data_to_hex(buf, value, len, 0);
    buf[2 * len] = '\0';
    avio_printf(pb, "<param name=\"%s\" value=\"%s\" valuetype=\"data\"/>\n", name, buf);
}

static int mov_write_isml_manifest(AVIOContext *pb, MOVMuxContext *mov, AVFormatContext *s)
{
    int64_t pos = avio_tell(pb);
    int i;
    int64_t manifest_bit_rate = 0;
    AVCPBProperties *props = NULL;

    static const uint8_t uuid[] = {
        0xa5, 0xd4, 0x0b, 0x30, 0xe8, 0x14, 0x11, 0xdd,
        0xba, 0x2f, 0x08, 0x00, 0x20, 0x0c, 0x9a, 0x66
    };

    avio_wb32(pb, 0);
    ffio_wfourcc(pb, "uuid");
    avio_write(pb, uuid, sizeof(uuid));
    avio_wb32(pb, 0);

    avio_printf(pb, "<?xml version=\"1.0\" encoding=\"utf-8\"?>\n");
    avio_printf(pb, "<smil xmlns=\"http://www.w3.org/2001/SMIL20/Language\">\n");
    avio_printf(pb, "<head>\n");
    if (!(mov->fc->flags & AVFMT_FLAG_BITEXACT))
        avio_printf(pb, "<meta name=\"creator\" content=\"%s\" />\n",
                    LIBAVFORMAT_IDENT);
    avio_printf(pb, "</head>\n");
    avio_printf(pb, "<body>\n");
    avio_printf(pb, "<switch>\n");

    mov_setup_track_ids(mov, s);

    for (i = 0; i < mov->nb_streams; i++) {
        MOVTrack *track = &mov->tracks[i];
        const char *type;
        int track_id = track->track_id;

        AVStream *st = track->st;
        AVDictionaryEntry *lang = av_dict_get(st->metadata, "language", NULL,0);

        if (track->par->codec_type == AVMEDIA_TYPE_VIDEO) {
            type = "video";
        } else if (track->par->codec_type == AVMEDIA_TYPE_AUDIO) {
            type = "audio";
        } else {
            continue;
        }

        props = (AVCPBProperties*)av_stream_get_side_data(track->st, AV_PKT_DATA_CPB_PROPERTIES, NULL);

        if (track->par->bit_rate) {
            manifest_bit_rate = track->par->bit_rate;
        } else if (props) {
            manifest_bit_rate = props->max_bitrate;
        }

        avio_printf(pb, "<%s systemBitrate=\"%"PRId64"\">\n", type,
                    manifest_bit_rate);
        param_write_int(pb, "systemBitrate", manifest_bit_rate);
        param_write_int(pb, "trackID", track_id);
        param_write_string(pb, "systemLanguage", lang ? lang->value : "und");
        if (track->par->codec_type == AVMEDIA_TYPE_VIDEO) {
            if (track->par->codec_id == AV_CODEC_ID_H264) {
                uint8_t *ptr;
                int size = track->par->extradata_size;
                if (!ff_avc_write_annexb_extradata(track->par->extradata, &ptr,
                                                   &size)) {
                    param_write_hex(pb, "CodecPrivateData",
                                    ptr ? ptr : track->par->extradata,
                                    size);
                    av_free(ptr);
                }
                param_write_string(pb, "FourCC", "H264");
            } else if (track->par->codec_id == AV_CODEC_ID_VC1) {
                param_write_string(pb, "FourCC", "WVC1");
                param_write_hex(pb, "CodecPrivateData", track->par->extradata,
                                track->par->extradata_size);
            }
            param_write_int(pb, "MaxWidth", track->par->width);
            param_write_int(pb, "MaxHeight", track->par->height);
            param_write_int(pb, "DisplayWidth", track->par->width);
            param_write_int(pb, "DisplayHeight", track->par->height);
        } else {
            if (track->par->codec_id == AV_CODEC_ID_AAC) {
                switch (track->par->profile)
                {
                    case FF_PROFILE_AAC_HE_V2:
                        param_write_string(pb, "FourCC", "AACP");
                        break;
                    case FF_PROFILE_AAC_HE:
                        param_write_string(pb, "FourCC", "AACH");
                        break;
                    default:
                        param_write_string(pb, "FourCC", "AACL");
                }
            } else if (track->par->codec_id == AV_CODEC_ID_WMAPRO) {
                param_write_string(pb, "FourCC", "WMAP");
            }
            param_write_hex(pb, "CodecPrivateData", track->par->extradata,
                            track->par->extradata_size);
            param_write_int(pb, "AudioTag", ff_codec_get_tag(ff_codec_wav_tags,
                                                             track->par->codec_id));
            param_write_int(pb, "Channels", track->par->channels);
            param_write_int(pb, "SamplingRate", track->par->sample_rate);
            param_write_int(pb, "BitsPerSample", 16);
            param_write_int(pb, "PacketSize", track->par->block_align ?
                                              track->par->block_align : 4);
        }
        avio_printf(pb, "</%s>\n", type);
    }
    avio_printf(pb, "</switch>\n");
    avio_printf(pb, "</body>\n");
    avio_printf(pb, "</smil>\n");

    return update_size(pb, pos);
}

static int mov_write_mfhd_tag(AVIOContext *pb, MOVMuxContext *mov)
{
    avio_wb32(pb, 16);
    ffio_wfourcc(pb, "mfhd");
    avio_wb32(pb, 0);
    avio_wb32(pb, mov->fragments);
    return 0;
}

static uint32_t get_sample_flags(MOVTrack *track, MOVIentry *entry)
{
    return entry->flags & MOV_SYNC_SAMPLE ? MOV_FRAG_SAMPLE_FLAG_DEPENDS_NO :
           (MOV_FRAG_SAMPLE_FLAG_DEPENDS_YES | MOV_FRAG_SAMPLE_FLAG_IS_NON_SYNC);
}

static int mov_write_tfhd_tag(AVIOContext *pb, MOVMuxContext *mov,
                              MOVTrack *track, int64_t moof_offset)
{
    int64_t pos = avio_tell(pb);
    uint32_t flags = MOV_TFHD_DEFAULT_SIZE | MOV_TFHD_DEFAULT_DURATION |
                     MOV_TFHD_BASE_DATA_OFFSET;
    if (!track->entry) {
        flags |= MOV_TFHD_DURATION_IS_EMPTY;
    } else {
        flags |= MOV_TFHD_DEFAULT_FLAGS;
    }
    if (mov->flags & FF_MOV_FLAG_OMIT_TFHD_OFFSET)
        flags &= ~MOV_TFHD_BASE_DATA_OFFSET;
    if (mov->flags & FF_MOV_FLAG_DEFAULT_BASE_MOOF) {
        flags &= ~MOV_TFHD_BASE_DATA_OFFSET;
        flags |= MOV_TFHD_DEFAULT_BASE_IS_MOOF;
    }

    /* Don't set a default sample size, the silverlight player refuses
     * to play files with that set. Don't set a default sample duration,
     * WMP freaks out if it is set. Don't set a base data offset, PIFF
     * file format says it MUST NOT be set. */
    if (track->mode == MODE_ISM)
        flags &= ~(MOV_TFHD_DEFAULT_SIZE | MOV_TFHD_DEFAULT_DURATION |
                   MOV_TFHD_BASE_DATA_OFFSET);

    avio_wb32(pb, 0); /* size placeholder */
    ffio_wfourcc(pb, "tfhd");
    avio_w8(pb, 0); /* version */
    avio_wb24(pb, flags);

    avio_wb32(pb, track->track_id); /* track-id */
    if (flags & MOV_TFHD_BASE_DATA_OFFSET)
        avio_wb64(pb, moof_offset);
    if (flags & MOV_TFHD_DEFAULT_DURATION) {
        track->default_duration = get_cluster_duration(track, 0);
        avio_wb32(pb, track->default_duration);
    }
    if (flags & MOV_TFHD_DEFAULT_SIZE) {
        track->default_size = track->entry ? track->cluster[0].size : 1;
        avio_wb32(pb, track->default_size);
    } else
        track->default_size = -1;

    if (flags & MOV_TFHD_DEFAULT_FLAGS) {
        /* Set the default flags based on the second sample, if available.
         * If the first sample is different, that can be signaled via a separate field. */
        if (track->entry > 1)
            track->default_sample_flags = get_sample_flags(track, &track->cluster[1]);
        else
            track->default_sample_flags =
                track->par->codec_type == AVMEDIA_TYPE_VIDEO ?
                (MOV_FRAG_SAMPLE_FLAG_DEPENDS_YES | MOV_FRAG_SAMPLE_FLAG_IS_NON_SYNC) :
                MOV_FRAG_SAMPLE_FLAG_DEPENDS_NO;
        avio_wb32(pb, track->default_sample_flags);
    }

    return update_size(pb, pos);
}

static int mov_write_trun_tag(AVIOContext *pb, MOVMuxContext *mov,
                              MOVTrack *track, int moof_size,
                              int first, int end)
{
    int64_t pos = avio_tell(pb);
    uint32_t flags = MOV_TRUN_DATA_OFFSET;
    int i;

    for (i = first; i < end; i++) {
        if (get_cluster_duration(track, i) != track->default_duration)
            flags |= MOV_TRUN_SAMPLE_DURATION;
        if (track->cluster[i].size != track->default_size)
            flags |= MOV_TRUN_SAMPLE_SIZE;
        if (i > first && get_sample_flags(track, &track->cluster[i]) != track->default_sample_flags)
            flags |= MOV_TRUN_SAMPLE_FLAGS;
    }
    if (!(flags & MOV_TRUN_SAMPLE_FLAGS) && track->entry > 0 &&
         get_sample_flags(track, &track->cluster[0]) != track->default_sample_flags)
        flags |= MOV_TRUN_FIRST_SAMPLE_FLAGS;
    if (track->flags & MOV_TRACK_CTTS)
        flags |= MOV_TRUN_SAMPLE_CTS;

    avio_wb32(pb, 0); /* size placeholder */
    ffio_wfourcc(pb, "trun");
    avio_w8(pb, 0); /* version */
    avio_wb24(pb, flags);

    avio_wb32(pb, end - first); /* sample count */
    if (mov->flags & FF_MOV_FLAG_OMIT_TFHD_OFFSET &&
        !(mov->flags & FF_MOV_FLAG_DEFAULT_BASE_MOOF) &&
        !mov->first_trun)
        avio_wb32(pb, 0); /* Later tracks follow immediately after the previous one */
    else
        avio_wb32(pb, moof_size + 8 + track->data_offset +
                      track->cluster[first].pos); /* data offset */
    if (flags & MOV_TRUN_FIRST_SAMPLE_FLAGS)
        avio_wb32(pb, get_sample_flags(track, &track->cluster[first]));

    for (i = first; i < end; i++) {
        if (flags & MOV_TRUN_SAMPLE_DURATION)
            avio_wb32(pb, get_cluster_duration(track, i));
        if (flags & MOV_TRUN_SAMPLE_SIZE)
            avio_wb32(pb, track->cluster[i].size);
        if (flags & MOV_TRUN_SAMPLE_FLAGS)
            avio_wb32(pb, get_sample_flags(track, &track->cluster[i]));
        if (flags & MOV_TRUN_SAMPLE_CTS)
            avio_wb32(pb, track->cluster[i].cts);
    }

    mov->first_trun = 0;
    return update_size(pb, pos);
}

static int mov_write_tfxd_tag(AVIOContext *pb, MOVTrack *track)
{
    int64_t pos = avio_tell(pb);
    static const uint8_t uuid[] = {
        0x6d, 0x1d, 0x9b, 0x05, 0x42, 0xd5, 0x44, 0xe6,
        0x80, 0xe2, 0x14, 0x1d, 0xaf, 0xf7, 0x57, 0xb2
    };

    avio_wb32(pb, 0); /* size placeholder */
    ffio_wfourcc(pb, "uuid");
    avio_write(pb, uuid, sizeof(uuid));
    avio_w8(pb, 1);
    avio_wb24(pb, 0);
    avio_wb64(pb, track->start_dts + track->frag_start +
                  track->cluster[0].cts);
    avio_wb64(pb, track->end_pts -
                  (track->cluster[0].dts + track->cluster[0].cts));

    return update_size(pb, pos);
}

static int mov_write_tfrf_tag(AVIOContext *pb, MOVMuxContext *mov,
                              MOVTrack *track, int entry)
{
    int n = track->nb_frag_info - 1 - entry, i;
    int size = 8 + 16 + 4 + 1 + 16*n;
    static const uint8_t uuid[] = {
        0xd4, 0x80, 0x7e, 0xf2, 0xca, 0x39, 0x46, 0x95,
        0x8e, 0x54, 0x26, 0xcb, 0x9e, 0x46, 0xa7, 0x9f
    };

    if (entry < 0)
        return 0;

    avio_seek(pb, track->frag_info[entry].tfrf_offset, SEEK_SET);
    avio_wb32(pb, size);
    ffio_wfourcc(pb, "uuid");
    avio_write(pb, uuid, sizeof(uuid));
    avio_w8(pb, 1);
    avio_wb24(pb, 0);
    avio_w8(pb, n);
    for (i = 0; i < n; i++) {
        int index = entry + 1 + i;
        avio_wb64(pb, track->frag_info[index].time);
        avio_wb64(pb, track->frag_info[index].duration);
    }
    if (n < mov->ism_lookahead) {
        int free_size = 16 * (mov->ism_lookahead - n);
        avio_wb32(pb, free_size);
        ffio_wfourcc(pb, "free");
        ffio_fill(pb, 0, free_size - 8);
    }

    return 0;
}

static int mov_write_tfrf_tags(AVIOContext *pb, MOVMuxContext *mov,
                               MOVTrack *track)
{
    int64_t pos = avio_tell(pb);
    int i;
    for (i = 0; i < mov->ism_lookahead; i++) {
        /* Update the tfrf tag for the last ism_lookahead fragments,
         * nb_frag_info - 1 is the next fragment to be written. */
        mov_write_tfrf_tag(pb, mov, track, track->nb_frag_info - 2 - i);
    }
    avio_seek(pb, pos, SEEK_SET);
    return 0;
}

static int mov_add_tfra_entries(AVIOContext *pb, MOVMuxContext *mov, int tracks,
                                int size)
{
    int i;
    for (i = 0; i < mov->nb_streams; i++) {
        MOVTrack *track = &mov->tracks[i];
        MOVFragmentInfo *info;
        if ((tracks >= 0 && i != tracks) || !track->entry)
            continue;
        track->nb_frag_info++;
        if (track->nb_frag_info >= track->frag_info_capacity) {
            unsigned new_capacity = track->nb_frag_info + MOV_FRAG_INFO_ALLOC_INCREMENT;
            if (av_reallocp_array(&track->frag_info,
                                  new_capacity,
                                  sizeof(*track->frag_info)))
                return AVERROR(ENOMEM);
            track->frag_info_capacity = new_capacity;
        }
        info = &track->frag_info[track->nb_frag_info - 1];
        info->offset   = avio_tell(pb);
        info->size     = size;
        // Try to recreate the original pts for the first packet
        // from the fields we have stored
        info->time     = track->start_dts + track->frag_start +
                         track->cluster[0].cts;
        info->duration = track->end_pts -
                         (track->cluster[0].dts + track->cluster[0].cts);
        // If the pts is less than zero, we will have trimmed
        // away parts of the media track using an edit list,
        // and the corresponding start presentation time is zero.
        if (info->time < 0) {
            info->duration += info->time;
            info->time = 0;
        }
        info->tfrf_offset = 0;
        mov_write_tfrf_tags(pb, mov, track);
    }
    return 0;
}

static void mov_prune_frag_info(MOVMuxContext *mov, int tracks, int max)
{
    int i;
    for (i = 0; i < mov->nb_streams; i++) {
        MOVTrack *track = &mov->tracks[i];
        if ((tracks >= 0 && i != tracks) || !track->entry)
            continue;
        if (track->nb_frag_info > max) {
            memmove(track->frag_info, track->frag_info + (track->nb_frag_info - max), max * sizeof(*track->frag_info));
            track->nb_frag_info = max;
        }
    }
}

static int mov_write_tfdt_tag(AVIOContext *pb, MOVTrack *track)
{
    int64_t pos = avio_tell(pb);

    avio_wb32(pb, 0); /* size */
    ffio_wfourcc(pb, "tfdt");
    avio_w8(pb, 1); /* version */
    avio_wb24(pb, 0);
    avio_wb64(pb, track->frag_start);
    return update_size(pb, pos);
}

static int mov_write_traf_tag(AVIOContext *pb, MOVMuxContext *mov,
                              MOVTrack *track, int64_t moof_offset,
                              int moof_size)
{
    int64_t pos = avio_tell(pb);
    int i, start = 0;
    avio_wb32(pb, 0); /* size placeholder */
    ffio_wfourcc(pb, "traf");

    mov_write_tfhd_tag(pb, mov, track, moof_offset);
    if (mov->mode != MODE_ISM)
        mov_write_tfdt_tag(pb, track);
    for (i = 1; i < track->entry; i++) {
        if (track->cluster[i].pos != track->cluster[i - 1].pos + track->cluster[i - 1].size) {
            mov_write_trun_tag(pb, mov, track, moof_size, start, i);
            start = i;
        }
    }
    mov_write_trun_tag(pb, mov, track, moof_size, start, track->entry);
    if (mov->mode == MODE_ISM) {
        mov_write_tfxd_tag(pb, track);

        if (mov->ism_lookahead) {
            int i, size = 16 + 4 + 1 + 16 * mov->ism_lookahead;

            if (track->nb_frag_info > 0) {
                MOVFragmentInfo *info = &track->frag_info[track->nb_frag_info - 1];
                if (!info->tfrf_offset)
                    info->tfrf_offset = avio_tell(pb);
            }
            avio_wb32(pb, 8 + size);
            ffio_wfourcc(pb, "free");
            for (i = 0; i < size; i++)
                avio_w8(pb, 0);
        }
    }

    return update_size(pb, pos);
}

static int mov_write_moof_tag_internal(AVIOContext *pb, MOVMuxContext *mov,
                                       int tracks, int moof_size)
{
    int64_t pos = avio_tell(pb);
    int i;

    avio_wb32(pb, 0); /* size placeholder */
    ffio_wfourcc(pb, "moof");
    mov->first_trun = 1;

    mov_write_mfhd_tag(pb, mov);
    for (i = 0; i < mov->nb_streams; i++) {
        MOVTrack *track = &mov->tracks[i];
        if (tracks >= 0 && i != tracks)
            continue;
        if (!track->entry)
            continue;
        mov_write_traf_tag(pb, mov, track, pos, moof_size);
    }

    return update_size(pb, pos);
}

static int mov_write_sidx_tag(AVIOContext *pb,
                              MOVTrack *track, int ref_size, int total_sidx_size)
{
    int64_t pos = avio_tell(pb), offset_pos, end_pos;
    int64_t presentation_time, duration, offset;
    int starts_with_SAP, i, entries;

    if (track->entry) {
        entries = 1;
        presentation_time = track->start_dts + track->frag_start +
                            track->cluster[0].cts;
        duration = track->end_pts -
                   (track->cluster[0].dts + track->cluster[0].cts);
        starts_with_SAP = track->cluster[0].flags & MOV_SYNC_SAMPLE;

        // pts<0 should be cut away using edts
        if (presentation_time < 0) {
            duration += presentation_time;
            presentation_time = 0;
        }
    } else {
        entries = track->nb_frag_info;
        if (entries <= 0)
            return 0;
        presentation_time = track->frag_info[0].time;
    }

    avio_wb32(pb, 0); /* size */
    ffio_wfourcc(pb, "sidx");
    avio_w8(pb, 1); /* version */
    avio_wb24(pb, 0);
    avio_wb32(pb, track->track_id); /* reference_ID */
    avio_wb32(pb, track->timescale); /* timescale */
    avio_wb64(pb, presentation_time); /* earliest_presentation_time */
    offset_pos = avio_tell(pb);
    avio_wb64(pb, 0); /* first_offset (offset to referenced moof) */
    avio_wb16(pb, 0); /* reserved */

    avio_wb16(pb, entries); /* reference_count */
    for (i = 0; i < entries; i++) {
        if (!track->entry) {
            if (i > 1 && track->frag_info[i].offset != track->frag_info[i - 1].offset + track->frag_info[i - 1].size) {
               av_log(NULL, AV_LOG_ERROR, "Non-consecutive fragments, writing incorrect sidx\n");
            }
            duration = track->frag_info[i].duration;
            ref_size = track->frag_info[i].size;
            starts_with_SAP = 1;
        }
        avio_wb32(pb, (0 << 31) | (ref_size & 0x7fffffff)); /* reference_type (0 = media) | referenced_size */
        avio_wb32(pb, duration); /* subsegment_duration */
        avio_wb32(pb, (starts_with_SAP << 31) | (0 << 28) | 0); /* starts_with_SAP | SAP_type | SAP_delta_time */
    }

    end_pos = avio_tell(pb);
    offset = pos + total_sidx_size - end_pos;
    avio_seek(pb, offset_pos, SEEK_SET);
    avio_wb64(pb, offset);
    avio_seek(pb, end_pos, SEEK_SET);
    return update_size(pb, pos);
}

static int mov_write_sidx_tags(AVIOContext *pb, MOVMuxContext *mov,
                               int tracks, int ref_size)
{
    int i, round, ret;
    AVIOContext *avio_buf;
    int total_size = 0;
    for (round = 0; round < 2; round++) {
        // First run one round to calculate the total size of all
        // sidx atoms.
        // This would be much simpler if we'd only write one sidx
        // atom, for the first track in the moof.
        if (round == 0) {
            if ((ret = ffio_open_null_buf(&avio_buf)) < 0)
                return ret;
        } else {
            avio_buf = pb;
        }
        for (i = 0; i < mov->nb_streams; i++) {
            MOVTrack *track = &mov->tracks[i];
            if (tracks >= 0 && i != tracks)
                continue;
            // When writing a sidx for the full file, entry is 0, but
            // we want to include all tracks. ref_size is 0 in this case,
            // since we read it from frag_info instead.
            if (!track->entry && ref_size > 0)
                continue;
            total_size -= mov_write_sidx_tag(avio_buf, track, ref_size,
                                             total_size);
        }
        if (round == 0)
            total_size = ffio_close_null_buf(avio_buf);
    }
    return 0;
}

static int mov_write_moof_tag(AVIOContext *pb, MOVMuxContext *mov, int tracks,
                              int64_t mdat_size)
{
    AVIOContext *avio_buf;
    int ret, moof_size;

    if ((ret = ffio_open_null_buf(&avio_buf)) < 0)
        return ret;
    mov_write_moof_tag_internal(avio_buf, mov, tracks, 0);
    moof_size = ffio_close_null_buf(avio_buf);

    if (mov->flags & FF_MOV_FLAG_DASH && !(mov->flags & FF_MOV_FLAG_GLOBAL_SIDX))
        mov_write_sidx_tags(pb, mov, tracks, moof_size + 8 + mdat_size);

    if (mov->flags & FF_MOV_FLAG_GLOBAL_SIDX ||
        !(mov->flags & FF_MOV_FLAG_SKIP_TRAILER) ||
        mov->ism_lookahead) {
        if ((ret = mov_add_tfra_entries(pb, mov, tracks, moof_size + 8 + mdat_size)) < 0)
            return ret;
        if (!(mov->flags & FF_MOV_FLAG_GLOBAL_SIDX) &&
            mov->flags & FF_MOV_FLAG_SKIP_TRAILER) {
            mov_prune_frag_info(mov, tracks, mov->ism_lookahead + 1);
        }
    }

    return mov_write_moof_tag_internal(pb, mov, tracks, moof_size);
}

static int mov_write_tfra_tag(AVIOContext *pb, MOVTrack *track)
{
    int64_t pos = avio_tell(pb);
    int i;

    avio_wb32(pb, 0); /* size placeholder */
    ffio_wfourcc(pb, "tfra");
    avio_w8(pb, 1); /* version */
    avio_wb24(pb, 0);

    avio_wb32(pb, track->track_id);
    avio_wb32(pb, 0); /* length of traf/trun/sample num */
    avio_wb32(pb, track->nb_frag_info);
    for (i = 0; i < track->nb_frag_info; i++) {
        avio_wb64(pb, track->frag_info[i].time);
        avio_wb64(pb, track->frag_info[i].offset + track->data_offset);
        avio_w8(pb, 1); /* traf number */
        avio_w8(pb, 1); /* trun number */
        avio_w8(pb, 1); /* sample number */
    }

    return update_size(pb, pos);
}

static int mov_write_mfra_tag(AVIOContext *pb, MOVMuxContext *mov)
{
    int64_t pos = avio_tell(pb);
    int i;

    avio_wb32(pb, 0); /* size placeholder */
    ffio_wfourcc(pb, "mfra");
    /* An empty mfra atom is enough to indicate to the publishing point that
     * the stream has ended. */
    if (mov->flags & FF_MOV_FLAG_ISML)
        return update_size(pb, pos);

    for (i = 0; i < mov->nb_streams; i++) {
        MOVTrack *track = &mov->tracks[i];
        if (track->nb_frag_info)
            mov_write_tfra_tag(pb, track);
    }

    avio_wb32(pb, 16);
    ffio_wfourcc(pb, "mfro");
    avio_wb32(pb, 0); /* version + flags */
    avio_wb32(pb, avio_tell(pb) + 4 - pos);

    return update_size(pb, pos);
}

static int mov_write_mdat_tag(AVIOContext *pb, MOVMuxContext *mov)
{
    avio_wb32(pb, 8);    // placeholder for extended size field (64 bit)
    ffio_wfourcc(pb, mov->mode == MODE_MOV ? "wide" : "free");

    mov->mdat_pos = avio_tell(pb);
    avio_wb32(pb, 0); /* size placeholder*/
    ffio_wfourcc(pb, "mdat");
    return 0;
}

/* TODO: This needs to be more general */
static int mov_write_ftyp_tag(AVIOContext *pb, AVFormatContext *s)
{
    MOVMuxContext *mov = s->priv_data;
    int64_t pos = avio_tell(pb);
    int has_h264 = 0, has_video = 0;
    int minor = 0x200;
    int i;

    for (i = 0; i < s->nb_streams; i++) {
        AVStream *st = s->streams[i];
        if (st->codecpar->codec_type == AVMEDIA_TYPE_VIDEO)
            has_video = 1;
        if (st->codecpar->codec_id == AV_CODEC_ID_H264)
            has_h264 = 1;
    }

    avio_wb32(pb, 0); /* size */
    ffio_wfourcc(pb, "ftyp");

    if (mov->major_brand && strlen(mov->major_brand) >= 4)
        ffio_wfourcc(pb, mov->major_brand);
    else if (mov->mode == MODE_3GP) {
        ffio_wfourcc(pb, has_h264 ? "3gp6"  : "3gp4");
        minor =     has_h264 ?   0x100 :   0x200;
    } else if (mov->mode & MODE_3G2) {
        ffio_wfourcc(pb, has_h264 ? "3g2b"  : "3g2a");
        minor =     has_h264 ? 0x20000 : 0x10000;
    } else if (mov->mode == MODE_PSP)
        ffio_wfourcc(pb, "MSNV");
    else if (mov->mode == MODE_MP4 && mov->flags & FF_MOV_FLAG_DEFAULT_BASE_MOOF)
        ffio_wfourcc(pb, "iso5"); // Required when using default-base-is-moof
    else if (mov->mode == MODE_MP4)
        ffio_wfourcc(pb, "isom");
    else if (mov->mode == MODE_IPOD)
        ffio_wfourcc(pb, has_video ? "M4V ":"M4A ");
    else if (mov->mode == MODE_ISM)
        ffio_wfourcc(pb, "isml");
    else if (mov->mode == MODE_F4V)
        ffio_wfourcc(pb, "f4v ");
    else
        ffio_wfourcc(pb, "qt  ");

    avio_wb32(pb, minor);

    if (mov->mode == MODE_MOV)
        ffio_wfourcc(pb, "qt  ");
    else if (mov->mode == MODE_ISM) {
        ffio_wfourcc(pb, "piff");
    } else if (!(mov->flags & FF_MOV_FLAG_DEFAULT_BASE_MOOF)) {
        ffio_wfourcc(pb, "isom");
        ffio_wfourcc(pb, "iso2");
        if (has_h264)
            ffio_wfourcc(pb, "avc1");
    }

    // We add tfdt atoms when fragmenting, signal this with the iso6 compatible
    // brand. This is compatible with users that don't understand tfdt.
    if (mov->flags & FF_MOV_FLAG_FRAGMENT && mov->mode != MODE_ISM)
        ffio_wfourcc(pb, "iso6");

    if (mov->mode == MODE_3GP)
        ffio_wfourcc(pb, has_h264 ? "3gp6":"3gp4");
    else if (mov->mode & MODE_3G2)
        ffio_wfourcc(pb, has_h264 ? "3g2b":"3g2a");
    else if (mov->mode == MODE_PSP)
        ffio_wfourcc(pb, "MSNV");
    else if (mov->mode == MODE_MP4)
        ffio_wfourcc(pb, "mp41");

    if (mov->flags & FF_MOV_FLAG_DASH && mov->flags & FF_MOV_FLAG_GLOBAL_SIDX)
        ffio_wfourcc(pb, "dash");

    return update_size(pb, pos);
}

static int mov_write_uuidprof_tag(AVIOContext *pb, AVFormatContext *s)
{
    AVStream       *video_st    = s->streams[0];
    AVCodecParameters *video_par = s->streams[0]->codecpar;
    AVCodecParameters *audio_par = s->streams[1]->codecpar;
    int audio_rate = audio_par->sample_rate;
    int64_t frame_rate = (video_st->avg_frame_rate.num * 0x10000LL) / video_st->avg_frame_rate.den;
    int audio_kbitrate = audio_par->bit_rate / 1000;
    int video_kbitrate = FFMIN(video_par->bit_rate / 1000, 800 - audio_kbitrate);

    if (frame_rate < 0 || frame_rate > INT32_MAX) {
        av_log(s, AV_LOG_ERROR, "Frame rate %f outside supported range\n", frame_rate / (double)0x10000);
        return AVERROR(EINVAL);
    }

    avio_wb32(pb, 0x94); /* size */
    ffio_wfourcc(pb, "uuid");
    ffio_wfourcc(pb, "PROF");

    avio_wb32(pb, 0x21d24fce); /* 96 bit UUID */
    avio_wb32(pb, 0xbb88695c);
    avio_wb32(pb, 0xfac9c740);

    avio_wb32(pb, 0x0);  /* ? */
    avio_wb32(pb, 0x3);  /* 3 sections ? */

    avio_wb32(pb, 0x14); /* size */
    ffio_wfourcc(pb, "FPRF");
    avio_wb32(pb, 0x0);  /* ? */
    avio_wb32(pb, 0x0);  /* ? */
    avio_wb32(pb, 0x0);  /* ? */

    avio_wb32(pb, 0x2c);  /* size */
    ffio_wfourcc(pb, "APRF"); /* audio */
    avio_wb32(pb, 0x0);
    avio_wb32(pb, 0x2);   /* TrackID */
    ffio_wfourcc(pb, "mp4a");
    avio_wb32(pb, 0x20f);
    avio_wb32(pb, 0x0);
    avio_wb32(pb, audio_kbitrate);
    avio_wb32(pb, audio_kbitrate);
    avio_wb32(pb, audio_rate);
    avio_wb32(pb, audio_par->channels);

    avio_wb32(pb, 0x34);  /* size */
    ffio_wfourcc(pb, "VPRF");   /* video */
    avio_wb32(pb, 0x0);
    avio_wb32(pb, 0x1);    /* TrackID */
    if (video_par->codec_id == AV_CODEC_ID_H264) {
        ffio_wfourcc(pb, "avc1");
        avio_wb16(pb, 0x014D);
        avio_wb16(pb, 0x0015);
    } else {
        ffio_wfourcc(pb, "mp4v");
        avio_wb16(pb, 0x0000);
        avio_wb16(pb, 0x0103);
    }
    avio_wb32(pb, 0x0);
    avio_wb32(pb, video_kbitrate);
    avio_wb32(pb, video_kbitrate);
    avio_wb32(pb, frame_rate);
    avio_wb32(pb, frame_rate);
    avio_wb16(pb, video_par->width);
    avio_wb16(pb, video_par->height);
    avio_wb32(pb, 0x010001); /* ? */

    return 0;
}

static int mov_write_identification(AVIOContext *pb, AVFormatContext *s)
{
    MOVMuxContext *mov = s->priv_data;
    int i;

    mov_write_ftyp_tag(pb,s);
    if (mov->mode == MODE_PSP) {
        int video_streams_nb = 0, audio_streams_nb = 0, other_streams_nb = 0;
        for (i = 0; i < s->nb_streams; i++) {
            AVStream *st = s->streams[i];
            if (st->codecpar->codec_type == AVMEDIA_TYPE_VIDEO)
                video_streams_nb++;
            else if (st->codecpar->codec_type == AVMEDIA_TYPE_AUDIO)
                audio_streams_nb++;
            else
                other_streams_nb++;
            }

        if (video_streams_nb != 1 || audio_streams_nb != 1 || other_streams_nb) {
            av_log(s, AV_LOG_ERROR, "PSP mode need one video and one audio stream\n");
            return AVERROR(EINVAL);
        }
        return mov_write_uuidprof_tag(pb, s);
    }
    return 0;
}

static int mov_parse_mpeg2_frame(AVPacket *pkt, uint32_t *flags)
{
    uint32_t c = -1;
    int i, closed_gop = 0;

    for (i = 0; i < pkt->size - 4; i++) {
        c = (c << 8) + pkt->data[i];
        if (c == 0x1b8) { // gop
            closed_gop = pkt->data[i + 4] >> 6 & 0x01;
        } else if (c == 0x100) { // pic
            int temp_ref = (pkt->data[i + 1] << 2) | (pkt->data[i + 2] >> 6);
            if (!temp_ref || closed_gop) // I picture is not reordered
                *flags = MOV_SYNC_SAMPLE;
            else
                *flags = MOV_PARTIAL_SYNC_SAMPLE;
            break;
        }
    }
    return 0;
}

static void mov_parse_vc1_frame(AVPacket *pkt, MOVTrack *trk)
{
    const uint8_t *start, *next, *end = pkt->data + pkt->size;
    int seq = 0, entry = 0;
    int key = pkt->flags & AV_PKT_FLAG_KEY;
    start = find_next_marker(pkt->data, end);
    for (next = start; next < end; start = next) {
        next = find_next_marker(start + 4, end);
        switch (AV_RB32(start)) {
        case VC1_CODE_SEQHDR:
            seq = 1;
            break;
        case VC1_CODE_ENTRYPOINT:
            entry = 1;
            break;
        case VC1_CODE_SLICE:
            trk->vc1_info.slices = 1;
            break;
        }
    }
    if (!trk->entry && trk->vc1_info.first_packet_seen)
        trk->vc1_info.first_frag_written = 1;
    if (!trk->entry && !trk->vc1_info.first_frag_written) {
        /* First packet in first fragment */
        trk->vc1_info.first_packet_seq   = seq;
        trk->vc1_info.first_packet_entry = entry;
        trk->vc1_info.first_packet_seen  = 1;
    } else if ((seq && !trk->vc1_info.packet_seq) ||
               (entry && !trk->vc1_info.packet_entry)) {
        int i;
        for (i = 0; i < trk->entry; i++)
            trk->cluster[i].flags &= ~MOV_SYNC_SAMPLE;
        trk->has_keyframes = 0;
        if (seq)
            trk->vc1_info.packet_seq = 1;
        if (entry)
            trk->vc1_info.packet_entry = 1;
        if (!trk->vc1_info.first_frag_written) {
            /* First fragment */
            if ((!seq   || trk->vc1_info.first_packet_seq) &&
                (!entry || trk->vc1_info.first_packet_entry)) {
                /* First packet had the same headers as this one, readd the
                 * sync sample flag. */
                trk->cluster[0].flags |= MOV_SYNC_SAMPLE;
                trk->has_keyframes = 1;
            }
        }
    }
    if (trk->vc1_info.packet_seq && trk->vc1_info.packet_entry)
        key = seq && entry;
    else if (trk->vc1_info.packet_seq)
        key = seq;
    else if (trk->vc1_info.packet_entry)
        key = entry;
    if (key) {
        trk->cluster[trk->entry].flags |= MOV_SYNC_SAMPLE;
        trk->has_keyframes++;
    }
}

static int mov_flush_fragment_interleaving(AVFormatContext *s, MOVTrack *track)
{
    MOVMuxContext *mov = s->priv_data;
    int ret, buf_size;
    uint8_t *buf;
    int i, offset;

    if (!track->mdat_buf)
        return 0;
    if (!mov->mdat_buf) {
        if ((ret = avio_open_dyn_buf(&mov->mdat_buf)) < 0)
            return ret;
    }
    buf_size = avio_close_dyn_buf(track->mdat_buf, &buf);
    track->mdat_buf = NULL;

    offset = avio_tell(mov->mdat_buf);
    avio_write(mov->mdat_buf, buf, buf_size);
    av_free(buf);

    for (i = track->entries_flushed; i < track->entry; i++)
        track->cluster[i].pos += offset;
    track->entries_flushed = track->entry;
    return 0;
}

static int mov_flush_fragment(AVFormatContext *s, int force)
{
    MOVMuxContext *mov = s->priv_data;
    int i, first_track = -1;
    int64_t mdat_size = 0;
    int ret;
    int has_video = 0, starts_with_key = 0, first_video_track = 1;

    if (!(mov->flags & FF_MOV_FLAG_FRAGMENT))
        return 0;

    // Try to fill in the duration of the last packet in each stream
    // from queued packets in the interleave queues. If the flushing
    // of fragments was triggered automatically by an AVPacket, we
    // already have reliable info for the end of that track, but other
    // tracks may need to be filled in.
    for (i = 0; i < s->nb_streams; i++) {
        MOVTrack *track = &mov->tracks[i];
        if (!track->end_reliable) {
            AVPacket pkt;
            if (!ff_interleaved_peek(s, i, &pkt, 1)) {
                track->track_duration = pkt.dts - track->start_dts;
                if (pkt.pts != AV_NOPTS_VALUE)
                    track->end_pts = pkt.pts;
                else
                    track->end_pts = pkt.dts;
            }
        }
    }

    for (i = 0; i < mov->nb_streams; i++) {
        MOVTrack *track = &mov->tracks[i];
        if (track->entry <= 1)
            continue;
        // Sample durations are calculated as the diff of dts values,
        // but for the last sample in a fragment, we don't know the dts
        // of the first sample in the next fragment, so we have to rely
        // on what was set as duration in the AVPacket. Not all callers
        // set this though, so we might want to replace it with an
        // estimate if it currently is zero.
        if (get_cluster_duration(track, track->entry - 1) != 0)
            continue;
        // Use the duration (i.e. dts diff) of the second last sample for
        // the last one. This is a wild guess (and fatal if it turns out
        // to be too long), but probably the best we can do - having a zero
        // duration is bad as well.
        track->track_duration += get_cluster_duration(track, track->entry - 2);
        track->end_pts        += get_cluster_duration(track, track->entry - 2);
        if (!mov->missing_duration_warned) {
            av_log(s, AV_LOG_WARNING,
                   "Estimating the duration of the last packet in a "
                   "fragment, consider setting the duration field in "
                   "AVPacket instead.\n");
            mov->missing_duration_warned = 1;
        }
    }

    if (!mov->moov_written) {
        int64_t pos = avio_tell(s->pb);
        uint8_t *buf;
        int buf_size, moov_size;

        for (i = 0; i < mov->nb_streams; i++)
            if (!mov->tracks[i].entry)
                break;
        /* Don't write the initial moov unless all tracks have data */
        if (i < mov->nb_streams && !force)
            return 0;

        moov_size = get_moov_size(s);
        for (i = 0; i < mov->nb_streams; i++)
            mov->tracks[i].data_offset = pos + moov_size + 8;

        avio_write_marker(s->pb, AV_NOPTS_VALUE, AVIO_DATA_MARKER_HEADER);
        if (mov->flags & FF_MOV_FLAG_DELAY_MOOV)
            mov_write_identification(s->pb, s);
        if ((ret = mov_write_moov_tag(s->pb, mov, s)) < 0)
            return ret;

        if (mov->flags & FF_MOV_FLAG_DELAY_MOOV) {
            if (mov->flags & FF_MOV_FLAG_GLOBAL_SIDX)
                mov->reserved_header_pos = avio_tell(s->pb);
            avio_flush(s->pb);
            mov->moov_written = 1;
            return 0;
        }

        buf_size = avio_close_dyn_buf(mov->mdat_buf, &buf);
        mov->mdat_buf = NULL;
        avio_wb32(s->pb, buf_size + 8);
        ffio_wfourcc(s->pb, "mdat");
        avio_write(s->pb, buf, buf_size);
        av_free(buf);

        if (mov->flags & FF_MOV_FLAG_GLOBAL_SIDX)
            mov->reserved_header_pos = avio_tell(s->pb);

        mov->moov_written = 1;
        mov->mdat_size = 0;
        for (i = 0; i < mov->nb_streams; i++) {
            if (mov->tracks[i].entry)
                mov->tracks[i].frag_start += mov->tracks[i].start_dts +
                                             mov->tracks[i].track_duration -
                                             mov->tracks[i].cluster[0].dts;
            mov->tracks[i].entry = 0;
            mov->tracks[i].end_reliable = 0;
        }
        avio_flush(s->pb);
        return 0;
    }

    if (mov->frag_interleave) {
        for (i = 0; i < mov->nb_streams; i++) {
            MOVTrack *track = &mov->tracks[i];
            int ret;
            if ((ret = mov_flush_fragment_interleaving(s, track)) < 0)
                return ret;
        }

        if (!mov->mdat_buf)
            return 0;
        mdat_size = avio_tell(mov->mdat_buf);
    }

    for (i = 0; i < mov->nb_streams; i++) {
        MOVTrack *track = &mov->tracks[i];
        if (mov->flags & FF_MOV_FLAG_SEPARATE_MOOF || mov->frag_interleave)
            track->data_offset = 0;
        else
            track->data_offset = mdat_size;
        if (track->par->codec_type == AVMEDIA_TYPE_VIDEO) {
            has_video = 1;
            if (first_video_track) {
                if (track->entry)
                    starts_with_key = track->cluster[0].flags & MOV_SYNC_SAMPLE;
                first_video_track = 0;
            }
        }
        if (!track->entry)
            continue;
        if (track->mdat_buf)
            mdat_size += avio_tell(track->mdat_buf);
        if (first_track < 0)
            first_track = i;
    }

    if (!mdat_size)
        return 0;

    avio_write_marker(s->pb,
                      av_rescale(mov->tracks[first_track].cluster[0].dts, AV_TIME_BASE, mov->tracks[first_track].timescale),
                      (has_video ? starts_with_key : mov->tracks[first_track].cluster[0].flags & MOV_SYNC_SAMPLE) ? AVIO_DATA_MARKER_SYNC_POINT : AVIO_DATA_MARKER_BOUNDARY_POINT);

    for (i = 0; i < mov->nb_streams; i++) {
        MOVTrack *track = &mov->tracks[i];
        int buf_size, write_moof = 1, moof_tracks = -1;
        uint8_t *buf;
        int64_t duration = 0;

        if (track->entry)
            duration = track->start_dts + track->track_duration -
                       track->cluster[0].dts;
        if (mov->flags & FF_MOV_FLAG_SEPARATE_MOOF) {
            if (!track->mdat_buf)
                continue;
            mdat_size = avio_tell(track->mdat_buf);
            moof_tracks = i;
        } else {
            write_moof = i == first_track;
        }

        if (write_moof) {
            avio_flush(s->pb);

            mov_write_moof_tag(s->pb, mov, moof_tracks, mdat_size);
            mov->fragments++;

            avio_wb32(s->pb, mdat_size + 8);
            ffio_wfourcc(s->pb, "mdat");
        }

        if (track->entry)
            track->frag_start += duration;
        track->entry = 0;
        track->entries_flushed = 0;
        track->end_reliable = 0;
        if (!mov->frag_interleave) {
            if (!track->mdat_buf)
                continue;
            buf_size = avio_close_dyn_buf(track->mdat_buf, &buf);
            track->mdat_buf = NULL;
        } else {
            if (!mov->mdat_buf)
                continue;
            buf_size = avio_close_dyn_buf(mov->mdat_buf, &buf);
            mov->mdat_buf = NULL;
        }

        avio_write(s->pb, buf, buf_size);
        av_free(buf);
    }

    mov->mdat_size = 0;

    avio_flush(s->pb);
    return 0;
}

static int mov_auto_flush_fragment(AVFormatContext *s, int force)
{
    MOVMuxContext *mov = s->priv_data;
    int had_moov = mov->moov_written;
    int ret = mov_flush_fragment(s, force);
    if (ret < 0)
        return ret;
    // If using delay_moov, the first flush only wrote the moov,
    // not the actual moof+mdat pair, thus flush once again.
    if (!had_moov && mov->flags & FF_MOV_FLAG_DELAY_MOOV)
        ret = mov_flush_fragment(s, force);
    return ret;
}

static int check_pkt(AVFormatContext *s, AVPacket *pkt)
{
    MOVMuxContext *mov = s->priv_data;
    MOVTrack *trk = &mov->tracks[pkt->stream_index];
    int64_t ref;
    uint64_t duration;

    if (trk->entry) {
        ref = trk->cluster[trk->entry - 1].dts;
    } else if (   trk->start_dts != AV_NOPTS_VALUE
               && !trk->frag_discont) {
        ref = trk->start_dts + trk->track_duration;
    } else
        ref = pkt->dts; // Skip tests for the first packet

    duration = pkt->dts - ref;
    if (pkt->dts < ref || duration >= INT_MAX) {
        av_log(s, AV_LOG_ERROR, "Application provided duration: %"PRId64" / timestamp: %"PRId64" is out of range for mov/mp4 format\n",
            duration, pkt->dts
        );

        pkt->dts = ref + 1;
        pkt->pts = AV_NOPTS_VALUE;
    }

    if (pkt->duration < 0 || pkt->duration > INT_MAX) {
        av_log(s, AV_LOG_ERROR, "Application provided duration: %"PRId64" is invalid\n", pkt->duration);
        return AVERROR(EINVAL);
    }
    return 0;
}

int ff_mov_write_packet(AVFormatContext *s, AVPacket *pkt)
{
    MOVMuxContext *mov = s->priv_data;
    AVIOContext *pb = s->pb;
    MOVTrack *trk = &mov->tracks[pkt->stream_index];
    AVCodecParameters *par = trk->par;
    unsigned int samples_in_chunk = 0;
    int size = pkt->size, ret = 0;
    uint8_t *reformatted_data = NULL;

    ret = check_pkt(s, pkt);
    if (ret < 0)
        return ret;

    if (mov->flags & FF_MOV_FLAG_FRAGMENT) {
        int ret;
        if (mov->moov_written || mov->flags & FF_MOV_FLAG_EMPTY_MOOV) {
            if (mov->frag_interleave && mov->fragments > 0) {
                if (trk->entry - trk->entries_flushed >= mov->frag_interleave) {
                    if ((ret = mov_flush_fragment_interleaving(s, trk)) < 0)
                        return ret;
                }
            }

            if (!trk->mdat_buf) {
                if ((ret = avio_open_dyn_buf(&trk->mdat_buf)) < 0)
                    return ret;
            }
            pb = trk->mdat_buf;
        } else {
            if (!mov->mdat_buf) {
                if ((ret = avio_open_dyn_buf(&mov->mdat_buf)) < 0)
                    return ret;
            }
            pb = mov->mdat_buf;
        }
    }

    if (par->codec_id == AV_CODEC_ID_AMR_NB) {
        /* We must find out how many AMR blocks there are in one packet */
        static const uint16_t packed_size[16] =
            {13, 14, 16, 18, 20, 21, 27, 32, 6, 0, 0, 0, 0, 0, 0, 1};
        int len = 0;

        while (len < size && samples_in_chunk < 100) {
            len += packed_size[(pkt->data[len] >> 3) & 0x0F];
            samples_in_chunk++;
        }
        if (samples_in_chunk > 1) {
            av_log(s, AV_LOG_ERROR, "fatal error, input is not a single packet, implement a AVParser for it\n");
            return -1;
        }
    } else if (par->codec_id == AV_CODEC_ID_ADPCM_MS ||
               par->codec_id == AV_CODEC_ID_ADPCM_IMA_WAV) {
        samples_in_chunk = trk->par->frame_size;
    } else if (trk->sample_size)
        samples_in_chunk = size / trk->sample_size;
    else
        samples_in_chunk = 1;

    /* copy extradata if it exists */
    if (trk->vos_len == 0 && par->extradata_size > 0 &&
        !TAG_IS_AVCI(trk->tag) &&
        (par->codec_id != AV_CODEC_ID_DNXHD)) {
        trk->vos_len  = par->extradata_size;
        trk->vos_data = av_malloc(trk->vos_len);
        if (!trk->vos_data) {
            ret = AVERROR(ENOMEM);
            goto err;
        }
        memcpy(trk->vos_data, par->extradata, trk->vos_len);
    }

    if (par->codec_id == AV_CODEC_ID_AAC && pkt->size > 2 &&
        (AV_RB16(pkt->data) & 0xfff0) == 0xfff0) {
        if (!s->streams[pkt->stream_index]->nb_frames) {
            av_log(s, AV_LOG_ERROR, "Malformed AAC bitstream detected: "
                   "use the audio bitstream filter 'aac_adtstoasc' to fix it "
                   "('-bsf:a aac_adtstoasc' option with ffmpeg)\n");
            return -1;
        }
        av_log(s, AV_LOG_WARNING, "aac bitstream error\n");
    }
    if (par->codec_id == AV_CODEC_ID_H264 && trk->vos_len > 0 && *(uint8_t *)trk->vos_data != 1 && !TAG_IS_AVCI(trk->tag)) {
        /* from x264 or from bytestream H.264 */
        /* NAL reformatting needed */
        if (trk->hint_track >= 0 && trk->hint_track < mov->nb_streams) {
            ff_avc_parse_nal_units_buf(pkt->data, &reformatted_data,
                                       &size);
            avio_write(pb, reformatted_data, size);
        } else {
            if (mov->encryption_scheme == MOV_ENC_CENC_AES_CTR) {
                size = ff_mov_cenc_avc_parse_nal_units(&trk->cenc, pb, pkt->data, size);
                if (size < 0) {
                    ret = size;
                    goto err;
                }
            } else {
                size = ff_avc_parse_nal_units(pb, pkt->data, pkt->size);
            }
        }
    } else if (par->codec_id == AV_CODEC_ID_HEVC && trk->vos_len > 6 &&
               (AV_RB24(trk->vos_data) == 1 || AV_RB32(trk->vos_data) == 1)) {
        /* extradata is Annex B, assume the bitstream is too and convert it */
        if (trk->hint_track >= 0 && trk->hint_track < mov->nb_streams) {
            ff_hevc_annexb2mp4_buf(pkt->data, &reformatted_data, &size, 0, NULL);
            avio_write(pb, reformatted_data, size);
        } else {
            size = ff_hevc_annexb2mp4(pb, pkt->data, pkt->size, 0, NULL);
        }
#if CONFIG_AC3_PARSER
    } else if (par->codec_id == AV_CODEC_ID_EAC3) {
        size = handle_eac3(mov, pkt, trk);
        if (size < 0)
            return size;
        else if (!size)
            goto end;
        avio_write(pb, pkt->data, size);
#endif
    } else {
        if (mov->encryption_scheme == MOV_ENC_CENC_AES_CTR) {
            if (par->codec_id == AV_CODEC_ID_H264 && par->extradata_size > 4) {
                int nal_size_length = (par->extradata[4] & 0x3) + 1;
                ret = ff_mov_cenc_avc_write_nal_units(s, &trk->cenc, nal_size_length, pb, pkt->data, size);
            } else {
                ret = ff_mov_cenc_write_packet(&trk->cenc, pb, pkt->data, size);
            }

            if (ret) {
                goto err;
            }
        } else {
            avio_write(pb, pkt->data, size);
        }
    }

    if ((par->codec_id == AV_CODEC_ID_DNXHD ||
         par->codec_id == AV_CODEC_ID_AC3) && !trk->vos_len) {
        /* copy frame to create needed atoms */
        trk->vos_len  = size;
        trk->vos_data = av_malloc(size);
        if (!trk->vos_data) {
            ret = AVERROR(ENOMEM);
            goto err;
        }
        memcpy(trk->vos_data, pkt->data, size);
    }

    if (trk->entry >= trk->cluster_capacity) {
        unsigned new_capacity = 2 * (trk->entry + MOV_INDEX_CLUSTER_SIZE);
        if (av_reallocp_array(&trk->cluster, new_capacity,
                              sizeof(*trk->cluster))) {
            ret = AVERROR(ENOMEM);
            goto err;
        }
        trk->cluster_capacity = new_capacity;
    }

    trk->cluster[trk->entry].pos              = avio_tell(pb) - size;
    trk->cluster[trk->entry].samples_in_chunk = samples_in_chunk;
    trk->cluster[trk->entry].chunkNum         = 0;
    trk->cluster[trk->entry].size             = size;
    trk->cluster[trk->entry].entries          = samples_in_chunk;
    trk->cluster[trk->entry].dts              = pkt->dts;
    if (!trk->entry && trk->start_dts != AV_NOPTS_VALUE) {
        if (!trk->frag_discont) {
            /* First packet of a new fragment. We already wrote the duration
             * of the last packet of the previous fragment based on track_duration,
             * which might not exactly match our dts. Therefore adjust the dts
             * of this packet to be what the previous packets duration implies. */
            trk->cluster[trk->entry].dts = trk->start_dts + trk->track_duration;
            /* We also may have written the pts and the corresponding duration
             * in sidx/tfrf/tfxd tags; make sure the sidx pts and duration match up with
             * the next fragment. This means the cts of the first sample must
             * be the same in all fragments, unless end_pts was updated by
             * the packet causing the fragment to be written. */
            if ((mov->flags & FF_MOV_FLAG_DASH && !(mov->flags & FF_MOV_FLAG_GLOBAL_SIDX)) ||
                mov->mode == MODE_ISM)
                pkt->pts = pkt->dts + trk->end_pts - trk->cluster[trk->entry].dts;
        } else {
            /* New fragment, but discontinuous from previous fragments.
             * Pretend the duration sum of the earlier fragments is
             * pkt->dts - trk->start_dts. */
            trk->frag_start = pkt->dts - trk->start_dts;
            trk->end_pts = AV_NOPTS_VALUE;
            trk->frag_discont = 0;
        }
    }

    if (!trk->entry && trk->start_dts == AV_NOPTS_VALUE && !mov->use_editlist &&
        s->avoid_negative_ts == AVFMT_AVOID_NEG_TS_MAKE_ZERO) {
        /* Not using edit lists and shifting the first track to start from zero.
         * If the other streams start from a later timestamp, we won't be able
         * to signal the difference in starting time without an edit list.
         * Thus move the timestamp for this first sample to 0, increasing
         * its duration instead. */
        trk->cluster[trk->entry].dts = trk->start_dts = 0;
    }
    if (trk->start_dts == AV_NOPTS_VALUE) {
        trk->start_dts = pkt->dts;
        if (trk->frag_discont) {
            if (mov->use_editlist) {
                /* Pretend the whole stream started at pts=0, with earlier fragments
                 * already written. If the stream started at pts=0, the duration sum
                 * of earlier fragments would have been pkt->pts. */
                trk->frag_start = pkt->pts;
                trk->start_dts  = pkt->dts - pkt->pts;
            } else {
                /* Pretend the whole stream started at dts=0, with earlier fragments
                 * already written, with a duration summing up to pkt->dts. */
                trk->frag_start = pkt->dts;
                trk->start_dts  = 0;
            }
            trk->frag_discont = 0;
        } else if (pkt->dts && mov->moov_written)
            av_log(s, AV_LOG_WARNING,
                   "Track %d starts with a nonzero dts %"PRId64", while the moov "
                   "already has been written. Set the delay_moov flag to handle "
                   "this case.\n",
                   pkt->stream_index, pkt->dts);
    }
    trk->track_duration = pkt->dts - trk->start_dts + pkt->duration;
    trk->last_sample_is_subtitle_end = 0;

    if (pkt->pts == AV_NOPTS_VALUE) {
        av_log(s, AV_LOG_WARNING, "pts has no value\n");
        pkt->pts = pkt->dts;
    }
    if (pkt->dts != pkt->pts)
        trk->flags |= MOV_TRACK_CTTS;
    trk->cluster[trk->entry].cts   = pkt->pts - pkt->dts;
    trk->cluster[trk->entry].flags = 0;
    if (trk->start_cts == AV_NOPTS_VALUE)
        trk->start_cts = pkt->pts - pkt->dts;
    if (trk->end_pts == AV_NOPTS_VALUE)
        trk->end_pts = trk->cluster[trk->entry].dts +
                       trk->cluster[trk->entry].cts + pkt->duration;
    else
        trk->end_pts = FFMAX(trk->end_pts, trk->cluster[trk->entry].dts +
                                           trk->cluster[trk->entry].cts +
                                           pkt->duration);

    if (par->codec_id == AV_CODEC_ID_VC1) {
        mov_parse_vc1_frame(pkt, trk);
    } else if (pkt->flags & AV_PKT_FLAG_KEY) {
        if (mov->mode == MODE_MOV && par->codec_id == AV_CODEC_ID_MPEG2VIDEO &&
            trk->entry > 0) { // force sync sample for the first key frame
            mov_parse_mpeg2_frame(pkt, &trk->cluster[trk->entry].flags);
            if (trk->cluster[trk->entry].flags & MOV_PARTIAL_SYNC_SAMPLE)
                trk->flags |= MOV_TRACK_STPS;
        } else {
            trk->cluster[trk->entry].flags = MOV_SYNC_SAMPLE;
        }
        if (trk->cluster[trk->entry].flags & MOV_SYNC_SAMPLE)
            trk->has_keyframes++;
    }
    trk->entry++;
    trk->sample_count += samples_in_chunk;
    mov->mdat_size    += size;

    if (trk->hint_track >= 0 && trk->hint_track < mov->nb_streams)
        ff_mov_add_hinted_packet(s, pkt, trk->hint_track, trk->entry,
                                 reformatted_data, size);

end:
err:

    av_free(reformatted_data);
    return ret;
}

static int mov_write_single_packet(AVFormatContext *s, AVPacket *pkt)
{
        MOVMuxContext *mov = s->priv_data;
        MOVTrack *trk = &mov->tracks[pkt->stream_index];
        AVCodecParameters *par = trk->par;
        int64_t frag_duration = 0;
        int size = pkt->size;

        int ret = check_pkt(s, pkt);
        if (ret < 0)
            return ret;

        if (mov->flags & FF_MOV_FLAG_FRAG_DISCONT) {
            int i;
            for (i = 0; i < s->nb_streams; i++)
                mov->tracks[i].frag_discont = 1;
            mov->flags &= ~FF_MOV_FLAG_FRAG_DISCONT;
        }

        if (!pkt->size) {
            if (trk->start_dts == AV_NOPTS_VALUE && trk->frag_discont) {
                trk->start_dts = pkt->dts;
                if (pkt->pts != AV_NOPTS_VALUE)
                    trk->start_cts = pkt->pts - pkt->dts;
                else
                    trk->start_cts = 0;
            }

            if (trk->par->codec_id == AV_CODEC_ID_MP4ALS) {
                int side_size = 0;
                uint8_t *side = av_packet_get_side_data(pkt, AV_PKT_DATA_NEW_EXTRADATA, &side_size);
                if (side && side_size > 0 && (side_size != par->extradata_size || memcmp(side, par->extradata, side_size))) {
                    void *newextra = av_mallocz(side_size + AV_INPUT_BUFFER_PADDING_SIZE);
                    if (!newextra)
                        return AVERROR(ENOMEM);
                    av_free(par->extradata);
                    par->extradata = newextra;
                    memcpy(par->extradata, side, side_size);
                    par->extradata_size = side_size;
                    mov->need_rewrite_extradata = 1;
                }
            }

            return 0;             /* Discard 0 sized packets */
        }

        if (trk->entry && pkt->stream_index < s->nb_streams)
            frag_duration = av_rescale_q(pkt->dts - trk->cluster[0].dts,
                                         s->streams[pkt->stream_index]->time_base,
                                         AV_TIME_BASE_Q);
        if ((mov->max_fragment_duration &&
             frag_duration >= mov->max_fragment_duration) ||
             (mov->max_fragment_size && mov->mdat_size + size >= mov->max_fragment_size) ||
             (mov->flags & FF_MOV_FLAG_FRAG_KEYFRAME &&
              par->codec_type == AVMEDIA_TYPE_VIDEO &&
              trk->entry && pkt->flags & AV_PKT_FLAG_KEY)) {
            if (frag_duration >= mov->min_fragment_duration) {
                // Set the duration of this track to line up with the next
                // sample in this track. This avoids relying on AVPacket
                // duration, but only helps for this particular track, not
                // for the other ones that are flushed at the same time.
                trk->track_duration = pkt->dts - trk->start_dts;
                if (pkt->pts != AV_NOPTS_VALUE)
                    trk->end_pts = pkt->pts;
                else
                    trk->end_pts = pkt->dts;
                trk->end_reliable = 1;
                mov_auto_flush_fragment(s, 0);
            }
        }

        return ff_mov_write_packet(s, pkt);
}

static int mov_write_subtitle_end_packet(AVFormatContext *s,
                                         int stream_index,
                                         int64_t dts) {
    AVPacket end;
    uint8_t data[2] = {0};
    int ret;

    av_init_packet(&end);
    end.size = sizeof(data);
    end.data = data;
    end.pts = dts;
    end.dts = dts;
    end.duration = 0;
    end.stream_index = stream_index;

    ret = mov_write_single_packet(s, &end);
    av_packet_unref(&end);

    return ret;
}

static int mov_write_packet(AVFormatContext *s, AVPacket *pkt)
{
    if (!pkt) {
        mov_flush_fragment(s, 1);
        return 1;
    } else {
        int i;
        MOVMuxContext *mov = s->priv_data;
        MOVTrack *trk = &mov->tracks[pkt->stream_index];

        if (!pkt->size)
            return mov_write_single_packet(s, pkt); /* Passthrough. */

        /*
         * Subtitles require special handling.
         *
         * 1) For full complaince, every track must have a sample at
         * dts == 0, which is rarely true for subtitles. So, as soon
         * as we see any packet with dts > 0, write an empty subtitle
         * at dts == 0 for any subtitle track with no samples in it.
         *
         * 2) For each subtitle track, check if the current packet's
         * dts is past the duration of the last subtitle sample. If
         * so, we now need to write an end sample for that subtitle.
         *
         * This must be done conditionally to allow for subtitles that
         * immediately replace each other, in which case an end sample
         * is not needed, and is, in fact, actively harmful.
         *
         * 3) See mov_write_trailer for how the final end sample is
         * handled.
         */
        for (i = 0; i < mov->nb_streams; i++) {
            MOVTrack *trk = &mov->tracks[i];
            int ret;

            if (trk->par->codec_id == AV_CODEC_ID_MOV_TEXT &&
                trk->track_duration < pkt->dts &&
                (trk->entry == 0 || !trk->last_sample_is_subtitle_end)) {
                ret = mov_write_subtitle_end_packet(s, i, trk->track_duration);
                if (ret < 0) return ret;
                trk->last_sample_is_subtitle_end = 1;
            }
        }

        if (trk->mode == MODE_MOV && trk->par->codec_type == AVMEDIA_TYPE_VIDEO) {
            AVPacket *opkt = pkt;
            int reshuffle_ret, ret;
            if (trk->is_unaligned_qt_rgb) {
                int64_t bpc = trk->par->bits_per_coded_sample != 15 ? trk->par->bits_per_coded_sample : 16;
                int expected_stride = ((trk->par->width * bpc + 15) >> 4)*2;
                reshuffle_ret = ff_reshuffle_raw_rgb(s, &pkt, trk->par, expected_stride);
                if (reshuffle_ret < 0)
                    return reshuffle_ret;
            } else
                reshuffle_ret = 0;
            if (trk->par->format == AV_PIX_FMT_PAL8 && !trk->pal_done) {
                ret = ff_get_packet_palette(s, opkt, reshuffle_ret, trk->palette);
                if (ret < 0)
                    goto fail;
                if (ret)
                    trk->pal_done++;
            } else if (trk->par->codec_id == AV_CODEC_ID_RAWVIDEO &&
                       (trk->par->format == AV_PIX_FMT_GRAY8 ||
                       trk->par->format == AV_PIX_FMT_MONOBLACK)) {
                for (i = 0; i < pkt->size; i++)
                    pkt->data[i] = ~pkt->data[i];
            }
            if (reshuffle_ret) {
                ret = mov_write_single_packet(s, pkt);
fail:
                if (reshuffle_ret)
                    av_packet_free(&pkt);
                return ret;
            }
        }

        return mov_write_single_packet(s, pkt);
    }
}

// QuickTime chapters involve an additional text track with the chapter names
// as samples, and a tref pointing from the other tracks to the chapter one.
static int mov_create_chapter_track(AVFormatContext *s, int tracknum)
{
    AVIOContext *pb;

    MOVMuxContext *mov = s->priv_data;
    MOVTrack *track = &mov->tracks[tracknum];
    AVPacket pkt = { .stream_index = tracknum, .flags = AV_PKT_FLAG_KEY };
    int i, len;

    track->mode = mov->mode;
    track->tag = MKTAG('t','e','x','t');
    track->timescale = MOV_TIMESCALE;
    track->par = avcodec_parameters_alloc();
    if (!track->par)
        return AVERROR(ENOMEM);
    track->par->codec_type = AVMEDIA_TYPE_SUBTITLE;
#if 0
    // These properties are required to make QT recognize the chapter track
    uint8_t chapter_properties[43] = { 0, 0, 0, 0, 0, 0, 0, 1, };
    if (ff_alloc_extradata(track->par, sizeof(chapter_properties)))
        return AVERROR(ENOMEM);
    memcpy(track->par->extradata, chapter_properties, sizeof(chapter_properties));
#else
    if (avio_open_dyn_buf(&pb) >= 0) {
        int size;
        uint8_t *buf;

        /* Stub header (usually for Quicktime chapter track) */
        // TextSampleEntry
        avio_wb32(pb, 0x01); // displayFlags
        avio_w8(pb, 0x00);   // horizontal justification
        avio_w8(pb, 0x00);   // vertical justification
        avio_w8(pb, 0x00);   // bgColourRed
        avio_w8(pb, 0x00);   // bgColourGreen
        avio_w8(pb, 0x00);   // bgColourBlue
        avio_w8(pb, 0x00);   // bgColourAlpha
        // BoxRecord
        avio_wb16(pb, 0x00); // defTextBoxTop
        avio_wb16(pb, 0x00); // defTextBoxLeft
        avio_wb16(pb, 0x00); // defTextBoxBottom
        avio_wb16(pb, 0x00); // defTextBoxRight
        // StyleRecord
        avio_wb16(pb, 0x00); // startChar
        avio_wb16(pb, 0x00); // endChar
        avio_wb16(pb, 0x01); // fontID
        avio_w8(pb, 0x00);   // fontStyleFlags
        avio_w8(pb, 0x00);   // fontSize
        avio_w8(pb, 0x00);   // fgColourRed
        avio_w8(pb, 0x00);   // fgColourGreen
        avio_w8(pb, 0x00);   // fgColourBlue
        avio_w8(pb, 0x00);   // fgColourAlpha
        // FontTableBox
        avio_wb32(pb, 0x0D); // box size
        ffio_wfourcc(pb, "ftab"); // box atom name
        avio_wb16(pb, 0x01); // entry count
        // FontRecord
        avio_wb16(pb, 0x01); // font ID
        avio_w8(pb, 0x00);   // font name length

        if ((size = avio_close_dyn_buf(pb, &buf)) > 0) {
            track->par->extradata = buf;
            track->par->extradata_size = size;
        } else {
            av_freep(&buf);
        }
    }
#endif

    for (i = 0; i < s->nb_chapters; i++) {
        AVChapter *c = s->chapters[i];
        AVDictionaryEntry *t;

        int64_t end = av_rescale_q(c->end, c->time_base, (AVRational){1,MOV_TIMESCALE});
        pkt.pts = pkt.dts = av_rescale_q(c->start, c->time_base, (AVRational){1,MOV_TIMESCALE});
        pkt.duration = end - pkt.dts;

        if ((t = av_dict_get(c->metadata, "title", NULL, 0))) {
            static const char encd[12] = {
                0x00, 0x00, 0x00, 0x0C,
                'e',  'n',  'c',  'd',
                0x00, 0x00, 0x01, 0x00 };
            len      = strlen(t->value);
            pkt.size = len + 2 + 12;
            pkt.data = av_malloc(pkt.size);
            if (!pkt.data)
                return AVERROR(ENOMEM);
            AV_WB16(pkt.data, len);
            memcpy(pkt.data + 2, t->value, len);
            memcpy(pkt.data + len + 2, encd, sizeof(encd));
            ff_mov_write_packet(s, &pkt);
            av_freep(&pkt.data);
        }
    }

    return 0;
}


static int mov_check_timecode_track(AVFormatContext *s, AVTimecode *tc, int src_index, const char *tcstr)
{
    int ret;

    /* compute the frame number */
    ret = av_timecode_init_from_string(tc, find_fps(s,  s->streams[src_index]), tcstr, s);
    return ret;
}

static int mov_create_timecode_track(AVFormatContext *s, int index, int src_index, AVTimecode tc)
{
    int ret;
    MOVMuxContext *mov  = s->priv_data;
    MOVTrack *track     = &mov->tracks[index];
    AVStream *src_st    = s->streams[src_index];
    AVPacket pkt    = {.stream_index = index, .flags = AV_PKT_FLAG_KEY, .size = 4};
    AVRational rate = find_fps(s, src_st);

    /* tmcd track based on video stream */
    track->mode      = mov->mode;
    track->tag       = MKTAG('t','m','c','d');
    track->src_track = src_index;
    track->timescale = mov->tracks[src_index].timescale;
    if (tc.flags & AV_TIMECODE_FLAG_DROPFRAME)
        track->timecode_flags |= MOV_TIMECODE_FLAG_DROPFRAME;

    /* set st to src_st for metadata access*/
    track->st = src_st;

    /* encode context: tmcd data stream */
    track->par = avcodec_parameters_alloc();
    if (!track->par)
        return AVERROR(ENOMEM);
    track->par->codec_type = AVMEDIA_TYPE_DATA;
    track->par->codec_tag  = track->tag;
    track->st->avg_frame_rate = av_inv_q(rate);

    /* the tmcd track just contains one packet with the frame number */
    pkt.data = av_malloc(pkt.size);
    if (!pkt.data)
        return AVERROR(ENOMEM);
    AV_WB32(pkt.data, tc.start);
    ret = ff_mov_write_packet(s, &pkt);
    av_free(pkt.data);
    return ret;
}

/*
 * st->disposition controls the "enabled" flag in the tkhd tag.
 * QuickTime will not play a track if it is not enabled.  So make sure
 * that one track of each type (audio, video, subtitle) is enabled.
 *
 * Subtitles are special.  For audio and video, setting "enabled" also
 * makes the track "default" (i.e. it is rendered when played). For
 * subtitles, an "enabled" subtitle is not rendered by default, but
 * if no subtitle is enabled, the subtitle menu in QuickTime will be
 * empty!
 */
static void enable_tracks(AVFormatContext *s)
{
    MOVMuxContext *mov = s->priv_data;
    int i;
    int enabled[AVMEDIA_TYPE_NB];
    int first[AVMEDIA_TYPE_NB];

    for (i = 0; i < AVMEDIA_TYPE_NB; i++) {
        enabled[i] = 0;
        first[i] = -1;
    }

    for (i = 0; i < s->nb_streams; i++) {
        AVStream *st = s->streams[i];

        if (st->codecpar->codec_type <= AVMEDIA_TYPE_UNKNOWN ||
            st->codecpar->codec_type >= AVMEDIA_TYPE_NB)
            continue;

        if (first[st->codecpar->codec_type] < 0)
            first[st->codecpar->codec_type] = i;
        if (st->disposition & AV_DISPOSITION_DEFAULT) {
            mov->tracks[i].flags |= MOV_TRACK_ENABLED;
            enabled[st->codecpar->codec_type]++;
        }
    }

    for (i = 0; i < AVMEDIA_TYPE_NB; i++) {
        switch (i) {
        case AVMEDIA_TYPE_VIDEO:
        case AVMEDIA_TYPE_AUDIO:
        case AVMEDIA_TYPE_SUBTITLE:
            if (enabled[i] > 1)
                mov->per_stream_grouping = 1;
            if (!enabled[i] && first[i] >= 0)
                mov->tracks[first[i]].flags |= MOV_TRACK_ENABLED;
            break;
        }
    }
}

static void mov_free(AVFormatContext *s)
{
    MOVMuxContext *mov = s->priv_data;
    int i;

    if (mov->chapter_track) {
        if (mov->tracks[mov->chapter_track].par)
            av_freep(&mov->tracks[mov->chapter_track].par->extradata);
        av_freep(&mov->tracks[mov->chapter_track].par);
    }

    for (i = 0; i < mov->nb_streams; i++) {
        if (mov->tracks[i].tag == MKTAG('r','t','p',' '))
            ff_mov_close_hinting(&mov->tracks[i]);
        else if (mov->tracks[i].tag == MKTAG('t','m','c','d') && mov->nb_meta_tmcd)
            av_freep(&mov->tracks[i].par);
        av_freep(&mov->tracks[i].cluster);
        av_freep(&mov->tracks[i].frag_info);

        if (mov->tracks[i].vos_len)
            av_freep(&mov->tracks[i].vos_data);

        ff_mov_cenc_free(&mov->tracks[i].cenc);
    }

    av_freep(&mov->tracks);
}

static uint32_t rgb_to_yuv(uint32_t rgb)
{
    uint8_t r, g, b;
    int y, cb, cr;

    r = (rgb >> 16) & 0xFF;
    g = (rgb >>  8) & 0xFF;
    b = (rgb      ) & 0xFF;

    y  = av_clip_uint8(( 16000 +  257 * r + 504 * g +  98 * b)/1000);
    cb = av_clip_uint8((128000 -  148 * r - 291 * g + 439 * b)/1000);
    cr = av_clip_uint8((128000 +  439 * r - 368 * g -  71 * b)/1000);

    return (y << 16) | (cr << 8) | cb;
}

static int mov_create_dvd_sub_decoder_specific_info(MOVTrack *track,
                                                    AVStream *st)
{
    int i, width = 720, height = 480;
    int have_palette = 0, have_size = 0;
    uint32_t palette[16];
    char *cur = st->codecpar->extradata;

    while (cur && *cur) {
        if (strncmp("palette:", cur, 8) == 0) {
            int i, count;
            count = sscanf(cur + 8,
                "%06"PRIx32", %06"PRIx32", %06"PRIx32", %06"PRIx32", "
                "%06"PRIx32", %06"PRIx32", %06"PRIx32", %06"PRIx32", "
                "%06"PRIx32", %06"PRIx32", %06"PRIx32", %06"PRIx32", "
                "%06"PRIx32", %06"PRIx32", %06"PRIx32", %06"PRIx32"",
                &palette[ 0], &palette[ 1], &palette[ 2], &palette[ 3],
                &palette[ 4], &palette[ 5], &palette[ 6], &palette[ 7],
                &palette[ 8], &palette[ 9], &palette[10], &palette[11],
                &palette[12], &palette[13], &palette[14], &palette[15]);

            for (i = 0; i < count; i++) {
                palette[i] = rgb_to_yuv(palette[i]);
            }
            have_palette = 1;
        } else if (!strncmp("size:", cur, 5)) {
            sscanf(cur + 5, "%dx%d", &width, &height);
            have_size = 1;
        }
        if (have_palette && have_size)
            break;
        cur += strcspn(cur, "\n\r");
        cur += strspn(cur, "\n\r");
    }
    if (have_palette) {
        track->vos_data = av_malloc(16*4);
        if (!track->vos_data)
            return AVERROR(ENOMEM);
        for (i = 0; i < 16; i++) {
            AV_WB32(track->vos_data + i * 4, palette[i]);
        }
        track->vos_len = 16 * 4;
    }
    st->codecpar->width = width;
    st->codecpar->height = track->height = height;

    return 0;
}

static int mov_init(AVFormatContext *s)
{
    MOVMuxContext *mov = s->priv_data;
    AVDictionaryEntry *global_tcr = av_dict_get(s->metadata, "timecode", NULL, 0);
    int i, ret, hint_track = 0, tmcd_track = 0;

    mov->fc = s;

    /* Default mode == MP4 */
    mov->mode = MODE_MP4;

    if (s->oformat) {
        if (!strcmp("3gp", s->oformat->name)) mov->mode = MODE_3GP;
        else if (!strcmp("3g2", s->oformat->name)) mov->mode = MODE_3GP|MODE_3G2;
        else if (!strcmp("mov", s->oformat->name)) mov->mode = MODE_MOV;
        else if (!strcmp("psp", s->oformat->name)) mov->mode = MODE_PSP;
        else if (!strcmp("ipod",s->oformat->name)) mov->mode = MODE_IPOD;
        else if (!strcmp("ismv",s->oformat->name)) mov->mode = MODE_ISM;
        else if (!strcmp("f4v", s->oformat->name)) mov->mode = MODE_F4V;
    }

    if (mov->flags & FF_MOV_FLAG_DELAY_MOOV)
        mov->flags |= FF_MOV_FLAG_EMPTY_MOOV;

    /* Set the FRAGMENT flag if any of the fragmentation methods are
     * enabled. */
    if (mov->max_fragment_duration || mov->max_fragment_size ||
        mov->flags & (FF_MOV_FLAG_EMPTY_MOOV |
                      FF_MOV_FLAG_FRAG_KEYFRAME |
                      FF_MOV_FLAG_FRAG_CUSTOM))
        mov->flags |= FF_MOV_FLAG_FRAGMENT;

    /* Set other implicit flags immediately */
    if (mov->mode == MODE_ISM)
        mov->flags |= FF_MOV_FLAG_EMPTY_MOOV | FF_MOV_FLAG_SEPARATE_MOOF |
                      FF_MOV_FLAG_FRAGMENT;
    if (mov->flags & FF_MOV_FLAG_DASH)
        mov->flags |= FF_MOV_FLAG_FRAGMENT | FF_MOV_FLAG_EMPTY_MOOV |
                      FF_MOV_FLAG_DEFAULT_BASE_MOOF;

    if (mov->flags & FF_MOV_FLAG_EMPTY_MOOV && s->flags & AVFMT_FLAG_AUTO_BSF) {
        av_log(s, AV_LOG_VERBOSE, "Empty MOOV enabled; disabling automatic bitstream filtering\n");
        s->flags &= ~AVFMT_FLAG_AUTO_BSF;
    }

    if (mov->flags & FF_MOV_FLAG_FASTSTART) {
        mov->reserved_moov_size = -1;
    }

    if (mov->use_editlist < 0) {
        mov->use_editlist = 1;
        if (mov->flags & FF_MOV_FLAG_FRAGMENT &&
            !(mov->flags & FF_MOV_FLAG_DELAY_MOOV)) {
            // If we can avoid needing an edit list by shifting the
            // tracks, prefer that over (trying to) write edit lists
            // in fragmented output.
            if (s->avoid_negative_ts == AVFMT_AVOID_NEG_TS_AUTO ||
                s->avoid_negative_ts == AVFMT_AVOID_NEG_TS_MAKE_ZERO)
                mov->use_editlist = 0;
        }
    }
    if (mov->flags & FF_MOV_FLAG_EMPTY_MOOV &&
        !(mov->flags & FF_MOV_FLAG_DELAY_MOOV) && mov->use_editlist)
        av_log(s, AV_LOG_WARNING, "No meaningful edit list will be written when using empty_moov without delay_moov\n");

    if (!mov->use_editlist && s->avoid_negative_ts == AVFMT_AVOID_NEG_TS_AUTO)
        s->avoid_negative_ts = AVFMT_AVOID_NEG_TS_MAKE_ZERO;

    /* Clear the omit_tfhd_offset flag if default_base_moof is set;
     * if the latter is set that's enough and omit_tfhd_offset doesn't
     * add anything extra on top of that. */
    if (mov->flags & FF_MOV_FLAG_OMIT_TFHD_OFFSET &&
        mov->flags & FF_MOV_FLAG_DEFAULT_BASE_MOOF)
        mov->flags &= ~FF_MOV_FLAG_OMIT_TFHD_OFFSET;

    if (mov->frag_interleave &&
        mov->flags & (FF_MOV_FLAG_OMIT_TFHD_OFFSET | FF_MOV_FLAG_SEPARATE_MOOF)) {
        av_log(s, AV_LOG_ERROR,
               "Sample interleaving in fragments is mutually exclusive with "
               "omit_tfhd_offset and separate_moof\n");
        return AVERROR(EINVAL);
    }

    /* Non-seekable output is ok if using fragmentation. If ism_lookahead
     * is enabled, we don't support non-seekable output at all. */
    if (!s->pb->seekable &&
        (!(mov->flags & FF_MOV_FLAG_FRAGMENT) || mov->ism_lookahead)) {
        av_log(s, AV_LOG_ERROR, "muxer does not support non seekable output\n");
        return AVERROR(EINVAL);
    }

    mov->nb_streams = s->nb_streams;
    if (mov->mode & (MODE_MP4|MODE_MOV|MODE_IPOD) && s->nb_chapters)
        mov->chapter_track = mov->nb_streams++;

    if (mov->flags & FF_MOV_FLAG_RTP_HINT) {
        /* Add hint tracks for each audio and video stream */
        hint_track = mov->nb_streams;
        for (i = 0; i < s->nb_streams; i++) {
            AVStream *st = s->streams[i];
            if (st->codecpar->codec_type == AVMEDIA_TYPE_VIDEO ||
                st->codecpar->codec_type == AVMEDIA_TYPE_AUDIO) {
                mov->nb_streams++;
            }
        }
    }

    if (   mov->write_tmcd == -1 && (mov->mode == MODE_MOV || mov->mode == MODE_MP4)
        || mov->write_tmcd == 1) {
        tmcd_track = mov->nb_streams;

        /* +1 tmcd track for each video stream with a timecode */
        for (i = 0; i < s->nb_streams; i++) {
            AVStream *st = s->streams[i];
            AVDictionaryEntry *t = global_tcr;
            if (st->codecpar->codec_type == AVMEDIA_TYPE_VIDEO &&
                (t || (t=av_dict_get(st->metadata, "timecode", NULL, 0)))) {
                AVTimecode tc;
                ret = mov_check_timecode_track(s, &tc, i, t->value);
                if (ret >= 0)
                    mov->nb_meta_tmcd++;
            }
        }

        /* check if there is already a tmcd track to remux */
        if (mov->nb_meta_tmcd) {
            for (i = 0; i < s->nb_streams; i++) {
                AVStream *st = s->streams[i];
                if (st->codecpar->codec_tag == MKTAG('t','m','c','d')) {
                    av_log(s, AV_LOG_WARNING, "You requested a copy of the original timecode track "
                           "so timecode metadata are now ignored\n");
                    mov->nb_meta_tmcd = 0;
                }
            }
        }

        mov->nb_streams += mov->nb_meta_tmcd;
    }

    // Reserve an extra stream for chapters for the case where chapters
    // are written in the trailer
    mov->tracks = av_mallocz_array((mov->nb_streams + 1), sizeof(*mov->tracks));
    if (!mov->tracks)
        return AVERROR(ENOMEM);

    if (mov->encryption_scheme_str != NULL && strcmp(mov->encryption_scheme_str, "none") != 0) {
        if (strcmp(mov->encryption_scheme_str, "cenc-aes-ctr") == 0) {
            mov->encryption_scheme = MOV_ENC_CENC_AES_CTR;

            if (mov->encryption_key_len != AES_CTR_KEY_SIZE) {
                av_log(s, AV_LOG_ERROR, "Invalid encryption key len %d expected %d\n",
                    mov->encryption_key_len, AES_CTR_KEY_SIZE);
                return AVERROR(EINVAL);
            }

            if (mov->encryption_kid_len != CENC_KID_SIZE) {
                av_log(s, AV_LOG_ERROR, "Invalid encryption kid len %d expected %d\n",
                    mov->encryption_kid_len, CENC_KID_SIZE);
                return AVERROR(EINVAL);
            }
        } else {
            av_log(s, AV_LOG_ERROR, "unsupported encryption scheme %s\n",
                mov->encryption_scheme_str);
            return AVERROR(EINVAL);
        }
    }

    for (i = 0; i < s->nb_streams; i++) {
        AVStream *st= s->streams[i];
        MOVTrack *track= &mov->tracks[i];
        AVDictionaryEntry *lang = av_dict_get(st->metadata, "language", NULL,0);

        track->st  = st;
        track->par = st->codecpar;
        track->language = ff_mov_iso639_to_lang(lang?lang->value:"und", mov->mode!=MODE_MOV);
        if (track->language < 0)
            track->language = 0;
        track->mode = mov->mode;
        track->tag  = mov_find_codec_tag(s, track);
        if (!track->tag) {
            av_log(s, AV_LOG_ERROR, "Could not find tag for codec %s in stream #%d, "
                   "codec not currently supported in container\n",
                   avcodec_get_name(st->codecpar->codec_id), i);
            return AVERROR(EINVAL);
        }
        /* If hinting of this track is enabled by a later hint track,
         * this is updated. */
        track->hint_track = -1;
        track->start_dts  = AV_NOPTS_VALUE;
        track->start_cts  = AV_NOPTS_VALUE;
        track->end_pts    = AV_NOPTS_VALUE;
        if (st->codecpar->codec_type == AVMEDIA_TYPE_VIDEO) {
            if (track->tag == MKTAG('m','x','3','p') || track->tag == MKTAG('m','x','3','n') ||
                track->tag == MKTAG('m','x','4','p') || track->tag == MKTAG('m','x','4','n') ||
                track->tag == MKTAG('m','x','5','p') || track->tag == MKTAG('m','x','5','n')) {
                if (st->codecpar->width != 720 || (st->codecpar->height != 608 && st->codecpar->height != 512)) {
                    av_log(s, AV_LOG_ERROR, "D-10/IMX must use 720x608 or 720x512 video resolution\n");
                    return AVERROR(EINVAL);
                }
                track->height = track->tag >> 24 == 'n' ? 486 : 576;
            }
            if (mov->video_track_timescale) {
                track->timescale = mov->video_track_timescale;
            } else {
                track->timescale = st->time_base.den;
                while(track->timescale < 10000)
                    track->timescale *= 2;
            }
            if (st->codecpar->width > 65535 || st->codecpar->height > 65535) {
                av_log(s, AV_LOG_ERROR, "Resolution %dx%d too large for mov/mp4\n", st->codecpar->width, st->codecpar->height);
                return AVERROR(EINVAL);
            }
            if (track->mode == MODE_MOV && track->timescale > 100000)
                av_log(s, AV_LOG_WARNING,
                       "WARNING codec timebase is very high. If duration is too long,\n"
                       "file may not be playable by quicktime. Specify a shorter timebase\n"
                       "or choose different container.\n");
            if (track->mode == MODE_MOV &&
                track->par->codec_id == AV_CODEC_ID_RAWVIDEO &&
                track->tag == MKTAG('r','a','w',' ')) {
                enum AVPixelFormat pix_fmt = track->par->format;
                if (pix_fmt == AV_PIX_FMT_NONE && track->par->bits_per_coded_sample == 1)
                    pix_fmt = AV_PIX_FMT_MONOWHITE;
                track->is_unaligned_qt_rgb =
                        pix_fmt == AV_PIX_FMT_RGB24 ||
                        pix_fmt == AV_PIX_FMT_BGR24 ||
                        pix_fmt == AV_PIX_FMT_PAL8 ||
                        pix_fmt == AV_PIX_FMT_GRAY8 ||
                        pix_fmt == AV_PIX_FMT_MONOWHITE ||
                        pix_fmt == AV_PIX_FMT_MONOBLACK;
            }
            if (track->mode == MODE_MP4 &&
                track->par->codec_id == AV_CODEC_ID_VP9) {
                if (s->strict_std_compliance > FF_COMPLIANCE_EXPERIMENTAL) {
                    av_log(s, AV_LOG_ERROR,
                           "VP9 in MP4 support is experimental, add "
                           "'-strict %d' if you want to use it.\n",
                           FF_COMPLIANCE_EXPERIMENTAL);
                    return AVERROR_EXPERIMENTAL;
                }
            }
        } else if (st->codecpar->codec_type == AVMEDIA_TYPE_AUDIO) {
            track->timescale = st->codecpar->sample_rate;
            if (!st->codecpar->frame_size && !av_get_bits_per_sample(st->codecpar->codec_id)) {
                av_log(s, AV_LOG_WARNING, "track %d: codec frame size is not set\n", i);
                track->audio_vbr = 1;
            }else if (st->codecpar->codec_id == AV_CODEC_ID_ADPCM_MS ||
                     st->codecpar->codec_id == AV_CODEC_ID_ADPCM_IMA_WAV ||
                     st->codecpar->codec_id == AV_CODEC_ID_ILBC){
                if (!st->codecpar->block_align) {
                    av_log(s, AV_LOG_ERROR, "track %d: codec block align is not set for adpcm\n", i);
                    return AVERROR(EINVAL);
                }
                track->sample_size = st->codecpar->block_align;
            }else if (st->codecpar->frame_size > 1){ /* assume compressed audio */
                track->audio_vbr = 1;
            }else{
                track->sample_size = (av_get_bits_per_sample(st->codecpar->codec_id) >> 3) * st->codecpar->channels;
            }
            if (st->codecpar->codec_id == AV_CODEC_ID_ILBC ||
                st->codecpar->codec_id == AV_CODEC_ID_ADPCM_IMA_QT) {
                track->audio_vbr = 1;
            }
            if (track->mode != MODE_MOV &&
                track->par->codec_id == AV_CODEC_ID_MP3 && track->timescale < 16000) {
                if (s->strict_std_compliance >= FF_COMPLIANCE_NORMAL) {
                    av_log(s, AV_LOG_ERROR, "track %d: muxing mp3 at %dhz is not standard, to mux anyway set strict to -1\n",
                        i, track->par->sample_rate);
                    return AVERROR(EINVAL);
                } else {
                    av_log(s, AV_LOG_WARNING, "track %d: muxing mp3 at %dhz is not standard in MP4\n",
                           i, track->par->sample_rate);
                }
            }
        } else if (st->codecpar->codec_type == AVMEDIA_TYPE_SUBTITLE) {
            track->timescale = st->time_base.den;
        } else if (st->codecpar->codec_type == AVMEDIA_TYPE_DATA) {
            track->timescale = st->time_base.den;
        } else {
            track->timescale = MOV_TIMESCALE;
        }
        if (!track->height)
            track->height = st->codecpar->height;
        /* The ism specific timescale isn't mandatory, but is assumed by
         * some tools, such as mp4split. */
        if (mov->mode == MODE_ISM)
            track->timescale = 10000000;

        avpriv_set_pts_info(st, 64, 1, track->timescale);

        if (mov->encryption_scheme == MOV_ENC_CENC_AES_CTR) {
            ret = ff_mov_cenc_init(&track->cenc, mov->encryption_key,
                track->par->codec_id == AV_CODEC_ID_H264, s->flags & AVFMT_FLAG_BITEXACT);
            if (ret)
                return ret;
        }
    }

    enable_tracks(s);
    return 0;
}

static int mov_write_header(AVFormatContext *s)
{
    AVIOContext *pb = s->pb;
    MOVMuxContext *mov = s->priv_data;
    AVDictionaryEntry *t, *global_tcr = av_dict_get(s->metadata, "timecode", NULL, 0);
    int i, ret, hint_track = 0, tmcd_track = 0, nb_tracks = s->nb_streams;

    if (mov->mode & (MODE_MP4|MODE_MOV|MODE_IPOD) && s->nb_chapters)
        nb_tracks++;

    if (mov->flags & FF_MOV_FLAG_RTP_HINT) {
        /* Add hint tracks for each audio and video stream */
        hint_track = nb_tracks;
        for (i = 0; i < s->nb_streams; i++) {
            AVStream *st = s->streams[i];
            if (st->codecpar->codec_type == AVMEDIA_TYPE_VIDEO ||
                st->codecpar->codec_type == AVMEDIA_TYPE_AUDIO) {
                nb_tracks++;
            }
        }
    }

    if (mov->mode == MODE_MOV || mov->mode == MODE_MP4)
        tmcd_track = nb_tracks;

    for (i = 0; i < s->nb_streams; i++) {
        int j;
        AVStream *st= s->streams[i];
        MOVTrack *track= &mov->tracks[i];

        /* copy extradata if it exists */
        if (st->codecpar->extradata_size) {
            if (st->codecpar->codec_id == AV_CODEC_ID_DVD_SUBTITLE)
                mov_create_dvd_sub_decoder_specific_info(track, st);
            else if (!TAG_IS_AVCI(track->tag) && st->codecpar->codec_id != AV_CODEC_ID_DNXHD) {
                track->vos_len  = st->codecpar->extradata_size;
                track->vos_data = av_malloc(track->vos_len);
                if (!track->vos_data) {
                    return AVERROR(ENOMEM);
                }
                memcpy(track->vos_data, st->codecpar->extradata, track->vos_len);
            }
        }

        if (st->codecpar->codec_type != AVMEDIA_TYPE_AUDIO ||
            track->par->channel_layout != AV_CH_LAYOUT_MONO)
            continue;

        for (j = 0; j < s->nb_streams; j++) {
            AVStream *stj= s->streams[j];
            MOVTrack *trackj= &mov->tracks[j];
            if (j == i)
                continue;

            if (stj->codecpar->codec_type != AVMEDIA_TYPE_AUDIO ||
                trackj->par->channel_layout != AV_CH_LAYOUT_MONO ||
                trackj->language != track->language ||
                trackj->tag != track->tag
            )
                continue;
            track->multichannel_as_mono++;
        }
    }

    if (!(mov->flags & FF_MOV_FLAG_DELAY_MOOV)) {
        if ((ret = mov_write_identification(pb, s)) < 0)
            return ret;
    }

    if (mov->reserved_moov_size){
        mov->reserved_header_pos = avio_tell(pb);
        if (mov->reserved_moov_size > 0)
            avio_skip(pb, mov->reserved_moov_size);
    }

    if (mov->flags & FF_MOV_FLAG_FRAGMENT) {
        /* If no fragmentation options have been set, set a default. */
        if (!(mov->flags & (FF_MOV_FLAG_FRAG_KEYFRAME |
                            FF_MOV_FLAG_FRAG_CUSTOM)) &&
            !mov->max_fragment_duration && !mov->max_fragment_size)
            mov->flags |= FF_MOV_FLAG_FRAG_KEYFRAME;
    } else {
        if (mov->flags & FF_MOV_FLAG_FASTSTART)
            mov->reserved_header_pos = avio_tell(pb);
        mov_write_mdat_tag(pb, mov);
    }

    ff_parse_creation_time_metadata(s, &mov->time, 1);
    if (mov->time)
        mov->time += 0x7C25B080; // 1970 based -> 1904 based

    if (mov->chapter_track)
        if ((ret = mov_create_chapter_track(s, mov->chapter_track)) < 0)
            return ret;

    if (mov->flags & FF_MOV_FLAG_RTP_HINT) {
        /* Initialize the hint tracks for each audio and video stream */
        for (i = 0; i < s->nb_streams; i++) {
            AVStream *st = s->streams[i];
            if (st->codecpar->codec_type == AVMEDIA_TYPE_VIDEO ||
                st->codecpar->codec_type == AVMEDIA_TYPE_AUDIO) {
                if ((ret = ff_mov_init_hinting(s, hint_track, i)) < 0)
                    return ret;
                hint_track++;
            }
        }
    }

    if (mov->nb_meta_tmcd) {
        /* Initialize the tmcd tracks */
        for (i = 0; i < s->nb_streams; i++) {
            AVStream *st = s->streams[i];
            t = global_tcr;

            if (st->codecpar->codec_type == AVMEDIA_TYPE_VIDEO) {
                AVTimecode tc;
                if (!t)
                    t = av_dict_get(st->metadata, "timecode", NULL, 0);
                if (!t)
                    continue;
                if (mov_check_timecode_track(s, &tc, i, t->value) < 0)
                    continue;
                if ((ret = mov_create_timecode_track(s, tmcd_track, i, tc)) < 0)
                    return ret;
                tmcd_track++;
            }
        }
    }

    avio_flush(pb);

    if (mov->flags & FF_MOV_FLAG_ISML)
        mov_write_isml_manifest(pb, mov, s);

    if (mov->flags & FF_MOV_FLAG_EMPTY_MOOV &&
        !(mov->flags & FF_MOV_FLAG_DELAY_MOOV)) {
        if ((ret = mov_write_moov_tag(pb, mov, s)) < 0)
            return ret;
        avio_flush(pb);
        mov->moov_written = 1;
        if (mov->flags & FF_MOV_FLAG_GLOBAL_SIDX)
            mov->reserved_header_pos = avio_tell(pb);
    }

    return 0;
}

static int get_moov_size(AVFormatContext *s)
{
    int ret;
    AVIOContext *moov_buf;
    MOVMuxContext *mov = s->priv_data;

    if ((ret = ffio_open_null_buf(&moov_buf)) < 0)
        return ret;
    if ((ret = mov_write_moov_tag(moov_buf, mov, s)) < 0)
        return ret;
    return ffio_close_null_buf(moov_buf);
}

static int get_sidx_size(AVFormatContext *s)
{
    int ret;
    AVIOContext *buf;
    MOVMuxContext *mov = s->priv_data;

    if ((ret = ffio_open_null_buf(&buf)) < 0)
        return ret;
    mov_write_sidx_tags(buf, mov, -1, 0);
    return ffio_close_null_buf(buf);
}

/*
 * This function gets the moov size if moved to the top of the file: the chunk
 * offset table can switch between stco (32-bit entries) to co64 (64-bit
 * entries) when the moov is moved to the beginning, so the size of the moov
 * would change. It also updates the chunk offset tables.
 */
static int compute_moov_size(AVFormatContext *s)
{
    int i, moov_size, moov_size2;
    MOVMuxContext *mov = s->priv_data;

    moov_size = get_moov_size(s);
    if (moov_size < 0)
        return moov_size;

    for (i = 0; i < mov->nb_streams; i++)
        mov->tracks[i].data_offset += moov_size;

    moov_size2 = get_moov_size(s);
    if (moov_size2 < 0)
        return moov_size2;

    /* if the size changed, we just switched from stco to co64 and need to
     * update the offsets */
    if (moov_size2 != moov_size)
        for (i = 0; i < mov->nb_streams; i++)
            mov->tracks[i].data_offset += moov_size2 - moov_size;

    return moov_size2;
}

static int compute_sidx_size(AVFormatContext *s)
{
    int i, sidx_size;
    MOVMuxContext *mov = s->priv_data;

    sidx_size = get_sidx_size(s);
    if (sidx_size < 0)
        return sidx_size;

    for (i = 0; i < mov->nb_streams; i++)
        mov->tracks[i].data_offset += sidx_size;

    return sidx_size;
}

static int shift_data(AVFormatContext *s)
{
    int ret = 0, moov_size;
    MOVMuxContext *mov = s->priv_data;
    int64_t pos, pos_end = avio_tell(s->pb);
    uint8_t *buf, *read_buf[2];
    int read_buf_id = 0;
    int read_size[2];
    AVIOContext *read_pb;

    if (mov->flags & FF_MOV_FLAG_FRAGMENT)
        moov_size = compute_sidx_size(s);
    else
        moov_size = compute_moov_size(s);
    if (moov_size < 0)
        return moov_size;

    buf = av_malloc(moov_size * 2);
    if (!buf)
        return AVERROR(ENOMEM);
    read_buf[0] = buf;
    read_buf[1] = buf + moov_size;

    /* Shift the data: the AVIO context of the output can only be used for
     * writing, so we re-open the same output, but for reading. It also avoids
     * a read/seek/write/seek back and forth. */
    avio_flush(s->pb);
    ret = s->io_open(s, &read_pb, s->filename, AVIO_FLAG_READ, NULL);
    if (ret < 0) {
        av_log(s, AV_LOG_ERROR, "Unable to re-open %s output file for "
               "the second pass (faststart)\n", s->filename);
        goto end;
    }

    /* mark the end of the shift to up to the last data we wrote, and get ready
     * for writing */
    pos_end = avio_tell(s->pb);
    avio_seek(s->pb, mov->reserved_header_pos + moov_size, SEEK_SET);

    /* start reading at where the new moov will be placed */
    avio_seek(read_pb, mov->reserved_header_pos, SEEK_SET);
    pos = avio_tell(read_pb);

#define READ_BLOCK do {                                                             \
    read_size[read_buf_id] = avio_read(read_pb, read_buf[read_buf_id], moov_size);  \
    read_buf_id ^= 1;                                                               \
} while (0)

    /* shift data by chunk of at most moov_size */
    READ_BLOCK;
    do {
        int n;
        READ_BLOCK;
        n = read_size[read_buf_id];
        if (n <= 0)
            break;
        avio_write(s->pb, read_buf[read_buf_id], n);
        pos += n;
    } while (pos < pos_end);
    ff_format_io_close(s, &read_pb);

end:
    av_free(buf);
    return ret;
}

static int mov_write_trailer(AVFormatContext *s)
{
    MOVMuxContext *mov = s->priv_data;
    AVIOContext *pb = s->pb;
    int res = 0;
    int i;
    int64_t moov_pos;

    if (mov->need_rewrite_extradata) {
        for (i = 0; i < s->nb_streams; i++) {
            MOVTrack *track = &mov->tracks[i];
            AVCodecParameters *par = track->par;

            track->vos_len  = par->extradata_size;
            track->vos_data = av_malloc(track->vos_len);
            if (!track->vos_data)
                return AVERROR(ENOMEM);
            memcpy(track->vos_data, par->extradata, track->vos_len);
        }
        mov->need_rewrite_extradata = 0;
    }

    /*
     * Before actually writing the trailer, make sure that there are no
     * dangling subtitles, that need a terminating sample.
     */
    for (i = 0; i < mov->nb_streams; i++) {
        MOVTrack *trk = &mov->tracks[i];
        if (trk->par->codec_id == AV_CODEC_ID_MOV_TEXT &&
            !trk->last_sample_is_subtitle_end) {
            mov_write_subtitle_end_packet(s, i, trk->track_duration);
            trk->last_sample_is_subtitle_end = 1;
        }
    }

    // If there were no chapters when the header was written, but there
    // are chapters now, write them in the trailer.  This only works
    // when we are not doing fragments.
    if (!mov->chapter_track && !(mov->flags & FF_MOV_FLAG_FRAGMENT)) {
        if (mov->mode & (MODE_MP4|MODE_MOV|MODE_IPOD) && s->nb_chapters) {
            mov->chapter_track = mov->nb_streams++;
            if ((res = mov_create_chapter_track(s, mov->chapter_track)) < 0)
                return res;
        }
    }

    if (!(mov->flags & FF_MOV_FLAG_FRAGMENT)) {
        moov_pos = avio_tell(pb);

        /* Write size of mdat tag */
        if (mov->mdat_size + 8 <= UINT32_MAX) {
            avio_seek(pb, mov->mdat_pos, SEEK_SET);
            avio_wb32(pb, mov->mdat_size + 8);
        } else {
            /* overwrite 'wide' placeholder atom */
            avio_seek(pb, mov->mdat_pos - 8, SEEK_SET);
            /* special value: real atom size will be 64 bit value after
             * tag field */
            avio_wb32(pb, 1);
            ffio_wfourcc(pb, "mdat");
            avio_wb64(pb, mov->mdat_size + 16);
        }
        avio_seek(pb, mov->reserved_moov_size > 0 ? mov->reserved_header_pos : moov_pos, SEEK_SET);

        if (mov->flags & FF_MOV_FLAG_FASTSTART) {
            av_log(s, AV_LOG_INFO, "Starting second pass: moving the moov atom to the beginning of the file\n");
            res = shift_data(s);
            if (res < 0)
                return res;
            avio_seek(pb, mov->reserved_header_pos, SEEK_SET);
            if ((res = mov_write_moov_tag(pb, mov, s)) < 0)
                return res;
        } else if (mov->reserved_moov_size > 0) {
            int64_t size;
            if ((res = mov_write_moov_tag(pb, mov, s)) < 0)
                return res;
            size = mov->reserved_moov_size - (avio_tell(pb) - mov->reserved_header_pos);
            if (size < 8){
                av_log(s, AV_LOG_ERROR, "reserved_moov_size is too small, needed %"PRId64" additional\n", 8-size);
                return AVERROR(EINVAL);
            }
            avio_wb32(pb, size);
            ffio_wfourcc(pb, "free");
            ffio_fill(pb, 0, size - 8);
            avio_seek(pb, moov_pos, SEEK_SET);
        } else {
            if ((res = mov_write_moov_tag(pb, mov, s)) < 0)
                return res;
        }
        res = 0;
    } else {
        mov_auto_flush_fragment(s, 1);
        for (i = 0; i < mov->nb_streams; i++)
           mov->tracks[i].data_offset = 0;
        if (mov->flags & FF_MOV_FLAG_GLOBAL_SIDX) {
            int64_t end;
            av_log(s, AV_LOG_INFO, "Starting second pass: inserting sidx atoms\n");
            res = shift_data(s);
<<<<<<< HEAD
            if (res < 0)
                return res;
            end = avio_tell(pb);
            avio_seek(pb, mov->reserved_header_pos, SEEK_SET);
            mov_write_sidx_tags(pb, mov, -1, 0);
            avio_seek(pb, end, SEEK_SET);
            avio_write_marker(s->pb, AV_NOPTS_VALUE, AVIO_DATA_MARKER_TRAILER);
            mov_write_mfra_tag(pb, mov);
        } else {
=======
            if (res == 0) {
                int64_t end = avio_tell(pb);
                avio_seek(pb, mov->reserved_header_pos, SEEK_SET);
                mov_write_sidx_tags(pb, mov, -1, 0);
                avio_seek(pb, end, SEEK_SET);
                avio_write_marker(s->pb, AV_NOPTS_VALUE, AVIO_DATA_MARKER_TRAILER);
                mov_write_mfra_tag(pb, mov);
            }
        } else if (!(mov->flags & FF_MOV_FLAG_SKIP_TRAILER)) {
>>>>>>> 4f7723cb
            avio_write_marker(s->pb, AV_NOPTS_VALUE, AVIO_DATA_MARKER_TRAILER);
            mov_write_mfra_tag(pb, mov);
        }
    }

    return res;
}

static int mov_check_bitstream(struct AVFormatContext *s, const AVPacket *pkt)
{
    int ret = 1;
    AVStream *st = s->streams[pkt->stream_index];

    if (st->codecpar->codec_id == AV_CODEC_ID_AAC) {
        if (pkt->size > 2 && (AV_RB16(pkt->data) & 0xfff0) == 0xfff0)
            ret = ff_stream_add_bitstream_filter(st, "aac_adtstoasc", NULL);
    }

    return ret;
}

#if CONFIG_MOV_MUXER
MOV_CLASS(mov)
AVOutputFormat ff_mov_muxer = {
    .name              = "mov",
    .long_name         = NULL_IF_CONFIG_SMALL("QuickTime / MOV"),
    .extensions        = "mov",
    .priv_data_size    = sizeof(MOVMuxContext),
    .audio_codec       = AV_CODEC_ID_AAC,
    .video_codec       = CONFIG_LIBX264_ENCODER ?
                         AV_CODEC_ID_H264 : AV_CODEC_ID_MPEG4,
    .init              = mov_init,
    .write_header      = mov_write_header,
    .write_packet      = mov_write_packet,
    .write_trailer     = mov_write_trailer,
    .deinit            = mov_free,
    .flags             = AVFMT_GLOBALHEADER | AVFMT_ALLOW_FLUSH | AVFMT_TS_NEGATIVE,
    .codec_tag         = (const AVCodecTag* const []){
        ff_codec_movvideo_tags, ff_codec_movaudio_tags, 0
    },
    .check_bitstream   = mov_check_bitstream,
    .priv_class        = &mov_muxer_class,
};
#endif
#if CONFIG_TGP_MUXER
MOV_CLASS(tgp)
AVOutputFormat ff_tgp_muxer = {
    .name              = "3gp",
    .long_name         = NULL_IF_CONFIG_SMALL("3GP (3GPP file format)"),
    .extensions        = "3gp",
    .priv_data_size    = sizeof(MOVMuxContext),
    .audio_codec       = AV_CODEC_ID_AMR_NB,
    .video_codec       = AV_CODEC_ID_H263,
    .init              = mov_init,
    .write_header      = mov_write_header,
    .write_packet      = mov_write_packet,
    .write_trailer     = mov_write_trailer,
    .deinit            = mov_free,
    .flags             = AVFMT_GLOBALHEADER | AVFMT_ALLOW_FLUSH | AVFMT_TS_NEGATIVE,
    .codec_tag         = (const AVCodecTag* const []){ codec_3gp_tags, 0 },
    .check_bitstream   = mov_check_bitstream,
    .priv_class        = &tgp_muxer_class,
};
#endif
#if CONFIG_MP4_MUXER
MOV_CLASS(mp4)
AVOutputFormat ff_mp4_muxer = {
    .name              = "mp4",
    .long_name         = NULL_IF_CONFIG_SMALL("MP4 (MPEG-4 Part 14)"),
    .mime_type         = "video/mp4",
    .extensions        = "mp4",
    .priv_data_size    = sizeof(MOVMuxContext),
    .audio_codec       = AV_CODEC_ID_AAC,
    .video_codec       = CONFIG_LIBX264_ENCODER ?
                         AV_CODEC_ID_H264 : AV_CODEC_ID_MPEG4,
    .init              = mov_init,
    .write_header      = mov_write_header,
    .write_packet      = mov_write_packet,
    .write_trailer     = mov_write_trailer,
    .deinit            = mov_free,
    .flags             = AVFMT_GLOBALHEADER | AVFMT_ALLOW_FLUSH | AVFMT_TS_NEGATIVE,
    .codec_tag         = (const AVCodecTag* const []){ ff_mp4_obj_type, 0 },
    .check_bitstream   = mov_check_bitstream,
    .priv_class        = &mp4_muxer_class,
};
#endif
#if CONFIG_PSP_MUXER
MOV_CLASS(psp)
AVOutputFormat ff_psp_muxer = {
    .name              = "psp",
    .long_name         = NULL_IF_CONFIG_SMALL("PSP MP4 (MPEG-4 Part 14)"),
    .extensions        = "mp4,psp",
    .priv_data_size    = sizeof(MOVMuxContext),
    .audio_codec       = AV_CODEC_ID_AAC,
    .video_codec       = CONFIG_LIBX264_ENCODER ?
                         AV_CODEC_ID_H264 : AV_CODEC_ID_MPEG4,
    .init              = mov_init,
    .write_header      = mov_write_header,
    .write_packet      = mov_write_packet,
    .write_trailer     = mov_write_trailer,
    .deinit            = mov_free,
    .flags             = AVFMT_GLOBALHEADER | AVFMT_ALLOW_FLUSH | AVFMT_TS_NEGATIVE,
    .codec_tag         = (const AVCodecTag* const []){ ff_mp4_obj_type, 0 },
    .check_bitstream   = mov_check_bitstream,
    .priv_class        = &psp_muxer_class,
};
#endif
#if CONFIG_TG2_MUXER
MOV_CLASS(tg2)
AVOutputFormat ff_tg2_muxer = {
    .name              = "3g2",
    .long_name         = NULL_IF_CONFIG_SMALL("3GP2 (3GPP2 file format)"),
    .extensions        = "3g2",
    .priv_data_size    = sizeof(MOVMuxContext),
    .audio_codec       = AV_CODEC_ID_AMR_NB,
    .video_codec       = AV_CODEC_ID_H263,
    .init              = mov_init,
    .write_header      = mov_write_header,
    .write_packet      = mov_write_packet,
    .write_trailer     = mov_write_trailer,
    .deinit            = mov_free,
    .flags             = AVFMT_GLOBALHEADER | AVFMT_ALLOW_FLUSH | AVFMT_TS_NEGATIVE,
    .codec_tag         = (const AVCodecTag* const []){ codec_3gp_tags, 0 },
    .check_bitstream   = mov_check_bitstream,
    .priv_class        = &tg2_muxer_class,
};
#endif
#if CONFIG_IPOD_MUXER
MOV_CLASS(ipod)
AVOutputFormat ff_ipod_muxer = {
    .name              = "ipod",
    .long_name         = NULL_IF_CONFIG_SMALL("iPod H.264 MP4 (MPEG-4 Part 14)"),
    .mime_type         = "video/mp4",
    .extensions        = "m4v,m4a",
    .priv_data_size    = sizeof(MOVMuxContext),
    .audio_codec       = AV_CODEC_ID_AAC,
    .video_codec       = AV_CODEC_ID_H264,
    .init              = mov_init,
    .write_header      = mov_write_header,
    .write_packet      = mov_write_packet,
    .write_trailer     = mov_write_trailer,
    .deinit            = mov_free,
    .flags             = AVFMT_GLOBALHEADER | AVFMT_ALLOW_FLUSH | AVFMT_TS_NEGATIVE,
    .codec_tag         = (const AVCodecTag* const []){ codec_ipod_tags, 0 },
    .check_bitstream   = mov_check_bitstream,
    .priv_class        = &ipod_muxer_class,
};
#endif
#if CONFIG_ISMV_MUXER
MOV_CLASS(ismv)
AVOutputFormat ff_ismv_muxer = {
    .name              = "ismv",
    .long_name         = NULL_IF_CONFIG_SMALL("ISMV/ISMA (Smooth Streaming)"),
    .mime_type         = "video/mp4",
    .extensions        = "ismv,isma",
    .priv_data_size    = sizeof(MOVMuxContext),
    .audio_codec       = AV_CODEC_ID_AAC,
    .video_codec       = AV_CODEC_ID_H264,
    .init              = mov_init,
    .write_header      = mov_write_header,
    .write_packet      = mov_write_packet,
    .write_trailer     = mov_write_trailer,
    .deinit            = mov_free,
    .flags             = AVFMT_GLOBALHEADER | AVFMT_ALLOW_FLUSH | AVFMT_TS_NEGATIVE,
    .codec_tag         = (const AVCodecTag* const []){ ff_mp4_obj_type, 0 },
    .check_bitstream   = mov_check_bitstream,
    .priv_class        = &ismv_muxer_class,
};
#endif
#if CONFIG_F4V_MUXER
MOV_CLASS(f4v)
AVOutputFormat ff_f4v_muxer = {
    .name              = "f4v",
    .long_name         = NULL_IF_CONFIG_SMALL("F4V Adobe Flash Video"),
    .mime_type         = "application/f4v",
    .extensions        = "f4v",
    .priv_data_size    = sizeof(MOVMuxContext),
    .audio_codec       = AV_CODEC_ID_AAC,
    .video_codec       = AV_CODEC_ID_H264,
    .init              = mov_init,
    .write_header      = mov_write_header,
    .write_packet      = mov_write_packet,
    .write_trailer     = mov_write_trailer,
    .deinit            = mov_free,
    .flags             = AVFMT_GLOBALHEADER | AVFMT_ALLOW_FLUSH,
    .codec_tag         = (const AVCodecTag* const []){ codec_f4v_tags, 0 },
    .check_bitstream   = mov_check_bitstream,
    .priv_class        = &f4v_muxer_class,
};
#endif<|MERGE_RESOLUTION|>--- conflicted
+++ resolved
@@ -69,13 +69,10 @@
     { "frag_discont", "Signal that the next fragment is discontinuous from earlier ones", 0, AV_OPT_TYPE_CONST, {.i64 = FF_MOV_FLAG_FRAG_DISCONT}, INT_MIN, INT_MAX, AV_OPT_FLAG_ENCODING_PARAM, "movflags" },
     { "delay_moov", "Delay writing the initial moov until the first fragment is cut, or until the first fragment flush", 0, AV_OPT_TYPE_CONST, {.i64 = FF_MOV_FLAG_DELAY_MOOV}, INT_MIN, INT_MAX, AV_OPT_FLAG_ENCODING_PARAM, "movflags" },
     { "global_sidx", "Write a global sidx index at the start of the file", 0, AV_OPT_TYPE_CONST, {.i64 = FF_MOV_FLAG_GLOBAL_SIDX}, INT_MIN, INT_MAX, AV_OPT_FLAG_ENCODING_PARAM, "movflags" },
-<<<<<<< HEAD
     { "write_colr", "Write colr atom (Experimental, may be renamed or changed, do not use from scripts)", 0, AV_OPT_TYPE_CONST, {.i64 = FF_MOV_FLAG_WRITE_COLR}, INT_MIN, INT_MAX, AV_OPT_FLAG_ENCODING_PARAM, "movflags" },
     { "write_gama", "Write deprecated gama atom", 0, AV_OPT_TYPE_CONST, {.i64 = FF_MOV_FLAG_WRITE_GAMA}, INT_MIN, INT_MAX, AV_OPT_FLAG_ENCODING_PARAM, "movflags" },
     { "use_metadata_tags", "Use mdta atom for metadata.", 0, AV_OPT_TYPE_CONST, {.i64 = FF_MOV_FLAG_USE_MDTA}, INT_MIN, INT_MAX, AV_OPT_FLAG_ENCODING_PARAM, "movflags" },
-=======
     { "skip_trailer", "Skip writing the mfra/tfra/mfro trailer for fragmented files", 0, AV_OPT_TYPE_CONST, {.i64 = FF_MOV_FLAG_SKIP_TRAILER}, INT_MIN, INT_MAX, AV_OPT_FLAG_ENCODING_PARAM, "movflags" },
->>>>>>> 4f7723cb
     FF_RTP_FLAG_OPTS(MOVMuxContext, rtp_flags),
     { "skip_iods", "Skip writing iods atom.", offsetof(MOVMuxContext, iods_skip), AV_OPT_TYPE_BOOL, {.i64 = 1}, 0, 1, AV_OPT_FLAG_ENCODING_PARAM},
     { "iods_audio_profile", "iods audio profile atom.", offsetof(MOVMuxContext, iods_audio_profile), AV_OPT_TYPE_INT, {.i64 = -1}, -1, 255, AV_OPT_FLAG_ENCODING_PARAM},
@@ -6168,7 +6165,6 @@
             int64_t end;
             av_log(s, AV_LOG_INFO, "Starting second pass: inserting sidx atoms\n");
             res = shift_data(s);
-<<<<<<< HEAD
             if (res < 0)
                 return res;
             end = avio_tell(pb);
@@ -6177,18 +6173,7 @@
             avio_seek(pb, end, SEEK_SET);
             avio_write_marker(s->pb, AV_NOPTS_VALUE, AVIO_DATA_MARKER_TRAILER);
             mov_write_mfra_tag(pb, mov);
-        } else {
-=======
-            if (res == 0) {
-                int64_t end = avio_tell(pb);
-                avio_seek(pb, mov->reserved_header_pos, SEEK_SET);
-                mov_write_sidx_tags(pb, mov, -1, 0);
-                avio_seek(pb, end, SEEK_SET);
-                avio_write_marker(s->pb, AV_NOPTS_VALUE, AVIO_DATA_MARKER_TRAILER);
-                mov_write_mfra_tag(pb, mov);
-            }
         } else if (!(mov->flags & FF_MOV_FLAG_SKIP_TRAILER)) {
->>>>>>> 4f7723cb
             avio_write_marker(s->pb, AV_NOPTS_VALUE, AVIO_DATA_MARKER_TRAILER);
             mov_write_mfra_tag(pb, mov);
         }
