/**
      Copyright (C) 2005  Matthieu CASTET, Alex Beregszaszi

      Permission is hereby granted, free of charge, to any person
      obtaining a copy of this software and associated documentation
      files (the "Software"), to deal in the Software without
      restriction, including without limitation the rights to use, copy,
      modify, merge, publish, distribute, sublicense, and/or sell copies
      of the Software, and to permit persons to whom the Software is
      furnished to do so, subject to the following conditions:

      The above copyright notice and this permission notice shall be
      included in all copies or substantial portions of the Software.

      THE SOFTWARE IS PROVIDED "AS IS", WITHOUT WARRANTY OF ANY KIND,
      EXPRESS OR IMPLIED, INCLUDING BUT NOT LIMITED TO THE WARRANTIES OF
      MERCHANTABILITY, FITNESS FOR A PARTICULAR PURPOSE AND
      NONINFRINGEMENT. IN NO EVENT SHALL THE AUTHORS OR COPYRIGHT
      HOLDERS BE LIABLE FOR ANY CLAIM, DAMAGES OR OTHER LIABILITY,
      WHETHER IN AN ACTION OF CONTRACT, TORT OR OTHERWISE, ARISING FROM,
      OUT OF OR IN CONNECTION WITH THE SOFTWARE OR THE USE OR OTHER
      DEALINGS IN THE SOFTWARE.
**/

#include <stdlib.h>
#include "libavutil/bswap.h"
#include "libavcodec/get_bits.h"
#include "avformat.h"
#include "internal.h"
#include "oggdec.h"

struct theora_params {
    int gpshift;
    int gpmask;
    unsigned version;
};

static int
theora_header (AVFormatContext * s, int idx)
{
    struct ogg *ogg = s->priv_data;
    struct ogg_stream *os = ogg->streams + idx;
    AVStream *st = s->streams[idx];
    struct theora_params *thp = os->private;
    int cds = st->codec->extradata_size + os->psize + 2;
    uint8_t *cdp;

    if(!(os->buf[os->pstart] & 0x80))
        return 0;

    if(!thp){
        thp = av_mallocz(sizeof(*thp));
        os->private = thp;
    }

    switch (os->buf[os->pstart]) {
    case 0x80: {
        GetBitContext gb;
        int width, height;
        AVRational timebase;

        init_get_bits(&gb, os->buf + os->pstart, os->psize*8);

        skip_bits_long(&gb, 7*8); /* 0x80"theora" */

        thp->version = get_bits_long(&gb, 24);
        if (thp->version < 0x030100)
        {
            av_log(s, AV_LOG_ERROR,
                "Too old or unsupported Theora (%x)\n", thp->version);
            return -1;
        }

        width  = get_bits(&gb, 16) << 4;
        height = get_bits(&gb, 16) << 4;
        avcodec_set_dimensions(st->codec, width, height);

        if (thp->version >= 0x030400)
            skip_bits(&gb, 100);

        if (thp->version >= 0x030200) {
            width  = get_bits_long(&gb, 24);
            height = get_bits_long(&gb, 24);
            if (   width  <= st->codec->width  && width  > st->codec->width-16
                && height <= st->codec->height && height > st->codec->height-16)
                avcodec_set_dimensions(st->codec, width, height);

            skip_bits(&gb, 16);
        }
        timebase.den = get_bits_long(&gb, 32);
        timebase.num = get_bits_long(&gb, 32);
        if (!(timebase.num > 0 && timebase.den > 0)) {
            av_log(s, AV_LOG_WARNING, "Invalid time base in theora stream, assuming 25 FPS\n");
            timebase.num = 1;
            timebase.den = 25;
        }
        avpriv_set_pts_info(st, 64, timebase.num, timebase.den);

        st->sample_aspect_ratio.num = get_bits_long(&gb, 24);
        st->sample_aspect_ratio.den = get_bits_long(&gb, 24);

        if (thp->version >= 0x030200)
            skip_bits_long(&gb, 38);
        if (thp->version >= 0x304000)
            skip_bits(&gb, 2);

        thp->gpshift = get_bits(&gb, 5);
        thp->gpmask = (1 << thp->gpshift) - 1;

        st->codec->codec_type = AVMEDIA_TYPE_VIDEO;
        st->codec->codec_id = AV_CODEC_ID_THEORA;
        st->need_parsing = AVSTREAM_PARSE_HEADERS;

<<<<<<< HEAD
    } else if (os->buf[os->pstart] == 0x81) {
        ff_vorbis_comment (s, &st->metadata, os->buf + os->pstart + 7, os->psize - 8);
=======
    }
    break;
    case 0x81:
        ff_vorbis_comment(s, &st->metadata, os->buf + os->pstart + 7, os->psize - 8);
    case 0x82:
        if (!thp->version)
            return -1;
        break;
    default:
        return -1;
>>>>>>> 7a1a9dd5
    }

    st->codec->extradata = av_realloc (st->codec->extradata,
                                       cds + FF_INPUT_BUFFER_PADDING_SIZE);
    cdp = st->codec->extradata + st->codec->extradata_size;
    *cdp++ = os->psize >> 8;
    *cdp++ = os->psize & 0xff;
    memcpy (cdp, os->buf + os->pstart, os->psize);
    st->codec->extradata_size = cds;

    return 1;
}

static uint64_t
theora_gptopts(AVFormatContext *ctx, int idx, uint64_t gp, int64_t *dts)
{
    struct ogg *ogg = ctx->priv_data;
    struct ogg_stream *os = ogg->streams + idx;
    struct theora_params *thp = os->private;
    uint64_t iframe, pframe;

    if (!thp)
        return AV_NOPTS_VALUE;

    iframe = gp >> thp->gpshift;
    pframe = gp & thp->gpmask;

    if (thp->version < 0x030201)
        iframe++;

    if(!pframe)
        os->pflags |= AV_PKT_FLAG_KEY;

    if (dts)
        *dts = iframe + pframe;

    return iframe + pframe;
}

static int theora_packet(AVFormatContext *s, int idx)
{
    struct ogg *ogg = s->priv_data;
    struct ogg_stream *os = ogg->streams + idx;
    int duration;

    /* first packet handling
       here we parse the duration of each packet in the first page and compare
       the total duration to the page granule to find the encoder delay and
       set the first timestamp */

    if ((!os->lastpts || os->lastpts == AV_NOPTS_VALUE) && !(os->flags & OGG_FLAG_EOS)) {
        int seg;

        duration = 1;
        for (seg = os->segp; seg < os->nsegs; seg++) {
            if (os->segments[seg] < 255)
                duration ++;
        }

        os->lastpts = os->lastdts   = theora_gptopts(s, idx, os->granule, NULL) - duration;
        if(s->streams[idx]->start_time == AV_NOPTS_VALUE) {
            s->streams[idx]->start_time = os->lastpts;
            if (s->streams[idx]->duration)
                s->streams[idx]->duration -= s->streams[idx]->start_time;
        }
    }

    /* parse packet duration */
    if (os->psize > 0) {
        os->pduration = 1;
    }

    return 0;
}

const struct ogg_codec ff_theora_codec = {
    .magic = "\200theora",
    .magicsize = 7,
    .header = theora_header,
    .packet = theora_packet,
    .gptopts = theora_gptopts,
    .nb_header = 3,
};<|MERGE_RESOLUTION|>--- conflicted
+++ resolved
@@ -110,11 +110,6 @@
         st->codec->codec_type = AVMEDIA_TYPE_VIDEO;
         st->codec->codec_id = AV_CODEC_ID_THEORA;
         st->need_parsing = AVSTREAM_PARSE_HEADERS;
-
-<<<<<<< HEAD
-    } else if (os->buf[os->pstart] == 0x81) {
-        ff_vorbis_comment (s, &st->metadata, os->buf + os->pstart + 7, os->psize - 8);
-=======
     }
     break;
     case 0x81:
@@ -125,7 +120,6 @@
         break;
     default:
         return -1;
->>>>>>> 7a1a9dd5
     }
 
     st->codec->extradata = av_realloc (st->codec->extradata,
