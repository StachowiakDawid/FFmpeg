--- conflicted
+++ resolved
@@ -13,16 +13,14 @@
 
 API changes, most recent first:
 
-<<<<<<< HEAD
 2012-01-24 - xxxxxxx - lavfi 2.60.100
   Add avfilter_graph_dump.
-=======
+
 2012-01-31 - xxxxxxx - lavf 54.01.0
   Add avformat_get_riff_video_tags() and avformat_get_riff_audio_tags().
 
 2012-01-31 - xxxxxxx - lavc 54.01.0
   Add avcodec_is_open() function.
->>>>>>> 52afc971
 
 2012-01-30 - xxxxxxx - lavu 51.22.0 - intfloat.h
   Add a new installed header libavutil/intfloat.h with int/float punning
