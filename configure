#!/bin/sh
#
# FFmpeg configure script
#
# Copyright (c) 2000-2002 Fabrice Bellard
# Copyright (c) 2005-2008 Diego Biurrun
# Copyright (c) 2005-2008 Mans Rullgard
#

# Prevent locale nonsense from breaking basic text processing.
LC_ALL=C
export LC_ALL

# make sure we are running under a compatible shell
# try to make this part work with most shells

try_exec(){
    echo "Trying shell $1"
    type "$1" > /dev/null 2>&1 && exec "$@"
}

unset foo
(: ${foo%%bar}) 2> /dev/null
E1="$?"

(: ${foo?}) 2> /dev/null
E2="$?"

if test "$E1" != 0 || test "$E2" = 0; then
    echo "Broken shell detected.  Trying alternatives."
    export FF_CONF_EXEC
    if test "0$FF_CONF_EXEC" -lt 1; then
        FF_CONF_EXEC=1
        try_exec bash "$0" "$@"
    fi
    if test "0$FF_CONF_EXEC" -lt 2; then
        FF_CONF_EXEC=2
        try_exec ksh "$0" "$@"
    fi
    if test "0$FF_CONF_EXEC" -lt 3; then
        FF_CONF_EXEC=3
        try_exec /usr/xpg4/bin/sh "$0" "$@"
    fi
    echo "No compatible shell script interpreter found."
    echo "This configure script requires a POSIX-compatible shell"
    echo "such as bash or ksh."
    echo "THIS IS NOT A BUG IN FFMPEG, DO NOT REPORT IT AS SUCH."
    echo "Instead, install a working POSIX-compatible shell."
    echo "Disabling this configure test will create a broken FFmpeg."
    if test "$BASH_VERSION" = '2.04.0(1)-release'; then
        echo "This bash version ($BASH_VERSION) is broken on your platform."
        echo "Upgrade to a later version if available."
    fi
    exit 1
fi

test -d /usr/xpg4/bin && PATH=/usr/xpg4/bin:$PATH

show_help(){
    cat <<EOF
Usage: configure [options]
Options: [defaults in brackets after descriptions]

Help options:
  --help                   print this message
  --quiet                  Suppress showing informative output
  --list-decoders          show all available decoders
  --list-encoders          show all available encoders
  --list-hwaccels          show all available hardware accelerators
  --list-demuxers          show all available demuxers
  --list-muxers            show all available muxers
  --list-parsers           show all available parsers
  --list-protocols         show all available protocols
  --list-bsfs              show all available bitstream filters
  --list-indevs            show all available input devices
  --list-outdevs           show all available output devices
  --list-filters           show all available filters

Standard options:
  --logfile=FILE           log tests and output to FILE [ffbuild/config.log]
  --disable-logging        do not log configure debug information
  --fatal-warnings         fail if any configure warning is generated
  --prefix=PREFIX          install in PREFIX [$prefix_default]
  --bindir=DIR             install binaries in DIR [PREFIX/bin]
  --datadir=DIR            install data files in DIR [PREFIX/share/ffmpeg]
  --docdir=DIR             install documentation in DIR [PREFIX/share/doc/ffmpeg]
  --libdir=DIR             install libs in DIR [PREFIX/lib]
  --shlibdir=DIR           install shared libs in DIR [LIBDIR]
  --incdir=DIR             install includes in DIR [PREFIX/include]
  --mandir=DIR             install man page in DIR [PREFIX/share/man]
  --pkgconfigdir=DIR       install pkg-config files in DIR [LIBDIR/pkgconfig]
  --enable-rpath           use rpath to allow installing libraries in paths
                           not part of the dynamic linker search path
                           use rpath when linking programs (USE WITH CARE)
  --install-name-dir=DIR   Darwin directory name for installed targets

Licensing options:
  --enable-gpl             allow use of GPL code, the resulting libs
                           and binaries will be under GPL [no]
  --enable-version3        upgrade (L)GPL to version 3 [no]
  --enable-nonfree         allow use of nonfree code, the resulting libs
                           and binaries will be unredistributable [no]

Configuration options:
  --disable-static         do not build static libraries [no]
  --enable-shared          build shared libraries [no]
  --enable-small           optimize for size instead of speed
  --disable-runtime-cpudetect disable detecting CPU capabilities at runtime (smaller binary)
  --enable-gray            enable full grayscale support (slower color)
  --disable-swscale-alpha  disable alpha channel support in swscale
  --disable-all            disable building components, libraries and programs
  --disable-autodetect     disable automatically detected external libraries [no]

Program options:
  --disable-programs       do not build command line programs
  --disable-ffmpeg         disable ffmpeg build
  --disable-ffplay         disable ffplay build
  --disable-ffprobe        disable ffprobe build
  --disable-ffserver       disable ffserver build

Documentation options:
  --disable-doc            do not build documentation
  --disable-htmlpages      do not build HTML documentation pages
  --disable-manpages       do not build man documentation pages
  --disable-podpages       do not build POD documentation pages
  --disable-txtpages       do not build text documentation pages

Component options:
  --disable-avdevice       disable libavdevice build
  --disable-avcodec        disable libavcodec build
  --disable-avformat       disable libavformat build
  --disable-swresample     disable libswresample build
  --disable-swscale        disable libswscale build
  --disable-postproc       disable libpostproc build
  --disable-avfilter       disable libavfilter build
  --enable-avresample      enable libavresample build [no]
  --disable-pthreads       disable pthreads [autodetect]
  --disable-w32threads     disable Win32 threads [autodetect]
  --disable-os2threads     disable OS/2 threads [autodetect]
  --disable-network        disable network support [no]
  --disable-dct            disable DCT code
  --disable-dwt            disable DWT code
  --disable-error-resilience disable error resilience code
  --disable-lsp            disable LSP code
  --disable-lzo            disable LZO decoder code
  --disable-mdct           disable MDCT code
  --disable-rdft           disable RDFT code
  --disable-fft            disable FFT code
  --disable-faan           disable floating point AAN (I)DCT code
  --disable-pixelutils     disable pixel utils in libavutil

Individual component options:
  --disable-everything     disable all components listed below
  --disable-encoder=NAME   disable encoder NAME
  --enable-encoder=NAME    enable encoder NAME
  --disable-encoders       disable all encoders
  --disable-decoder=NAME   disable decoder NAME
  --enable-decoder=NAME    enable decoder NAME
  --disable-decoders       disable all decoders
  --disable-hwaccel=NAME   disable hwaccel NAME
  --enable-hwaccel=NAME    enable hwaccel NAME
  --disable-hwaccels       disable all hwaccels
  --disable-muxer=NAME     disable muxer NAME
  --enable-muxer=NAME      enable muxer NAME
  --disable-muxers         disable all muxers
  --disable-demuxer=NAME   disable demuxer NAME
  --enable-demuxer=NAME    enable demuxer NAME
  --disable-demuxers       disable all demuxers
  --enable-parser=NAME     enable parser NAME
  --disable-parser=NAME    disable parser NAME
  --disable-parsers        disable all parsers
  --enable-bsf=NAME        enable bitstream filter NAME
  --disable-bsf=NAME       disable bitstream filter NAME
  --disable-bsfs           disable all bitstream filters
  --enable-protocol=NAME   enable protocol NAME
  --disable-protocol=NAME  disable protocol NAME
  --disable-protocols      disable all protocols
  --enable-indev=NAME      enable input device NAME
  --disable-indev=NAME     disable input device NAME
  --disable-indevs         disable input devices
  --enable-outdev=NAME     enable output device NAME
  --disable-outdev=NAME    disable output device NAME
  --disable-outdevs        disable output devices
  --disable-devices        disable all devices
  --enable-filter=NAME     enable filter NAME
  --disable-filter=NAME    disable filter NAME
  --disable-filters        disable all filters
  --disable-v4l2_m2m       disable V4L2 mem2mem code [autodetect]

External library support:

  Using any of the following switches will allow FFmpeg to link to the
  corresponding external library. All the components depending on that library
  will become enabled, if all their other dependencies are met and they are not
  explicitly disabled. E.g. --enable-libwavpack will enable linking to
  libwavpack and allow the libwavpack encoder to be built, unless it is
  specifically disabled with --disable-encoder=libwavpack.

  Note that only the system libraries are auto-detected. All the other external
  libraries must be explicitly enabled.

  Also note that the following help text describes the purpose of the libraries
  themselves, not all their features will necessarily be usable by FFmpeg.

  --disable-alsa           disable ALSA support [autodetect]
  --disable-appkit         disable Apple AppKit framework [autodetect]
  --disable-avfoundation   disable Apple AVFoundation framework [autodetect]
  --enable-avisynth        enable reading of AviSynth script files [no]
  --disable-bzlib          disable bzlib [autodetect]
  --disable-coreimage      disable Apple CoreImage framework [autodetect]
  --enable-chromaprint     enable audio fingerprinting with chromaprint [no]
  --enable-frei0r          enable frei0r video filtering [no]
  --enable-gcrypt          enable gcrypt, needed for rtmp(t)e support
                           if openssl, librtmp or gmp is not used [no]
  --enable-gmp             enable gmp, needed for rtmp(t)e support
                           if openssl or librtmp is not used [no]
  --enable-gnutls          enable gnutls, needed for https support
                           if openssl is not used [no]
  --disable-iconv          disable iconv [autodetect]
  --enable-jni             enable JNI support [no]
  --enable-ladspa          enable LADSPA audio filtering [no]
  --enable-libass          enable libass subtitles rendering,
                           needed for subtitles and ass filter [no]
  --enable-libbluray       enable BluRay reading using libbluray [no]
  --enable-libbs2b         enable bs2b DSP library [no]
  --enable-libcaca         enable textual display using libcaca [no]
  --enable-libcelt         enable CELT decoding via libcelt [no]
  --enable-libcdio         enable audio CD grabbing with libcdio [no]
  --enable-libdc1394       enable IIDC-1394 grabbing using libdc1394
                           and libraw1394 [no]
  --enable-libfdk-aac      enable AAC de/encoding via libfdk-aac [no]
  --enable-libflite        enable flite (voice synthesis) support via libflite [no]
  --enable-libfontconfig   enable libfontconfig, useful for drawtext filter [no]
  --enable-libfreetype     enable libfreetype, needed for drawtext filter [no]
  --enable-libfribidi      enable libfribidi, improves drawtext filter [no]
  --enable-libgme          enable Game Music Emu via libgme [no]
  --enable-libgsm          enable GSM de/encoding via libgsm [no]
  --enable-libiec61883     enable iec61883 via libiec61883 [no]
  --enable-libilbc         enable iLBC de/encoding via libilbc [no]
  --enable-libjack         enable JACK audio sound server [no]
  --enable-libkvazaar      enable HEVC encoding via libkvazaar [no]
  --enable-libmodplug      enable ModPlug via libmodplug [no]
  --enable-libmp3lame      enable MP3 encoding via libmp3lame [no]
  --enable-libopencore-amrnb enable AMR-NB de/encoding via libopencore-amrnb [no]
  --enable-libopencore-amrwb enable AMR-WB decoding via libopencore-amrwb [no]
  --enable-libopencv       enable video filtering via libopencv [no]
  --enable-libopenh264     enable H.264 encoding via OpenH264 [no]
  --enable-libopenjpeg     enable JPEG 2000 de/encoding via OpenJPEG [no]
  --enable-libopenmpt      enable decoding tracked files via libopenmpt [no]
  --enable-libopus         enable Opus de/encoding via libopus [no]
  --enable-libpulse        enable Pulseaudio input via libpulse [no]
  --enable-librsvg         enable SVG rasterization via librsvg [no]
  --enable-librubberband   enable rubberband needed for rubberband filter [no]
  --enable-librtmp         enable RTMP[E] support via librtmp [no]
  --enable-libshine        enable fixed-point MP3 encoding via libshine [no]
  --enable-libsmbclient    enable Samba protocol via libsmbclient [no]
  --enable-libsnappy       enable Snappy compression, needed for hap encoding [no]
  --enable-libsoxr         enable Include libsoxr resampling [no]
  --enable-libspeex        enable Speex de/encoding via libspeex [no]
  --enable-libssh          enable SFTP protocol via libssh [no]
  --enable-libtesseract    enable Tesseract, needed for ocr filter [no]
  --enable-libtheora       enable Theora encoding via libtheora [no]
  --enable-libtwolame      enable MP2 encoding via libtwolame [no]
  --enable-libv4l2         enable libv4l2/v4l-utils [no]
  --enable-libvidstab      enable video stabilization using vid.stab [no]
  --enable-libvmaf         enable vmaf filter via libvmaf [no]
  --enable-libvo-amrwbenc  enable AMR-WB encoding via libvo-amrwbenc [no]
  --enable-libvorbis       enable Vorbis en/decoding via libvorbis,
                           native implementation exists [no]
  --enable-libvpx          enable VP8 and VP9 de/encoding via libvpx [no]
  --enable-libwavpack      enable wavpack encoding via libwavpack [no]
  --enable-libwebp         enable WebP encoding via libwebp [no]
  --enable-libx264         enable H.264 encoding via x264 [no]
  --enable-libx265         enable HEVC encoding via x265 [no]
  --enable-libxavs         enable AVS encoding via xavs [no]
  --enable-libxcb          enable X11 grabbing using XCB [autodetect]
  --enable-libxcb-shm      enable X11 grabbing shm communication [autodetect]
  --enable-libxcb-xfixes   enable X11 grabbing mouse rendering [autodetect]
  --enable-libxcb-shape    enable X11 grabbing shape rendering [autodetect]
  --enable-libxvid         enable Xvid encoding via xvidcore,
                           native MPEG-4/Xvid encoder exists [no]
  --enable-libxml2         enable XML parsing using the C library libxml2 [no]
  --enable-libzimg         enable z.lib, needed for zscale filter [no]
  --enable-libzmq          enable message passing via libzmq [no]
  --enable-libzvbi         enable teletext support via libzvbi [no]
  --disable-lzma           disable lzma [autodetect]
  --enable-decklink        enable Blackmagic DeckLink I/O support [no]
  --enable-libndi_newtek   enable Newteck NDI I/O support [no]
  --enable-mediacodec      enable Android MediaCodec support [no]
  --enable-libmysofa       enable libmysofa, needed for sofalizer filter [no]
  --enable-openal          enable OpenAL 1.1 capture support [no]
  --enable-opencl          enable OpenCL code
  --enable-opengl          enable OpenGL rendering [no]
  --enable-openssl         enable openssl, needed for https support
                           if gnutls is not used [no]
  --disable-sndio          disable sndio support [autodetect]
  --disable-schannel       disable SChannel SSP, needed for TLS support on
                           Windows if openssl and gnutls are not used [autodetect]
  --disable-sdl2           disable sdl2 [autodetect]
  --disable-securetransport disable Secure Transport, needed for TLS support
                           on OSX if openssl and gnutls are not used [autodetect]
  --disable-xlib           disable xlib [autodetect]
  --disable-zlib           disable zlib [autodetect]

  The following libraries provide various hardware acceleration features:
  --disable-audiotoolbox   disable Apple AudioToolbox code [autodetect]
  --disable-cuda           disable dynamically linked Nvidia CUDA code [autodetect]
  --enable-cuda-sdk        enable CUDA features that require the CUDA SDK [no]
  --disable-cuvid          disable Nvidia CUVID support [autodetect]
  --disable-d3d11va        disable Microsoft Direct3D 11 video acceleration code [autodetect]
  --disable-dxva2          disable Microsoft DirectX 9 video acceleration code [autodetect]
  --enable-libdrm          enable DRM code (Linux) [no]
  --enable-libmfx          enable Intel MediaSDK (AKA Quick Sync Video) code via libmfx [no]
  --enable-libnpp          enable Nvidia Performance Primitives-based code [no]
  --enable-mmal            enable Broadcom Multi-Media Abstraction Layer (Raspberry Pi) via MMAL [no]
  --disable-nvdec          disable Nvidia video decoding acceleration (via hwaccel) [autodetect]
  --disable-nvenc          disable Nvidia video encoding code [autodetect]
  --enable-omx             enable OpenMAX IL code [no]
  --enable-omx-rpi         enable OpenMAX IL code for Raspberry Pi [no]
  --enable-rkmpp           enable Rockchip Media Process Platform code [no]
  --disable-vaapi          disable Video Acceleration API (mainly Unix/Intel) code [autodetect]
  --disable-vdpau          disable Nvidia Video Decode and Presentation API for Unix code [autodetect]
  --disable-videotoolbox   disable VideoToolbox code [autodetect]

Toolchain options:
  --arch=ARCH              select architecture [$arch]
  --cpu=CPU                select the minimum required CPU (affects
                           instruction selection, may crash on older CPUs)
  --cross-prefix=PREFIX    use PREFIX for compilation tools [$cross_prefix]
  --progs-suffix=SUFFIX    program name suffix []
  --enable-cross-compile   assume a cross-compiler is used
  --sysroot=PATH           root of cross-build tree
  --sysinclude=PATH        location of cross-build system headers
  --target-os=OS           compiler targets OS [$target_os]
  --target-exec=CMD        command to run executables on target
  --target-path=DIR        path to view of build directory on target
  --target-samples=DIR     path to samples directory on target
  --tempprefix=PATH        force fixed dir/prefix instead of mktemp for checks
  --toolchain=NAME         set tool defaults according to NAME
  --nm=NM                  use nm tool NM [$nm_default]
  --ar=AR                  use archive tool AR [$ar_default]
  --as=AS                  use assembler AS [$as_default]
  --ln_s=LN_S              use symbolic link tool LN_S [$ln_s_default]
  --strip=STRIP            use strip tool STRIP [$strip_default]
  --windres=WINDRES        use windows resource compiler WINDRES [$windres_default]
  --x86asmexe=EXE          use nasm-compatible assembler EXE [$x86asmexe_default]
  --cc=CC                  use C compiler CC [$cc_default]
  --cxx=CXX                use C compiler CXX [$cxx_default]
  --objcc=OCC              use ObjC compiler OCC [$cc_default]
  --dep-cc=DEPCC           use dependency generator DEPCC [$cc_default]
  --nvcc=NVCC              use Nvidia CUDA compiler NVCC [$nvcc_default]
  --ld=LD                  use linker LD [$ld_default]
  --pkg-config=PKGCONFIG   use pkg-config tool PKGCONFIG [$pkg_config_default]
  --pkg-config-flags=FLAGS pass additional flags to pkgconf []
  --ranlib=RANLIB          use ranlib RANLIB [$ranlib_default]
  --doxygen=DOXYGEN        use DOXYGEN to generate API doc [$doxygen_default]
  --host-cc=HOSTCC         use host C compiler HOSTCC
  --host-cflags=HCFLAGS    use HCFLAGS when compiling for host
  --host-cppflags=HCPPFLAGS use HCPPFLAGS when compiling for host
  --host-ld=HOSTLD         use host linker HOSTLD
  --host-ldflags=HLDFLAGS  use HLDFLAGS when linking for host
  --host-libs=HLIBS        use libs HLIBS when linking for host
  --host-os=OS             compiler host OS [$target_os]
  --extra-cflags=ECFLAGS   add ECFLAGS to CFLAGS [$CFLAGS]
  --extra-cxxflags=ECFLAGS add ECFLAGS to CXXFLAGS [$CXXFLAGS]
  --extra-objcflags=FLAGS  add FLAGS to OBJCFLAGS [$CFLAGS]
  --extra-ldflags=ELDFLAGS add ELDFLAGS to LDFLAGS [$LDFLAGS]
  --extra-ldexeflags=ELDFLAGS add ELDFLAGS to LDEXEFLAGS [$LDEXEFLAGS]
  --extra-ldsoflags=ELDFLAGS add ELDFLAGS to LDSOFLAGS [$LDSOFLAGS]
  --extra-libs=ELIBS       add ELIBS [$ELIBS]
  --extra-version=STRING   version string suffix []
  --optflags=OPTFLAGS      override optimization-related compiler flags
  --nvccflags=NVCCFLAGS    override nvcc flags [$nvccflags_default]
  --build-suffix=SUFFIX    library name suffix []
  --enable-pic             build position-independent code
  --enable-thumb           compile for Thumb instruction set
  --enable-lto             use link-time optimization
  --env="ENV=override"     override the environment variables

Advanced options (experts only):
  --malloc-prefix=PREFIX   prefix malloc and related names with PREFIX
  --custom-allocator=NAME  use a supported custom allocator
  --disable-symver         disable symbol versioning
  --enable-hardcoded-tables use hardcoded tables instead of runtime generation
  --disable-safe-bitstream-reader
                           disable buffer boundary checking in bitreaders
                           (faster, but may crash)
  --sws-max-filter-size=N  the max filter size swscale uses [$sws_max_filter_size_default]

Optimization options (experts only):
  --disable-asm            disable all assembly optimizations
  --disable-altivec        disable AltiVec optimizations
  --disable-vsx            disable VSX optimizations
  --disable-power8         disable POWER8 optimizations
  --disable-amd3dnow       disable 3DNow! optimizations
  --disable-amd3dnowext    disable 3DNow! extended optimizations
  --disable-mmx            disable MMX optimizations
  --disable-mmxext         disable MMXEXT optimizations
  --disable-sse            disable SSE optimizations
  --disable-sse2           disable SSE2 optimizations
  --disable-sse3           disable SSE3 optimizations
  --disable-ssse3          disable SSSE3 optimizations
  --disable-sse4           disable SSE4 optimizations
  --disable-sse42          disable SSE4.2 optimizations
  --disable-avx            disable AVX optimizations
  --disable-xop            disable XOP optimizations
  --disable-fma3           disable FMA3 optimizations
  --disable-fma4           disable FMA4 optimizations
  --disable-avx2           disable AVX2 optimizations
  --disable-aesni          disable AESNI optimizations
  --disable-armv5te        disable armv5te optimizations
  --disable-armv6          disable armv6 optimizations
  --disable-armv6t2        disable armv6t2 optimizations
  --disable-vfp            disable VFP optimizations
  --disable-neon           disable NEON optimizations
  --disable-inline-asm     disable use of inline assembly
  --disable-x86asm         disable use of standalone x86 assembly
  --disable-mipsdsp        disable MIPS DSP ASE R1 optimizations
  --disable-mipsdspr2      disable MIPS DSP ASE R2 optimizations
  --disable-msa            disable MSA optimizations
  --disable-mipsfpu        disable floating point MIPS optimizations
  --disable-mmi            disable Loongson SIMD optimizations
  --disable-fast-unaligned consider unaligned accesses slow

Developer options (useful when working on FFmpeg itself):
  --disable-debug          disable debugging symbols
  --enable-debug=LEVEL     set the debug level [$debuglevel]
  --disable-optimizations  disable compiler optimizations
  --enable-extra-warnings  enable more compiler warnings
  --disable-stripping      disable stripping of executables and shared libraries
  --assert-level=level     0(default), 1 or 2, amount of assertion testing,
                           2 causes a slowdown at runtime.
  --enable-memory-poisoning fill heap uninitialized allocated space with arbitrary data
  --valgrind=VALGRIND      run "make fate" tests through valgrind to detect memory
                           leaks and errors, using the specified valgrind binary.
                           Cannot be combined with --target-exec
  --enable-ftrapv          Trap arithmetic overflows
  --samples=PATH           location of test samples for FATE, if not set use
                           \$FATE_SAMPLES at make invocation time.
  --enable-neon-clobber-test check NEON registers for clobbering (should be
                           used only for debugging purposes)
  --enable-xmm-clobber-test check XMM registers for clobbering (Win64-only;
                           should be used only for debugging purposes)
  --enable-random          randomly enable/disable components
  --disable-random
  --enable-random=LIST     randomly enable/disable specific components or
  --disable-random=LIST    component groups. LIST is a comma-separated list
                           of NAME[:PROB] entries where NAME is a component
                           (group) and PROB the probability associated with
                           NAME (default 0.5).
  --random-seed=VALUE      seed value for --enable/disable-random
  --disable-valgrind-backtrace do not print a backtrace under Valgrind
                           (only applies to --disable-optimizations builds)
  --enable-osfuzz          Enable building fuzzer tool
  --libfuzzer=PATH         path to libfuzzer
  --ignore-tests=TESTS     comma-separated list (without "fate-" prefix
                           in the name) of tests whose result is ignored
  --enable-linux-perf      enable Linux Performance Monitor API

NOTE: Object files are built at the place where configure is launched.
EOF
  exit 0
}

quotes='""'
if test -t 1 && which tput >/dev/null 2>&1; then
    ncolors=$(tput colors)
    if test -n "$ncolors" && test $ncolors -ge 8; then
        bold_color=$(tput bold)
        warn_color=$(tput setaf 3)
        error_color=$(tput setaf 1)
        reset_color=$(tput sgr0)
    fi
    # 72 used instead of 80 since that's the default of pr
    ncols=$(tput cols)
fi
: ${ncols:=72}

log(){
    echo "$@" >> $logfile
}

log_file(){
    log BEGIN $1
    pr -n -t $1 >> $logfile
    log END $1
}

warn(){
    log "WARNING: $*"
    WARNINGS="${WARNINGS}WARNING: $*\n"
}

die(){
    log "$@"
    echo "$error_color$bold_color$@$reset_color"
    cat <<EOF

If you think configure made a mistake, make sure you are using the latest
version from Git.  If the latest version fails, report the problem to the
ffmpeg-user@ffmpeg.org mailing list or IRC #ffmpeg on irc.freenode.net.
EOF
    if disabled logging; then
        cat <<EOF
Rerun configure with logging enabled (do not use --disable-logging), and
include the log this produces with your report.
EOF
    else
        cat <<EOF
Include the log file "$logfile" produced by configure as this will help
solve the problem.
EOF
    fi
    exit 1
}

# Avoid locale weirdness, besides we really just want to translate ASCII.
toupper(){
    echo "$@" | tr abcdefghijklmnopqrstuvwxyz ABCDEFGHIJKLMNOPQRSTUVWXYZ
}

tolower(){
    echo "$@" | tr ABCDEFGHIJKLMNOPQRSTUVWXYZ abcdefghijklmnopqrstuvwxyz
}

c_escape(){
    echo "$*" | sed 's/["\\]/\\\0/g'
}

sh_quote(){
    v=$(echo "$1" | sed "s/'/'\\\\''/g")
    test "x$v" = "x${v#*[!A-Za-z0-9_/.+-]}" || v="'$v'"
    echo "$v"
}

cleanws(){
    echo "$@" | sed 's/^ *//;s/[[:space:]][[:space:]]*/ /g;s/ *$//'
}

filter(){
    pat=$1
    shift
    for v; do
        eval "case '$v' in $pat) printf '%s ' '$v' ;; esac"
    done
}

filter_out(){
    pat=$1
    shift
    for v; do
        eval "case '$v' in $pat) ;; *) printf '%s ' '$v' ;; esac"
    done
}

map(){
    m=$1
    shift
    for v; do eval $m; done
}

add_suffix(){
    suffix=$1
    shift
    for v; do echo ${v}${suffix}; done
}

set_all(){
    value=$1
    shift
    for var in $*; do
        eval $var=$value
    done
}

set_weak(){
    value=$1
    shift
    for var; do
        eval : \${$var:=$value}
    done
}

sanitize_var_name(){
    echo $@ | sed 's/[^A-Za-z0-9_]/_/g'
}

set_sanitized(){
    var=$1
    shift
    eval $(sanitize_var_name "$var")='$*'
}

get_sanitized(){
    eval echo \$$(sanitize_var_name "$1")
}

pushvar(){
    for pvar in $*; do
        eval level=\${${pvar}_level:=0}
        eval ${pvar}_${level}="\$$pvar"
        eval ${pvar}_level=$(($level+1))
    done
}

popvar(){
    for pvar in $*; do
        eval level=\${${pvar}_level:-0}
        test $level = 0 && continue
        eval level=$(($level-1))
        eval $pvar="\${${pvar}_${level}}"
        eval ${pvar}_level=$level
        eval unset ${pvar}_${level}
    done
}

request(){
    for var in $*; do
        eval ${var}_requested=yes
        eval $var=
    done
}

enable(){
    set_all yes $*
}

disable(){
    set_all no $*
}

enable_weak(){
    set_weak yes $*
}

disable_weak(){
    set_weak no $*
}

enable_sanitized(){
    for var; do
        enable $(echo "$var" | sed 's/[^A-Za-z0-9_]/_/g')
    done
}

disable_sanitized(){
    for var; do
        disable $(echo "$var" | sed 's/[^A-Za-z0-9_]/_/g')
    done
}

do_enable_deep(){
    for var; do
        enabled $var && continue
        eval sel="\$${var}_select"
        eval sgs="\$${var}_suggest"
        pushvar var sgs
        enable_deep $sel
        popvar sgs
        enable_deep_weak $sgs
        popvar var
    done
}

enable_deep(){
    do_enable_deep $*
    enable $*
}

enable_deep_weak(){
    for var; do
        disabled $var && continue
        pushvar var
        do_enable_deep $var
        popvar var
        enable_weak $var
    done
}

requested(){
    test "${1#!}" = "$1" && op='=' || op=!=
    eval test "x\$${1#!}_requested" $op "xyes"
}

enabled(){
    test "${1#!}" = "$1" && op='=' || op=!=
    eval test "x\$${1#!}" $op "xyes"
}

disabled(){
    test "${1#!}" = "$1" && op='=' || op=!=
    eval test "x\$${1#!}" $op "xno"
}

enabled_all(){
    for opt; do
        enabled $opt || return 1
    done
}

disabled_all(){
    for opt; do
        disabled $opt || return 1
    done
}

enabled_any(){
    for opt; do
        enabled $opt && return 0
    done
}

disabled_any(){
    for opt; do
        disabled $opt && return 0
    done
    return 1
}

set_default(){
    for opt; do
        eval : \${$opt:=\$${opt}_default}
    done
}

is_in(){
    value=$1
    shift
    for var in $*; do
        [ $var = $value ] && return 0
    done
    return 1
}

check_deps(){
    for cfg; do
        enabled ${cfg}_checking && die "Circular dependency for $cfg."
        disabled ${cfg}_checking && continue
        enable ${cfg}_checking

        eval dep_all="\$${cfg}_deps"
        eval dep_any="\$${cfg}_deps_any"
        eval dep_con="\$${cfg}_conflict"
        eval dep_sel="\$${cfg}_select"
        eval dep_sgs="\$${cfg}_suggest"
        eval dep_ifa="\$${cfg}_if"
        eval dep_ifn="\$${cfg}_if_any"

        pushvar cfg dep_all dep_any dep_con dep_sel dep_sgs dep_ifa dep_ifn
        check_deps $dep_all $dep_any $dep_con $dep_sel $dep_sgs $dep_ifa $dep_ifn
        popvar cfg dep_all dep_any dep_con dep_sel dep_sgs dep_ifa dep_ifn

        [ -n "$dep_ifa" ] && { enabled_all $dep_ifa && enable_weak $cfg; }
        [ -n "$dep_ifn" ] && { enabled_any $dep_ifn && enable_weak $cfg; }
        enabled_all  $dep_all || { disable $cfg && requested $cfg && die "ERROR: $cfg requested, but not all dependencies are satisfied: $dep_all"; }
        enabled_any  $dep_any || { disable $cfg && requested $cfg && die "ERROR: $cfg requested, but not any dependency is satisfied: $dep_any"; }
        disabled_all $dep_con || { disable $cfg && requested $cfg && die "ERROR: $cfg requested, but some conflicting dependencies are unsatisfied: $dep_con"; }
        disabled_any $dep_sel && { disable $cfg && requested $cfg && die "ERROR: $cfg requested, but some selected dependency is unsatisfied: $dep_sel"; }

        enabled $cfg && enable_deep_weak $dep_sel $dep_sgs

        for dep in $dep_all $dep_any $dep_sel $dep_sgs; do
            # filter out library deps, these do not belong in extralibs
            is_in $dep $LIBRARY_LIST && continue
            enabled $dep && eval append ${cfg}_extralibs ${dep}_extralibs
        done

        disable ${cfg}_checking
    done
}

print_config(){
    pfx=$1
    files=$2
    shift 2
    map 'eval echo "$v \${$v:-no}"' "$@" |
    awk "BEGIN { split(\"$files\", files) }
        {
            c = \"$pfx\" toupper(\$1);
            v = \$2;
            sub(/yes/, 1, v);
            sub(/no/,  0, v);
            for (f in files) {
                file = files[f];
                if (file ~ /\\.h\$/) {
                    printf(\"#define %s %d\\n\", c, v) >>file;
                } else if (file ~ /\\.asm\$/) {
                    printf(\"%%define %s %d\\n\", c, v) >>file;
                } else if (file ~ /\\.mak\$/) {
                    n = -v ? \"\" : \"!\";
                    printf(\"%s%s=yes\\n\", n, c) >>file;
                } else if (file ~ /\\.texi\$/) {
                    pre = -v ? \"\" : \"@c \";
                    yesno = \$2;
                    c2 = tolower(c);
                    gsub(/_/, \"-\", c2);
                    printf(\"%s@set %s %s\\n\", pre, c2, yesno) >>file;
                }
            }
        }"
}

print_enabled(){
    suf=$1
    shift
    for v; do
        enabled $v && printf "%s\n" ${v%$suf}
    done
}

append(){
    var=$1
    shift
    eval "$var=\"\$$var $*\""
}

prepend(){
    var=$1
    shift
    eval "$var=\"$* \$$var\""
}

unique(){
    var=$1
    uniq_list=""
    for tok in $(eval echo \$$var); do
        uniq_list="$(filter_out $tok $uniq_list) $tok"
    done
    eval "$var=\"${uniq_list}\""
}

resolve(){
    var=$1
    tmpvar=
    for entry in $(eval echo \$$var); do
        tmpvar="$tmpvar $(eval echo \$${entry})"
    done
    eval "$var=\"${tmpvar}\""
}

add_cppflags(){
    append CPPFLAGS "$@"
}

add_cflags(){
    append CFLAGS $($cflags_filter "$@")
}

add_cflags_headers(){
    append CFLAGS_HEADERS $($cflags_filter "$@")
}

add_cxxflags(){
    append CXXFLAGS $($cflags_filter "$@")
}

add_asflags(){
    append ASFLAGS $($asflags_filter "$@")
}

add_objcflags(){
    append OBJCFLAGS $($objcflags_filter "$@")
}

add_ldflags(){
    append LDFLAGS $($ldflags_filter "$@")
}

add_ldexeflags(){
    append LDEXEFLAGS $($ldflags_filter "$@")
}

add_ldsoflags(){
    append LDSOFLAGS $($ldflags_filter "$@")
}

add_stripflags(){
    append ASMSTRIPFLAGS "$@"
}

add_extralibs(){
    prepend extralibs $($ldflags_filter "$@")
}

add_host_cppflags(){
    append host_cppflags "$@"
}

add_host_cflags(){
    append host_cflags $($host_cflags_filter "$@")
}

add_host_ldflags(){
    append host_ldflags $($host_ldflags_filter "$@")
}

add_compat(){
    append compat_objs $1
    shift
    map 'add_cppflags -D$v' "$@"
}

check_cmd(){
    log "$@"
    "$@" >> $logfile 2>&1
}

check_stat(){
    log check_stat "$@"
    stat "$1" >> $logfile 2>&1
}

cc_o(){
    eval printf '%s\\n' $CC_O
}

cc_e(){
    eval printf '%s\\n' $CC_E
}

check_cc(){
    log check_cc "$@"
    cat > $TMPC
    log_file $TMPC
    check_cmd $cc $CPPFLAGS $CFLAGS "$@" $CC_C $(cc_o $TMPO) $TMPC
}

check_cxx(){
    log check_cxx "$@"
    cat > $TMPCPP
    log_file $TMPCPP
    check_cmd $cxx $CPPFLAGS $CFLAGS $CXXFLAGS "$@" $CXX_C -o $TMPO $TMPCPP
}

check_objcc(){
    log check_objcc "$@"
    cat > $TMPM
    log_file $TMPM
    check_cmd $objcc -Werror=missing-prototypes $CPPFLAGS $CFLAGS $OBJCFLAGS "$@" $OBJCC_C $(cc_o $TMPO) $TMPM
}

check_cpp(){
    log check_cpp "$@"
    cat > $TMPC
    log_file $TMPC
    check_cmd $cc $CPPFLAGS $CFLAGS "$@" $(cc_e $TMPO) $TMPC
}

as_o(){
    eval printf '%s\\n' $AS_O
}

check_as(){
    log check_as "$@"
    cat > $TMPS
    log_file $TMPS
    check_cmd $as $CPPFLAGS $ASFLAGS "$@" $AS_C $(as_o $TMPO) $TMPS
}

check_inline_asm(){
    log check_inline_asm "$@"
    name="$1"
    code="$2"
    shift 2
    disable $name
    check_cc "$@" <<EOF && enable $name
void foo(void){ __asm__ volatile($code); }
EOF
}

check_inline_asm_flags(){
    log check_inline_asm_flags "$@"
    name="$1"
    code="$2"
    flags=''
    shift 2
    while [ "$1" != "" ]; do
      append flags $1
      shift
    done;
    disable $name
    cat > $TMPC <<EOF
void foo(void){ __asm__ volatile($code); }
EOF
    log_file $TMPC
    check_cmd $cc $CPPFLAGS $CFLAGS $flags "$@" $CC_C $(cc_o $TMPO) $TMPC &&
    enable $name && add_cflags $flags && add_asflags $flags && add_ldflags $flags
}

check_insn(){
    log check_insn "$@"
    check_inline_asm ${1}_inline "\"$2\""
    echo "$2" | check_as && enable ${1}_external || disable ${1}_external
}

check_x86asm(){
    log check_x86asm "$@"
    echo "$1" > $TMPS
    log_file $TMPS
    shift 1
    check_cmd $x86asmexe $X86ASMFLAGS -Werror "$@" -o $TMPO $TMPS
}

ld_o(){
    eval printf '%s\\n' $LD_O
}

check_ld(){
    log check_ld "$@"
    type=$1
    shift 1
    flags=$(filter_out '-l*|*.so' $@)
    libs=$(filter '-l*|*.so' $@)
    check_$type $($cflags_filter $flags) || return
    flags=$($ldflags_filter $flags)
    libs=$($ldflags_filter $libs)
    check_cmd $ld $LDFLAGS $LDEXEFLAGS $flags $(ld_o $TMPE) $TMPO $libs $extralibs
}

print_include(){
    hdr=$1
    test "${hdr%.h}" = "${hdr}" &&
        echo "#include $hdr"    ||
        echo "#include <$hdr>"
}

check_code(){
    log check_code "$@"
    check=$1
    headers=$2
    code=$3
    shift 3
    {
        for hdr in $headers; do
            print_include $hdr
        done
        echo "int main(void) { $code; return 0; }"
    } | check_$check "$@"
}

check_cppflags(){
    log check_cppflags "$@"
    check_cpp "$@" <<EOF && append CPPFLAGS "$@"
#include <stdlib.h>
EOF
}

test_cflags(){
    log test_cflags "$@"
    set -- $($cflags_filter "$@")
    check_cc "$@" <<EOF
int x;
EOF
}

check_cflags(){
    log check_cflags "$@"
    test_cflags "$@" && add_cflags "$@"
}

check_cxxflags(){
    log check_cxxflags "$@"
    set -- $($cflags_filter "$@")
    check_cxx "$@" <<EOF && append CXXFLAGS "$@"
int x;
EOF
}

test_objcflags(){
    log test_objcflags "$@"
    set -- $($objcflags_filter "$@")
    check_objcc "$@" <<EOF
int x;
EOF
}

check_objcflags(){
    log check_objcflags "$@"
    test_objcflags "$@" && add_objcflags "$@"
}

test_ldflags(){
    log test_ldflags "$@"
    check_ld "cc" "$@" <<EOF
int main(void){ return 0; }
EOF
}

check_ldflags(){
    log check_ldflags "$@"
    test_ldflags "$@" && add_ldflags "$@"
}

test_stripflags(){
    log test_stripflags "$@"
    # call check_cc to get a fresh TMPO
    check_cc <<EOF
int main(void) { return 0; }
EOF
    check_cmd $strip $ASMSTRIPFLAGS "$@" $TMPO
}

check_stripflags(){
    log check_stripflags "$@"
    test_stripflags "$@" && add_stripflags "$@"
}

check_header(){
    log check_header "$@"
    headers=$1
    shift
    disable_sanitized $headers
    {
        for hdr in $headers; do
            print_include $hdr
        done
        echo "int x;"
    } | check_cpp "$@" && enable_sanitized $headers
}

check_header_objcc(){
    log check_header_objcc "$@"
    rm -f -- "$TMPO"
    header=$1
    shift
    disable_sanitized $header
    {
       echo "#include <$header>"
       echo "int main(void) { return 0; }"
    } | check_objcc && check_stat "$TMPO" && enable_sanitized $header
}

check_apple_framework(){
    log check_apple_framework "$@"
    framework="$1"
    name="$(tolower $framework)"
    header="${framework}/${framework}.h"
    disable $name
    check_header_objcc $header &&
        enable $name && eval ${name}_extralibs='"-framework $framework"'
}

check_func(){
    log check_func "$@"
    func=$1
    shift
    disable $func
    check_ld "cc" "$@" <<EOF && enable $func
extern int $func();
int main(void){ $func(); }
EOF
}

check_complexfunc(){
    log check_complexfunc "$@"
    func=$1
    narg=$2
    shift 2
    test $narg = 2 && args="f, g" || args="f * I"
    disable $func
    check_ld "cc" "$@" <<EOF && enable $func
#include <complex.h>
#include <math.h>
float foo(complex float f, complex float g) { return $func($args); }
int main(void){ return (int) foo; }
EOF
}

check_mathfunc(){
    log check_mathfunc "$@"
    func=$1
    narg=$2
    shift 2
    test $narg = 2 && args="f, g" || args="f"
    disable $func
    check_ld "cc" "$@" <<EOF && enable $func
#include <math.h>
float foo(float f, float g) { return $func($args); }
int main(void){ return (int) foo; }
EOF
}

check_func_headers(){
    log check_func_headers "$@"
    headers=$1
    funcs=$2
    shift 2
    {
        for hdr in $headers; do
            print_include $hdr
        done
        echo "#include <stdint.h>"
        for func in $funcs; do
            echo "long check_$func(void) { return (long) $func; }"
        done
        echo "int main(void) { int ret = 0;"
        # LTO could optimize out the test functions without this
        for func in $funcs; do
            echo " ret |= ((intptr_t)check_$func) & 0xFFFF;"
        done
        echo "return ret; }"
    } | check_ld "cc" "$@" && enable $funcs && enable_sanitized $headers
}

check_class_headers_cpp(){
    log check_class_headers_cpp "$@"
    headers=$1
    classes=$2
    shift 2
    {
        for hdr in $headers; do
            echo "#include <$hdr>"
        done
        echo "int main(void) { "
        i=1
        for class in $classes; do
            echo "$class obj$i;"
            i=$(expr $i + 1)
        done
        echo "return 0; }"
    } | check_ld "cxx" "$@" && enable $funcs && enable_sanitized $headers
}

check_cpp_condition(){
    log check_cpp_condition "$@"
    header=$1
    condition=$2
    shift 2
    check_cpp "$@" <<EOF
#include <$header>
#if !($condition)
#error "unsatisfied condition: $condition"
#endif
EOF
}

test_cflags_cc(){
    log test_cflags_cc "$@"
    flags=$1
    header=$2
    condition=$3
    shift 3
    set -- $($cflags_filter "$flags")
    check_cc "$@" <<EOF
#include <$header>
#if !($condition)
#error "unsatisfied condition: $condition"
#endif
EOF
}

check_lib(){
    log check_lib "$@"
    name="$1"
    headers="$2"
    funcs="$3"
    shift 3
    disable $name
    check_func_headers "$headers" "$funcs" "$@" &&
        enable $name && eval ${name}_extralibs="\$@"
}

check_lib_cpp(){
    log check_lib_cpp "$@"
    name="$1"
    headers="$2"
    classes="$3"
    shift 3
    disable $name
    check_class_headers_cpp "$headers" "$classes" "$@" &&
        enable $name && eval ${name}_extralibs="\$@"
}

test_pkg_config(){
    log test_pkg_config "$@"
    name="$1"
    pkg_version="$2"
    pkg="${2%% *}"
    headers="$3"
    funcs="$4"
    shift 4
    disable $name
    check_cmd $pkg_config --exists --print-errors $pkg_version || return
    pkg_cflags=$($pkg_config --cflags $pkg_config_flags $pkg)
    pkg_libs=$($pkg_config --libs $pkg_config_flags $pkg)
    check_func_headers "$headers" "$funcs" $pkg_cflags $pkg_libs "$@" &&
        enable $name &&
        set_sanitized "${name}_cflags"    $pkg_cflags &&
        set_sanitized "${name}_extralibs" $pkg_libs
}

check_pkg_config(){
    log check_pkg_config "$@"
    name="$1"
    test_pkg_config "$@" &&
        eval add_cflags \$${name}_cflags
}

check_exec(){
    check_ld "cc" "$@" && { enabled cross_compile || $TMPE >> $logfile 2>&1; }
}

check_exec_crash(){
    log check_exec_crash "$@"
    code=$(cat)

    # exit() is not async signal safe.  _Exit (C99) and _exit (POSIX)
    # are safe but may not be available everywhere.  Thus we use
    # raise(SIGTERM) instead.  The check is run in a subshell so we
    # can redirect the "Terminated" message from the shell.  SIGBUS
    # is not defined by standard C so it is used conditionally.

    (check_exec "$@") >> $logfile 2>&1 <<EOF
#include <signal.h>
static void sighandler(int sig){
    raise(SIGTERM);
}
int foo(void){
    $code
}
int (*func_ptr)(void) = foo;
int main(void){
    signal(SIGILL, sighandler);
    signal(SIGFPE, sighandler);
    signal(SIGSEGV, sighandler);
#ifdef SIGBUS
    signal(SIGBUS, sighandler);
#endif
    return func_ptr();
}
EOF
}

check_type(){
    log check_type "$@"
    headers=$1
    type=$2
    shift 2
    disable_sanitized "$type"
    check_code cc "$headers" "$type v" "$@" && enable_sanitized "$type"
}

check_struct(){
    log check_struct "$@"
    headers=$1
    struct=$2
    member=$3
    shift 3
    disable_sanitized "${struct}_${member}"
    check_code cc "$headers" "const void *p = &(($struct *)0)->$member" "$@" &&
        enable_sanitized "${struct}_${member}"
}

check_builtin(){
    log check_builtin "$@"
    name=$1
    headers=$2
    builtin=$3
    shift 3
    disable "$name"
    check_code ld "$headers" "$builtin" "cc" "$@" && enable "$name"
}

check_compile_assert(){
    log check_compile_assert "$@"
    name=$1
    headers=$2
    condition=$3
    shift 3
    disable "$name"
    check_code cc "$headers" "char c[2 * !!($condition) - 1]" "$@" && enable "$name"
}

require(){
    log require "$@"
    name_version="$1"
    name="${1%% *}"
    headers="$2"
    func="$3"
    shift 3
    check_lib $name "$headers" $func "$@" || die "ERROR: $name_version not found"
}

require_cpp(){
    name="$1"
    headers="$2"
    classes="$3"
    shift 3
    check_lib_cpp "$headers" "$classes" "$@" || die "ERROR: $name not found"
}

require_header(){
    log require "$@"
    headers="$1"
    shift
    check_header "$headers" "$@" || die "ERROR: $headers not found"
}

require_cpp_condition(){
    log require "$@"
    header="$1"
    condition="$2"
    shift 2
    check_cpp_condition "$header" "$condition" "$@" || die "ERROR: $condition not satisfied"
}

require_pkg_config(){
    log require_pkg_config "$@"
    pkg_version="$2"
    check_pkg_config "$@" || die "ERROR: $pkg_version not found using pkg-config$pkg_config_fail_message"
}

hostcc_e(){
    eval printf '%s\\n' $HOSTCC_E
}

hostcc_o(){
    eval printf '%s\\n' $HOSTCC_O
}

check_host_cc(){
    log check_host_cc "$@"
    cat > $TMPC
    log_file $TMPC
    check_cmd $host_cc $host_cflags "$@" $HOSTCC_C $(hostcc_o $TMPO) $TMPC
}

check_host_cpp(){
    log check_host_cpp "$@"
    cat > $TMPC
    log_file $TMPC
    check_cmd $host_cc $host_cppflags $host_cflags "$@" $(hostcc_e $TMPO) $TMPC
}

check_host_cppflags(){
    log check_host_cppflags "$@"
    check_host_cpp "$@" <<EOF && append host_cppflags "$@"
#include <stdlib.h>
EOF
}

check_host_cflags(){
    log check_host_cflags "$@"
    set -- $($host_cflags_filter "$@")
    check_host_cc "$@" <<EOF && append host_cflags "$@"
int x;
EOF
}

check_host_cpp_condition(){
    log check_host_cpp_condition "$@"
    header=$1
    condition=$2
    shift 2
    check_host_cpp "$@" <<EOF
#include <$header>
#if !($condition)
#error "unsatisfied condition: $condition"
#endif
EOF
}

cp_if_changed(){
    cmp -s "$1" "$2" && { test "$quiet" != "yes" && echo "$2 is unchanged"; } && return
    mkdir -p "$(dirname $2)"
    cp -f "$1" "$2"
}

# CONFIG_LIST contains configurable options, while HAVE_LIST is for
# system-dependent things.

AVCODEC_COMPONENTS="
    bsfs
    decoders
    encoders
    hwaccels
    parsers
"

AVDEVICE_COMPONENTS="
    indevs
    outdevs
"

AVFILTER_COMPONENTS="
    filters
"

AVFORMAT_COMPONENTS="
    demuxers
    muxers
    protocols
"

COMPONENT_LIST="
    $AVCODEC_COMPONENTS
    $AVDEVICE_COMPONENTS
    $AVFILTER_COMPONENTS
    $AVFORMAT_COMPONENTS
"

EXAMPLE_LIST="
    avio_dir_cmd_example
    avio_reading_example
    decode_audio_example
    decode_video_example
    demuxing_decoding_example
    encode_audio_example
    encode_video_example
    extract_mvs_example
    filter_audio_example
    filtering_audio_example
    filtering_video_example
    http_multiclient_example
    hw_decode_example
    metadata_example
    muxing_example
    qsvdec_example
    remuxing_example
    resampling_audio_example
    scaling_video_example
    transcode_aac_example
    transcoding_example
"

EXTERNAL_AUTODETECT_LIBRARY_LIST="
    alsa
    appkit
    avfoundation
    bzlib
    coreimage
    iconv
    libxcb
    libxcb_shm
    libxcb_shape
    libxcb_xfixes
    lzma
    schannel
    sdl2
    securetransport
    sndio
    xlib
    zlib
"

EXTERNAL_LIBRARY_GPL_LIST="
    avisynth
    frei0r
    libcdio
    librubberband
    libvidstab
    libx264
    libx265
    libxavs
    libxvid
"

EXTERNAL_LIBRARY_NONFREE_LIST="
    decklink
    libndi_newtek
    libfdk_aac
    openssl
"

EXTERNAL_LIBRARY_VERSION3_LIST="
    gmp
    libopencore_amrnb
    libopencore_amrwb
    libvmaf
    libvo_amrwbenc
    rkmpp
"

EXTERNAL_LIBRARY_GPLV3_LIST="
    libsmbclient
"

EXTERNAL_LIBRARY_LIST="
    $EXTERNAL_LIBRARY_GPL_LIST
    $EXTERNAL_LIBRARY_NONFREE_LIST
    $EXTERNAL_LIBRARY_VERSION3_LIST
    $EXTERNAL_LIBRARY_GPLV3_LIST
    chromaprint
    gcrypt
    gnutls
    jni
    ladspa
    libass
    libbluray
    libbs2b
    libcaca
    libcelt
    libdc1394
    libdrm
    libflite
    libfontconfig
    libfreetype
    libfribidi
    libgme
    libgsm
    libiec61883
    libilbc
    libjack
    libkvazaar
    libmodplug
    libmp3lame
    libmysofa
    libopencv
    libopenh264
    libopenjpeg
    libopenmpt
    libopus
    libpulse
    librsvg
    librtmp
    libshine
    libsmbclient
    libsnappy
    libsoxr
    libspeex
    libssh
    libtesseract
    libtheora
    libtwolame
    libv4l2
    libvorbis
    libvpx
    libwavpack
    libwebp
    libxml2
    libzimg
    libzmq
    libzvbi
    mediacodec
    openal
    opencl
    opengl
"

HWACCEL_AUTODETECT_LIBRARY_LIST="
    audiotoolbox
    crystalhd
    cuda
    cuvid
    d3d11va
    dxva2
    nvdec
    nvenc
    vaapi
    vdpau
    videotoolbox
    v4l2_m2m
    xvmc
"

# catchall list of things that require external libs to link
EXTRALIBS_LIST="
    cpu_init
    cws2fws
"

HWACCEL_LIBRARY_NONFREE_LIST="
    cuda_sdk
    libnpp
"

HWACCEL_LIBRARY_LIST="
    $HWACCEL_LIBRARY_NONFREE_LIST
    libmfx
    mmal
    omx
"

DOCUMENT_LIST="
    doc
    htmlpages
    manpages
    podpages
    txtpages
"

FEATURE_LIST="
    ftrapv
    gray
    hardcoded_tables
    omx_rpi
    runtime_cpudetect
    safe_bitstream_reader
    shared
    small
    static
    swscale_alpha
"

LIBRARY_LIST="
    avcodec
    avdevice
    avfilter
    avformat
    avresample
    avutil
    postproc
    swresample
    swscale
"

LICENSE_LIST="
    gpl
    nonfree
    version3
"

PROGRAM_LIST="
    ffplay
    ffprobe
    ffserver
    ffmpeg
"

SUBSYSTEM_LIST="
    dct
    dwt
    error_resilience
    faan
    fast_unaligned
    fft
    lsp
    lzo
    mdct
    pixelutils
    network
    rdft
"

# COMPONENT_LIST needs to come last to ensure correct dependency checking
CONFIG_LIST="
    $DOCUMENT_LIST
    $EXAMPLE_LIST
    $EXTERNAL_LIBRARY_LIST
    $EXTERNAL_AUTODETECT_LIBRARY_LIST
    $HWACCEL_LIBRARY_LIST
    $HWACCEL_AUTODETECT_LIBRARY_LIST
    $FEATURE_LIST
    $LICENSE_LIST
    $LIBRARY_LIST
    $PROGRAM_LIST
    $SUBSYSTEM_LIST
    autodetect
    fontconfig
    linux_perf
    memory_poisoning
    neon_clobber_test
    ossfuzz
    pic
    thumb
    valgrind_backtrace
    xmm_clobber_test
    $COMPONENT_LIST
"

THREADS_LIST="
    pthreads
    os2threads
    w32threads
"

ATOMICS_LIST="
    atomics_gcc
    atomics_suncc
    atomics_win32
"

AUTODETECT_LIBS="
    $EXTERNAL_AUTODETECT_LIBRARY_LIST
    $HWACCEL_AUTODETECT_LIBRARY_LIST
    $THREADS_LIST
"

ARCH_LIST="
    aarch64
    alpha
    arm
    avr32
    avr32_ap
    avr32_uc
    bfin
    ia64
    m68k
    mips
    mips64
    parisc
    ppc
    ppc64
    s390
    sh4
    sparc
    sparc64
    tilegx
    tilepro
    tomi
    x86
    x86_32
    x86_64
"

ARCH_EXT_LIST_ARM="
    armv5te
    armv6
    armv6t2
    armv8
    neon
    vfp
    vfpv3
    setend
"

ARCH_EXT_LIST_MIPS="
    mipsfpu
    mips32r2
    mips32r5
    mips64r2
    mips32r6
    mips64r6
    mipsdsp
    mipsdspr2
    msa
"

ARCH_EXT_LIST_LOONGSON="
    loongson2
    loongson3
    mmi
"

ARCH_EXT_LIST_X86_SIMD="
    aesni
    amd3dnow
    amd3dnowext
    avx
    avx2
    fma3
    fma4
    mmx
    mmxext
    sse
    sse2
    sse3
    sse4
    sse42
    ssse3
    xop
"

ARCH_EXT_LIST_PPC="
    altivec
    dcbzl
    ldbrx
    power8
    ppc4xx
    vsx
"

ARCH_EXT_LIST_X86="
    $ARCH_EXT_LIST_X86_SIMD
    cpunop
    i686
"

ARCH_EXT_LIST="
    $ARCH_EXT_LIST_ARM
    $ARCH_EXT_LIST_PPC
    $ARCH_EXT_LIST_X86
    $ARCH_EXT_LIST_MIPS
    $ARCH_EXT_LIST_LOONGSON
"

ARCH_FEATURES="
    aligned_stack
    fast_64bit
    fast_clz
    fast_cmov
    local_aligned
    simd_align_16
    simd_align_32
"

BUILTIN_LIST="
    atomic_cas_ptr
    machine_rw_barrier
    MemoryBarrier
    mm_empty
    rdtsc
    sarestart
    sem_timedwait
    sync_val_compare_and_swap
"
HAVE_LIST_CMDLINE="
    inline_asm
    symver
    x86asm
"

HAVE_LIST_PUB="
    bigendian
    fast_unaligned
"

HEADERS_LIST="
    arpa_inet_h
    asm_types_h
    cdio_paranoia_h
    cdio_paranoia_paranoia_h
    cuda_h
    dispatch_dispatch_h
    dev_bktr_ioctl_bt848_h
    dev_bktr_ioctl_meteor_h
    dev_ic_bt8xx_h
    dev_video_bktr_ioctl_bt848_h
    dev_video_meteor_ioctl_meteor_h
    direct_h
    dirent_h
    dxgidebug_h
    dxva_h
    ES2_gl_h
    gsm_h
    io_h
    machine_ioctl_bt848_h
    machine_ioctl_meteor_h
    malloc_h
    opencv2_core_core_c_h
    OpenGL_gl3_h
    poll_h
    sys_param_h
    sys_resource_h
    sys_select_h
    sys_soundcard_h
    sys_time_h
    sys_un_h
    sys_videoio_h
    termios_h
    udplite_h
    unistd_h
    valgrind_valgrind_h
    windows_h
    winsock2_h
"

INTRINSICS_LIST="
    intrinsics_neon
"

COMPLEX_FUNCS="
    cabs
    cexp
"

MATH_FUNCS="
    atanf
    atan2f
    cbrt
    cbrtf
    copysign
    cosf
    erf
    exp2
    exp2f
    expf
    hypot
    isfinite
    isinf
    isnan
    ldexpf
    llrint
    llrintf
    log2
    log2f
    log10f
    lrint
    lrintf
    powf
    rint
    round
    roundf
    sinf
    trunc
    truncf
"

SYSTEM_FUNCS="
    access
    aligned_malloc
    arc4random
    clock_gettime
    closesocket
    CommandLineToArgvW
    fcntl
    getaddrinfo
    gethrtime
    getopt
    GetProcessAffinityMask
    GetProcessMemoryInfo
    GetProcessTimes
    getrusage
    GetSystemTimeAsFileTime
    gettimeofday
    glob
    glXGetProcAddress
    gmtime_r
    inet_aton
    isatty
    kbhit
    localtime_r
    lstat
    lzo1x_999_compress
    mach_absolute_time
    MapViewOfFile
    memalign
    mkstemp
    mmap
    mprotect
    nanosleep
    PeekNamedPipe
    posix_memalign
    pthread_cancel
    sched_getaffinity
    SetConsoleTextAttribute
    SetConsoleCtrlHandler
    setmode
    setrlimit
    Sleep
    strerror_r
    sysconf
    sysctl
    usleep
    UTGetOSTypeFromString
    VirtualAlloc
    wglGetProcAddress
"

TOOLCHAIN_FEATURES="
    as_arch_directive
    as_fpu_directive
    as_func
    as_object_arch
    asm_mod_q
    blocks_extension
    ebp_available
    ebx_available
    gnu_as
    gnu_windres
    ibm_asm
    inline_asm_direct_symbol_refs
    inline_asm_labels
    inline_asm_nonlocal_labels
    pragma_deprecated
    rsync_contimeout
    symver_asm_label
    symver_gnu_asm
    vfp_args
    xform_asm
    xmm_clobbers
"

TYPES_LIST="
    CONDITION_VARIABLE_Ptr
    kCMVideoCodecType_HEVC
    socklen_t
    struct_addrinfo
    struct_group_source_req
    struct_ip_mreq_source
    struct_ipv6_mreq
    struct_msghdr_msg_flags
    struct_pollfd
    struct_rusage_ru_maxrss
    struct_sctp_event_subscribe
    struct_sockaddr_in6
    struct_sockaddr_sa_len
    struct_sockaddr_storage
    struct_stat_st_mtim_tv_nsec
    struct_v4l2_frmivalenum_discrete
"

HAVE_LIST="
    $ARCH_EXT_LIST
    $(add_suffix _external $ARCH_EXT_LIST)
    $(add_suffix _inline   $ARCH_EXT_LIST)
    $ARCH_FEATURES
    $ATOMICS_LIST
    $BUILTIN_LIST
    $COMPLEX_FUNCS
    $HAVE_LIST_CMDLINE
    $HAVE_LIST_PUB
    $HEADERS_LIST
    $INTRINSICS_LIST
    $MATH_FUNCS
    $SYSTEM_FUNCS
    $THREADS_LIST
    $TOOLCHAIN_FEATURES
    $TYPES_LIST
    atomics_native
    dos_paths
    libc_msvcrt
    makeinfo
    makeinfo_html
    MMAL_PARAMETER_VIDEO_MAX_NUM_CALLBACKS
    perl
    pod2man
    section_data_rel_ro
    texi2html
    threads
    uwp
    vaapi_drm
    vaapi_x11
    vdpau_x11
    winrt
    wincrypt
"

# options emitted with CONFIG_ prefix but not available on the command line
CONFIG_EXTRA="
    aandcttables
    ac3dsp
    adts_header
    audio_frame_queue
    audiodsp
    blockdsp
    bswapdsp
    cabac
    cbs
    cbs_h264
    cbs_h265
    cbs_mpeg2
    dirac_parse
    dvprofile
    exif
    faandct
    faanidct
    fdctdsp
    flacdsp
    fmtconvert
    frame_thread_encoder
    g722dsp
    golomb
    gplv3
    h263dsp
    h264chroma
    h264dsp
    h264parse
    h264pred
    h264qpel
    hevcparse
    hpeldsp
    huffman
    huffyuvdsp
    huffyuvencdsp
    idctdsp
    iirfilter
    mdct15
    intrax8
    iso_media
    ividsp
    jpegtables
    lgplv3
    libx262
    llauddsp
    llviddsp
    llvidencdsp
    lpc
    lzf
    me_cmp
    mpeg_er
    mpegaudio
    mpegaudiodsp
    mpegaudioheader
    mpegvideo
    mpegvideoenc
    mss34dsp
    pixblockdsp
    qpeldsp
    qsv
    qsvdec
    qsvenc
    qsvvpp
    rangecoder
    riffdec
    riffenc
    rtpdec
    rtpenc_chain
    rv34dsp
    sinewin
    snappy
    srtp
    startcode
    texturedsp
    texturedspenc
    tpeldsp
    vaapi_1
    vaapi_encode
    vc1dsp
    videodsp
    vp3dsp
    vp56dsp
    vp8dsp
    wma_freqs
    wmv2dsp
"

CMDLINE_SELECT="
    $ARCH_EXT_LIST
    $CONFIG_LIST
    $HAVE_LIST_CMDLINE
    $THREADS_LIST
    asm
    cross_compile
    debug
    extra_warnings
    logging
    lto
    optimizations
    rpath
    stripping
"

PATHS_LIST="
    bindir
    datadir
    docdir
    incdir
    libdir
    mandir
    pkgconfigdir
    prefix
    shlibdir
    install_name_dir
"

CMDLINE_SET="
    $PATHS_LIST
    ar
    arch
    as
    assert_level
    build_suffix
    cc
    objcc
    cpu
    cross_prefix
    custom_allocator
    cxx
    dep_cc
    doxygen
    env
    extra_version
    gas
    host_cc
    host_cflags
    host_extralibs
    host_ld
    host_ldflags
    host_os
    ignore_tests
    install
    ld
    ln_s
    logfile
    malloc_prefix
    nm
    optflags
    nvccflags
    pkg_config
    pkg_config_flags
    progs_suffix
    random_seed
    ranlib
    samples
    strip
    sws_max_filter_size
    sysinclude
    sysroot
    target_exec
    target_os
    target_path
    target_samples
    tempprefix
    toolchain
    valgrind
    x86asmexe
"

CMDLINE_APPEND="
    extra_cflags
    extra_cxxflags
    extra_objcflags
    host_cppflags
"

# code dependency declarations

# architecture extensions

armv5te_deps="arm"
armv6_deps="arm"
armv6t2_deps="arm"
armv8_deps="aarch64"
neon_deps_any="aarch64 arm"
intrinsics_neon_deps="neon"
vfp_deps_any="aarch64 arm"
vfpv3_deps="vfp"
setend_deps="arm"

map 'eval ${v}_inline_deps=inline_asm' $ARCH_EXT_LIST_ARM

altivec_deps="ppc"
dcbzl_deps="ppc"
ldbrx_deps="ppc"
ppc4xx_deps="ppc"
vsx_deps="altivec"
power8_deps="vsx"

loongson2_deps="mips"
loongson3_deps="mips"
mips32r2_deps="mips"
mips32r5_deps="mips"
mips32r6_deps="mips"
mips64r2_deps="mips"
mips64r6_deps="mips"
mipsfpu_deps="mips"
mipsdsp_deps="mips"
mipsdspr2_deps="mips"
mmi_deps="mips"
msa_deps="mipsfpu"

cpunop_deps="i686"
x86_64_select="i686"
x86_64_suggest="fast_cmov"

amd3dnow_deps="mmx"
amd3dnowext_deps="amd3dnow"
i686_deps="x86"
mmx_deps="x86"
mmxext_deps="mmx"
sse_deps="mmxext"
sse2_deps="sse"
sse3_deps="sse2"
ssse3_deps="sse3"
sse4_deps="ssse3"
sse42_deps="sse4"
aesni_deps="sse42"
avx_deps="sse42"
xop_deps="avx"
fma3_deps="avx"
fma4_deps="avx"
avx2_deps="avx"

mmx_external_deps="x86asm"
mmx_inline_deps="inline_asm x86"
mmx_suggest="mmx_external mmx_inline"

for ext in $(filter_out mmx $ARCH_EXT_LIST_X86_SIMD); do
    eval dep=\$${ext}_deps
    eval ${ext}_external_deps='"${dep}_external"'
    eval ${ext}_inline_deps='"${dep}_inline"'
    eval ${ext}_suggest='"${ext}_external ${ext}_inline"'
done

aligned_stack_if_any="aarch64 ppc x86"
fast_64bit_if_any="aarch64 alpha ia64 mips64 parisc64 ppc64 sparc64 x86_64"
fast_clz_if_any="aarch64 alpha avr32 mips ppc x86"
fast_unaligned_if_any="aarch64 ppc x86"
simd_align_16_if_any="altivec neon sse"
simd_align_32_if_any="avx"

# system capabilities
symver_if_any="symver_asm_label symver_gnu_asm"
valgrind_backtrace_conflict="optimizations"
valgrind_backtrace_deps="valgrind_valgrind_h"

# threading support
atomics_gcc_if="sync_val_compare_and_swap"
atomics_suncc_if="atomic_cas_ptr machine_rw_barrier"
atomics_win32_if="MemoryBarrier"
atomics_native_if_any="$ATOMICS_LIST"
w32threads_deps="atomics_native"
threads_if_any="$THREADS_LIST"

# subsystems
cbs_h264_select="cbs golomb"
cbs_h265_select="cbs golomb"
cbs_mpeg2_select="cbs"
dct_select="rdft"
dirac_parse_select="golomb"
error_resilience_select="me_cmp"
faandct_deps="faan"
faandct_select="fdctdsp"
faanidct_deps="faan"
faanidct_select="idctdsp"
h264dsp_select="startcode"
hevcparse_select="golomb"
frame_thread_encoder_deps="encoders threads"
intrax8_select="blockdsp idctdsp"
mdct_select="fft"
mdct15_select="fft"
me_cmp_select="fdctdsp idctdsp pixblockdsp"
mpeg_er_select="error_resilience"
mpegaudio_select="mpegaudiodsp mpegaudioheader"
mpegaudiodsp_select="dct"
mpegvideo_select="blockdsp h264chroma hpeldsp idctdsp me_cmp mpeg_er videodsp"
mpegvideoenc_select="me_cmp mpegvideo pixblockdsp qpeldsp"
vc1dsp_select="h264chroma qpeldsp startcode"
rdft_select="fft"

# decoders / encoders
aac_decoder_select="adts_header mdct15 mdct sinewin"
aac_fixed_decoder_select="mdct sinewin"
aac_encoder_select="audio_frame_queue iirfilter lpc mdct sinewin"
aac_latm_decoder_select="aac_decoder aac_latm_parser"
ac3_decoder_select="ac3_parser ac3dsp bswapdsp fmtconvert mdct"
ac3_fixed_decoder_select="ac3_parser ac3dsp bswapdsp mdct"
ac3_encoder_select="ac3dsp audiodsp mdct me_cmp"
ac3_fixed_encoder_select="ac3dsp audiodsp mdct me_cmp"
adpcm_g722_decoder_select="g722dsp"
adpcm_g722_encoder_select="g722dsp"
aic_decoder_select="golomb idctdsp"
alac_encoder_select="lpc"
als_decoder_select="bswapdsp"
amrnb_decoder_select="lsp"
amrwb_decoder_select="lsp"
amv_decoder_select="sp5x_decoder exif"
amv_encoder_select="aandcttables jpegtables mpegvideoenc"
ape_decoder_select="bswapdsp llauddsp"
apng_decoder_select="zlib"
apng_encoder_select="llvidencdsp zlib"
asv1_decoder_select="blockdsp bswapdsp idctdsp"
asv1_encoder_select="bswapdsp fdctdsp pixblockdsp"
asv2_decoder_select="blockdsp bswapdsp idctdsp"
asv2_encoder_select="bswapdsp fdctdsp pixblockdsp"
atrac1_decoder_select="mdct sinewin"
atrac3_decoder_select="mdct"
atrac3p_decoder_select="mdct sinewin"
avrn_decoder_select="exif jpegtables"
bink_decoder_select="blockdsp hpeldsp"
binkaudio_dct_decoder_select="mdct rdft dct sinewin wma_freqs"
binkaudio_rdft_decoder_select="mdct rdft sinewin wma_freqs"
cavs_decoder_select="blockdsp golomb h264chroma idctdsp qpeldsp videodsp"
clearvideo_decoder_select="idctdsp"
cllc_decoder_select="bswapdsp"
comfortnoise_encoder_select="lpc"
cook_decoder_select="audiodsp mdct sinewin"
cscd_decoder_select="lzo"
cscd_decoder_suggest="zlib"
dca_decoder_select="mdct"
dds_decoder_select="texturedsp"
dirac_decoder_select="dirac_parse dwt golomb videodsp mpegvideoenc"
dnxhd_decoder_select="blockdsp idctdsp"
dnxhd_encoder_select="aandcttables blockdsp fdctdsp idctdsp mpegvideoenc pixblockdsp"
dolby_e_decoder_select="mdct"
dvvideo_decoder_select="dvprofile idctdsp"
dvvideo_encoder_select="dvprofile fdctdsp me_cmp pixblockdsp"
dxa_decoder_select="zlib"
dxv_decoder_select="lzf texturedsp"
eac3_decoder_select="ac3_decoder"
eac3_encoder_select="ac3_encoder"
eamad_decoder_select="aandcttables blockdsp bswapdsp idctdsp mpegvideo"
eatgq_decoder_select="aandcttables"
eatqi_decoder_select="aandcttables blockdsp bswapdsp idctdsp"
exr_decoder_select="zlib"
ffv1_decoder_select="rangecoder"
ffv1_encoder_select="rangecoder"
ffvhuff_decoder_select="huffyuv_decoder"
ffvhuff_encoder_select="huffyuv_encoder"
fic_decoder_select="golomb"
flac_decoder_select="flacdsp"
flac_encoder_select="bswapdsp flacdsp lpc"
flashsv2_decoder_select="zlib"
flashsv2_encoder_select="zlib"
flashsv_decoder_select="zlib"
flashsv_encoder_select="zlib"
flv_decoder_select="h263_decoder"
flv_encoder_select="h263_encoder"
fourxm_decoder_select="blockdsp bswapdsp"
fraps_decoder_select="bswapdsp huffman"
g2m_decoder_select="blockdsp idctdsp jpegtables zlib"
g729_decoder_select="audiodsp"
h261_decoder_select="mpegvideo"
h261_encoder_select="aandcttables mpegvideoenc"
h263_decoder_select="h263_parser h263dsp mpegvideo qpeldsp"
h263_encoder_select="aandcttables h263dsp mpegvideoenc"
h263i_decoder_select="h263_decoder"
h263p_decoder_select="h263_decoder"
h263p_encoder_select="h263_encoder"
h264_decoder_select="cabac golomb h264chroma h264dsp h264parse h264pred h264qpel videodsp"
h264_decoder_suggest="error_resilience"
hap_decoder_select="snappy texturedsp"
hap_encoder_deps="libsnappy"
hap_encoder_select="texturedspenc"
hevc_decoder_select="bswapdsp cabac golomb hevcparse videodsp"
huffyuv_decoder_select="bswapdsp huffyuvdsp llviddsp"
huffyuv_encoder_select="bswapdsp huffman huffyuvencdsp llvidencdsp"
iac_decoder_select="imc_decoder"
imc_decoder_select="bswapdsp fft mdct sinewin"
indeo3_decoder_select="hpeldsp"
indeo4_decoder_select="ividsp"
indeo5_decoder_select="ividsp"
interplay_video_decoder_select="hpeldsp"
jpegls_decoder_select="mjpeg_decoder"
jv_decoder_select="blockdsp"
lagarith_decoder_select="llviddsp"
ljpeg_encoder_select="aandcttables idctdsp jpegtables mpegvideoenc"
magicyuv_decoder_select="llviddsp"
magicyuv_encoder_select="llvidencdsp"
mdec_decoder_select="blockdsp idctdsp mpegvideo"
metasound_decoder_select="lsp mdct sinewin"
mimic_decoder_select="blockdsp bswapdsp hpeldsp idctdsp"
mjpeg_decoder_select="blockdsp hpeldsp exif idctdsp jpegtables"
mjpeg_encoder_select="aandcttables jpegtables mpegvideoenc"
mjpegb_decoder_select="mjpeg_decoder"
mlp_decoder_select="mlp_parser"
mlp_encoder_select="lpc"
motionpixels_decoder_select="bswapdsp"
mp1_decoder_select="mpegaudio"
mp1float_decoder_select="mpegaudio"
mp2_decoder_select="mpegaudio"
mp2float_decoder_select="mpegaudio"
mp3_decoder_select="mpegaudio"
mp3adu_decoder_select="mpegaudio"
mp3adufloat_decoder_select="mpegaudio"
mp3float_decoder_select="mpegaudio"
mp3on4_decoder_select="mpegaudio"
mp3on4float_decoder_select="mpegaudio"
mpc7_decoder_select="bswapdsp mpegaudiodsp"
mpc8_decoder_select="mpegaudiodsp"
mpegvideo_decoder_select="mpegvideo"
mpeg1video_decoder_select="mpegvideo"
mpeg1video_encoder_select="aandcttables mpegvideoenc h263dsp"
mpeg2video_decoder_select="mpegvideo"
mpeg2video_encoder_select="aandcttables mpegvideoenc h263dsp"
mpeg4_decoder_select="h263_decoder mpeg4video_parser"
mpeg4_encoder_select="h263_encoder"
msa1_decoder_select="mss34dsp"
mscc_decoder_select="zlib"
msmpeg4v1_decoder_select="h263_decoder"
msmpeg4v2_decoder_select="h263_decoder"
msmpeg4v2_encoder_select="h263_encoder"
msmpeg4v3_decoder_select="h263_decoder"
msmpeg4v3_encoder_select="h263_encoder"
mss2_decoder_select="mpegvideo qpeldsp vc1_decoder"
mts2_decoder_select="mss34dsp"
mxpeg_decoder_select="mjpeg_decoder"
nellymoser_decoder_select="mdct sinewin"
nellymoser_encoder_select="audio_frame_queue mdct sinewin"
nuv_decoder_select="idctdsp lzo"
on2avc_decoder_select="mdct"
opus_decoder_deps="swresample"
opus_decoder_select="mdct15"
opus_encoder_select="audio_frame_queue mdct15"
png_decoder_select="zlib"
png_encoder_select="llvidencdsp zlib"
prores_decoder_select="blockdsp idctdsp"
prores_encoder_select="fdctdsp"
qcelp_decoder_select="lsp"
qdm2_decoder_select="mdct rdft mpegaudiodsp"
ra_144_decoder_select="audiodsp"
ra_144_encoder_select="audio_frame_queue lpc audiodsp"
ralf_decoder_select="golomb"
rawvideo_decoder_select="bswapdsp"
rscc_decoder_select="zlib"
rtjpeg_decoder_select="me_cmp"
rv10_decoder_select="h263_decoder"
rv10_encoder_select="h263_encoder"
rv20_decoder_select="h263_decoder"
rv20_encoder_select="h263_encoder"
rv30_decoder_select="golomb h264pred h264qpel mpegvideo rv34dsp"
rv40_decoder_select="golomb h264pred h264qpel mpegvideo rv34dsp"
screenpresso_decoder_select="zlib"
shorten_decoder_select="bswapdsp"
sipr_decoder_select="lsp"
snow_decoder_select="dwt h264qpel hpeldsp me_cmp rangecoder videodsp"
snow_encoder_select="aandcttables dwt h264qpel hpeldsp me_cmp mpegvideoenc rangecoder"
sonic_decoder_select="golomb rangecoder"
sonic_encoder_select="golomb rangecoder"
sonic_ls_encoder_select="golomb rangecoder"
sp5x_decoder_select="mjpeg_decoder"
srgc_decoder_select="zlib"
svq1_decoder_select="hpeldsp"
svq1_encoder_select="aandcttables hpeldsp me_cmp mpegvideoenc"
svq3_decoder_select="golomb h264dsp h264parse h264pred hpeldsp tpeldsp videodsp"
svq3_decoder_suggest="zlib"
tak_decoder_select="audiodsp"
tdsc_decoder_select="zlib mjpeg_decoder"
theora_decoder_select="vp3_decoder"
thp_decoder_select="mjpeg_decoder"
tiff_decoder_suggest="zlib lzma"
tiff_encoder_suggest="zlib"
truehd_decoder_select="mlp_parser"
truehd_encoder_select="lpc"
truemotion2_decoder_select="bswapdsp"
truespeech_decoder_select="bswapdsp"
tscc_decoder_select="zlib"
twinvq_decoder_select="mdct lsp sinewin"
txd_decoder_select="texturedsp"
utvideo_decoder_select="bswapdsp llviddsp"
utvideo_encoder_select="bswapdsp huffman llvidencdsp"
vble_decoder_select="llviddsp"
vc1_decoder_select="blockdsp h263_decoder h264qpel intrax8 mpegvideo vc1dsp"
vc1image_decoder_select="vc1_decoder"
vorbis_decoder_select="mdct"
vorbis_encoder_select="mdct"
vp3_decoder_select="hpeldsp vp3dsp videodsp"
vp5_decoder_select="h264chroma hpeldsp videodsp vp3dsp vp56dsp"
vp6_decoder_select="h264chroma hpeldsp huffman videodsp vp3dsp vp56dsp"
vp6a_decoder_select="vp6_decoder"
vp6f_decoder_select="vp6_decoder"
vp7_decoder_select="h264pred videodsp vp8dsp"
vp8_decoder_select="h264pred videodsp vp8dsp"
vp9_decoder_select="videodsp vp9_parser"
webp_decoder_select="vp8_decoder exif"
wmalossless_decoder_select="llauddsp"
wmapro_decoder_select="mdct sinewin wma_freqs"
wmav1_decoder_select="mdct sinewin wma_freqs"
wmav1_encoder_select="mdct sinewin wma_freqs"
wmav2_decoder_select="mdct sinewin wma_freqs"
wmav2_encoder_select="mdct sinewin wma_freqs"
wmavoice_decoder_select="lsp rdft dct mdct sinewin"
wmv1_decoder_select="h263_decoder"
wmv1_encoder_select="h263_encoder"
wmv2_decoder_select="blockdsp error_resilience h263_decoder idctdsp intrax8 videodsp wmv2dsp"
wmv2_encoder_select="h263_encoder wmv2dsp"
wmv3_decoder_select="vc1_decoder"
wmv3image_decoder_select="wmv3_decoder"
xma1_decoder_select="wmapro_decoder"
xma2_decoder_select="wmapro_decoder"
zerocodec_decoder_select="zlib"
zlib_decoder_select="zlib"
zlib_encoder_select="zlib"
zmbv_decoder_select="zlib"
zmbv_encoder_select="zlib"

# hardware accelerators
crystalhd_deps="libcrystalhd_libcrystalhd_if_h"
cuda_deps_any="libdl LoadLibrary"
cuvid_deps="cuda"
d3d11va_deps="dxva_h ID3D11VideoDecoder ID3D11VideoContext"
dxva2_deps="dxva2api_h DXVA2_ConfigPictureDecode ole32 user32"
videotoolbox_hwaccel_deps="videotoolbox pthreads"
videotoolbox_hwaccel_extralibs="-framework QuartzCore"
xvmc_deps="X11_extensions_XvMClib_h"

h263_vaapi_hwaccel_deps="vaapi"
h263_vaapi_hwaccel_select="h263_decoder"
h263_videotoolbox_hwaccel_deps="videotoolbox"
h263_videotoolbox_hwaccel_select="h263_decoder"
h264_cuvid_hwaccel_deps="cuda cuvid"
h264_cuvid_hwaccel_select="h264_cuvid_decoder"
h264_d3d11va_hwaccel_deps="d3d11va"
h264_d3d11va_hwaccel_select="h264_decoder"
h264_d3d11va2_hwaccel_deps="d3d11va"
h264_d3d11va2_hwaccel_select="h264_decoder"
h264_dxva2_hwaccel_deps="dxva2"
h264_dxva2_hwaccel_select="h264_decoder"
h264_mediacodec_hwaccel_deps="mediacodec"
h264_mmal_hwaccel_deps="mmal"
h264_nvdec_hwaccel_deps="cuda nvdec"
h264_nvdec_hwaccel_select="h264_decoder"
h264_qsv_hwaccel_deps="libmfx"
h264_vaapi_hwaccel_deps="vaapi"
h264_vaapi_hwaccel_select="h264_decoder"
h264_vdpau_hwaccel_deps="vdpau"
h264_vdpau_hwaccel_select="h264_decoder"
h264_videotoolbox_hwaccel_deps="videotoolbox"
h264_videotoolbox_hwaccel_select="h264_decoder"
hevc_cuvid_hwaccel_deps="cuda cuvid"
hevc_cuvid_hwaccel_select="hevc_cuvid_decoder"
hevc_d3d11va_hwaccel_deps="d3d11va DXVA_PicParams_HEVC"
hevc_d3d11va_hwaccel_select="hevc_decoder"
hevc_mediacodec_hwaccel_deps="mediacodec"
hevc_d3d11va2_hwaccel_deps="d3d11va DXVA_PicParams_HEVC"
hevc_d3d11va2_hwaccel_select="hevc_decoder"
hevc_dxva2_hwaccel_deps="dxva2 DXVA_PicParams_HEVC"
hevc_dxva2_hwaccel_select="hevc_decoder"
hevc_nvdec_hwaccel_deps="cuda nvdec"
hevc_nvdec_hwaccel_select="hevc_decoder"
hevc_qsv_hwaccel_deps="libmfx"
hevc_vaapi_hwaccel_deps="vaapi VAPictureParameterBufferHEVC"
hevc_vaapi_hwaccel_select="hevc_decoder"
hevc_vdpau_hwaccel_deps="vdpau VdpPictureInfoHEVC"
hevc_vdpau_hwaccel_select="hevc_decoder"
hevc_videotoolbox_hwaccel_deps="videotoolbox"
hevc_videotoolbox_hwaccel_select="hevc_decoder"
mjpeg_cuvid_hwaccel_deps="cuda cuvid"
mjpeg_cuvid_hwaccel_select="mjpeg_cuvid_decoder"
mpeg_xvmc_hwaccel_deps="xvmc"
mpeg_xvmc_hwaccel_select="mpeg2video_decoder"
mpeg1_cuvid_hwaccel_deps="cuda cuvid"
mpeg1_cuvid_hwaccel_select="mpeg1_cuvid_decoder"
mpeg1_vdpau_hwaccel_deps="vdpau"
mpeg1_vdpau_hwaccel_select="mpeg1video_decoder"
mpeg1_videotoolbox_hwaccel_deps="videotoolbox"
mpeg1_videotoolbox_hwaccel_select="mpeg1video_decoder"
mpeg1_xvmc_hwaccel_deps="xvmc"
mpeg1_xvmc_hwaccel_select="mpeg1video_decoder"
mpeg2_cuvid_hwaccel_deps="cuda cuvid"
mpeg2_cuvid_hwaccel_select="mpeg2_cuvid_decoder"
mpeg2_d3d11va_hwaccel_deps="d3d11va"
mpeg2_d3d11va_hwaccel_select="mpeg2video_decoder"
mpeg2_d3d11va2_hwaccel_deps="d3d11va"
mpeg2_d3d11va2_hwaccel_select="mpeg2video_decoder"
mpeg2_dxva2_hwaccel_deps="dxva2"
mpeg2_dxva2_hwaccel_select="mpeg2video_decoder"
mpeg2_mediacodec_hwaccel_deps="mediacodec"
mpeg2_mmal_hwaccel_deps="mmal"
mpeg2_qsv_hwaccel_deps="libmfx"
mpeg2_vaapi_hwaccel_deps="vaapi"
mpeg2_vaapi_hwaccel_select="mpeg2video_decoder"
mpeg2_vdpau_hwaccel_deps="vdpau"
mpeg2_vdpau_hwaccel_select="mpeg2video_decoder"
mpeg2_videotoolbox_hwaccel_deps="videotoolbox"
mpeg2_videotoolbox_hwaccel_select="mpeg2video_decoder"
mpeg2_xvmc_hwaccel_deps="xvmc"
mpeg2_xvmc_hwaccel_select="mpeg2video_decoder"
mpeg4_cuvid_hwaccel_deps="cuda cuvid"
mpeg4_cuvid_hwaccel_select="mpeg4_cuvid_decoder"
mpeg4_mediacodec_hwaccel_deps="mediacodec"
mpeg4_mmal_hwaccel_deps="mmal"
mpeg4_vaapi_hwaccel_deps="vaapi"
mpeg4_vaapi_hwaccel_select="mpeg4_decoder"
mpeg4_vdpau_hwaccel_deps="vdpau"
mpeg4_vdpau_hwaccel_select="mpeg4_decoder"
mpeg4_videotoolbox_hwaccel_deps="videotoolbox"
mpeg4_videotoolbox_hwaccel_select="mpeg4_decoder"
vc1_cuvid_hwaccel_deps="cuda cuvid"
vc1_cuvid_hwaccel_select="vc1_cuvid_decoder"
vc1_d3d11va_hwaccel_deps="d3d11va"
vc1_d3d11va_hwaccel_select="vc1_decoder"
vc1_d3d11va2_hwaccel_deps="d3d11va"
vc1_d3d11va2_hwaccel_select="vc1_decoder"
vc1_dxva2_hwaccel_deps="dxva2"
vc1_dxva2_hwaccel_select="vc1_decoder"
vc1_mmal_hwaccel_deps="mmal"
vc1_qsv_hwaccel_deps="libmfx"
vc1_vaapi_hwaccel_deps="vaapi"
vc1_vaapi_hwaccel_select="vc1_decoder"
vc1_vdpau_hwaccel_deps="vdpau"
vc1_vdpau_hwaccel_select="vc1_decoder"
vp8_cuvid_hwaccel_deps="cuda cuvid"
vp8_cuvid_hwaccel_select="vp8_cuvid_decoder"
vp9_cuvid_hwaccel_deps="cuda cuvid"
vp9_cuvid_hwaccel_select="vp9_cuvid_decoder"
vp8_mediacodec_hwaccel_deps="mediacodec"
vp8_qsv_hwaccel_deps="libmfx"
vp9_d3d11va_hwaccel_deps="d3d11va DXVA_PicParams_VP9"
vp9_d3d11va_hwaccel_select="vp9_decoder"
vp9_d3d11va2_hwaccel_deps="d3d11va DXVA_PicParams_VP9"
vp9_d3d11va2_hwaccel_select="vp9_decoder"
vp9_dxva2_hwaccel_deps="dxva2 DXVA_PicParams_VP9"
vp9_dxva2_hwaccel_select="vp9_decoder"
vp9_mediacodec_hwaccel_deps="mediacodec"
vp9_vaapi_hwaccel_deps="vaapi VADecPictureParameterBufferVP9_bit_depth"
vp9_vaapi_hwaccel_select="vp9_decoder"
wmv3_d3d11va_hwaccel_select="vc1_d3d11va_hwaccel"
wmv3_d3d11va2_hwaccel_select="vc1_d3d11va2_hwaccel"
wmv3_dxva2_hwaccel_select="vc1_dxva2_hwaccel"
wmv3_vaapi_hwaccel_select="vc1_vaapi_hwaccel"
wmv3_vdpau_hwaccel_select="vc1_vdpau_hwaccel"

# hardware-accelerated codecs
omx_deps="libdl pthreads"
omx_rpi_select="omx"
qsv_deps="libmfx"
qsvdec_select="qsv"
qsvenc_select="qsv"
qsvvpp_select="qsv"
vaapi_encode_deps="vaapi"
v4l2_m2m_deps_any="linux_videodev2_h"

hwupload_cuda_filter_deps="cuda"
scale_npp_filter_deps="cuda libnpp"
scale_cuda_filter_deps="cuda_sdk"
thumbnail_cuda_filter_deps="cuda_sdk"

nvenc_deps="cuda"
nvenc_deps_any="libdl LoadLibrary"
nvenc_encoder_deps="nvenc"

h263_v4l2m2m_decoder_deps="v4l2_m2m h263_v4l2_m2m"
h263_v4l2m2m_encoder_deps="v4l2_m2m h263_v4l2_m2m"
h264_crystalhd_decoder_select="crystalhd h264_mp4toannexb_bsf h264_parser"
h264_cuvid_decoder_deps="cuda cuvid"
h264_cuvid_decoder_select="h264_mp4toannexb_bsf"
h264_mediacodec_decoder_deps="mediacodec"
h264_mediacodec_decoder_select="h264_mp4toannexb_bsf h264_parser"
h264_mmal_decoder_deps="mmal"
h264_nvenc_encoder_deps="nvenc"
h264_omx_encoder_deps="omx"
h264_qsv_decoder_select="h264_mp4toannexb_bsf h264_parser qsvdec h264_qsv_hwaccel"
h264_qsv_encoder_select="qsvenc"
h264_rkmpp_decoder_deps="rkmpp"
h264_rkmpp_decoder_select="h264_mp4toannexb_bsf"
h264_vaapi_encoder_deps="VAEncPictureParameterBufferH264"
h264_vaapi_encoder_select="cbs_h264 vaapi_encode"
h264_v4l2m2m_decoder_deps="v4l2_m2m h264_v4l2_m2m"
h264_v4l2m2m_encoder_deps="v4l2_m2m h264_v4l2_m2m"
hevc_cuvid_decoder_deps="cuda cuvid"
hevc_cuvid_decoder_select="hevc_mp4toannexb_bsf"
hevc_mediacodec_decoder_deps="mediacodec"
hevc_mediacodec_decoder_select="hevc_mp4toannexb_bsf hevc_parser"
hevc_nvenc_encoder_deps="nvenc"
hevc_qsv_decoder_select="hevc_mp4toannexb_bsf hevc_parser qsvdec hevc_qsv_hwaccel"
hevc_qsv_encoder_select="hevcparse qsvenc"
hevc_rkmpp_decoder_deps="rkmpp"
hevc_rkmpp_decoder_select="hevc_mp4toannexb_bsf"
hevc_vaapi_encoder_deps="VAEncPictureParameterBufferHEVC"
hevc_vaapi_encoder_select="cbs_h265 vaapi_encode"
hevc_v4l2m2m_decoder_deps="v4l2_m2m hevc_v4l2_m2m"
hevc_v4l2m2m_encoder_deps="v4l2_m2m hevc_v4l2_m2m"
mjpeg_cuvid_decoder_deps="cuda cuvid"
mjpeg_qsv_encoder_deps="libmfx"
mjpeg_qsv_encoder_select="qsvenc"
mjpeg_vaapi_encoder_deps="VAEncPictureParameterBufferJPEG"
mjpeg_vaapi_encoder_select="vaapi_encode jpegtables"
mpeg1_cuvid_decoder_deps="cuda cuvid"
mpeg1_v4l2m2m_decoder_deps="v4l2_m2m mpeg1_v4l2_m2m"
mpeg2_crystalhd_decoder_select="crystalhd"
mpeg2_cuvid_decoder_deps="cuda cuvid"
mpeg2_mmal_decoder_deps="mmal"
mpeg2_mediacodec_decoder_deps="mediacodec"
mpeg2_qsv_decoder_select="qsvdec mpeg2_qsv_hwaccel"
mpeg2_qsv_encoder_select="qsvenc"
mpeg2_vaapi_encoder_deps="VAEncPictureParameterBufferMPEG2"
mpeg2_vaapi_encoder_select="cbs_mpeg2 vaapi_encode"
mpeg2_v4l2m2m_decoder_deps="v4l2_m2m mpeg2_v4l2_m2m"
mpeg4_crystalhd_decoder_select="crystalhd"
mpeg4_cuvid_decoder_deps="cuda cuvid"
mpeg4_mediacodec_decoder_deps="mediacodec"
mpeg4_mmal_decoder_deps="mmal"
mpeg4_omx_encoder_deps="omx"
mpeg4_v4l2m2m_decoder_deps="v4l2_m2m mpeg4_v4l2_m2m"
mpeg4_v4l2m2m_encoder_deps="v4l2_m2m mpeg4_v4l2_m2m"
msmpeg4_crystalhd_decoder_select="crystalhd"
nvenc_h264_encoder_select="h264_nvenc_encoder"
nvenc_hevc_encoder_select="hevc_nvenc_encoder"
vc1_crystalhd_decoder_select="crystalhd"
vc1_cuvid_decoder_deps="cuda cuvid"
vc1_mmal_decoder_deps="mmal"
vc1_qsv_decoder_select="qsvdec vc1_qsv_hwaccel vc1_parser"
vc1_v4l2m2m_decoder_deps="v4l2_m2m vc1_v4l2_m2m"
vp8_cuvid_decoder_deps="cuda cuvid"
vp8_mediacodec_decoder_deps="mediacodec"
vp8_qsv_decoder_select="qsvdec vp8_qsv_hwaccel vp8_parser"
vp8_rkmpp_decoder_deps="rkmpp"
vp8_vaapi_encoder_deps="VAEncPictureParameterBufferVP8"
vp8_vaapi_encoder_select="vaapi_encode"
vp8_v4l2m2m_decoder_deps="v4l2_m2m vp8_v4l2_m2m"
vp8_v4l2m2m_encoder_deps="v4l2_m2m vp8_v4l2_m2m"
vp9_cuvid_decoder_deps="cuda cuvid"
vp9_mediacodec_decoder_deps="mediacodec"
vp9_rkmpp_decoder_deps="rkmpp"
vp9_vaapi_encoder_deps="VAEncPictureParameterBufferVP9"
vp9_vaapi_encoder_select="vaapi_encode"
vp9_v4l2m2m_decoder_deps="v4l2_m2m vp9_v4l2_m2m"
wmv3_crystalhd_decoder_select="crystalhd"

# parsers
aac_parser_select="adts_header"
h264_parser_select="golomb h264dsp h264parse"
hevc_parser_select="hevcparse"
mpegaudio_parser_select="mpegaudioheader"
mpegvideo_parser_select="mpegvideo"
mpeg4video_parser_select="h263dsp mpegvideo qpeldsp"
vc1_parser_select="vc1dsp"

# bitstream_filters
aac_adtstoasc_bsf_select="adts_header"
h264_metadata_bsf_select="cbs_h264"
h264_redundant_pps_bsf_select="cbs_h264"
hevc_metadata_bsf_select="cbs_h265"
mjpeg2jpeg_bsf_select="jpegtables"
mpeg2_metadata_bsf_select="cbs_mpeg2"
trace_headers_bsf_select="cbs_h264 cbs_h265 cbs_mpeg2"

# external libraries
aac_at_decoder_deps="audiotoolbox"
ac3_at_decoder_deps="audiotoolbox"
ac3_at_decoder_select="ac3_parser"
adpcm_ima_qt_at_decoder_deps="audiotoolbox"
alac_at_decoder_deps="audiotoolbox"
amr_nb_at_decoder_deps="audiotoolbox"
avisynth_deps_any="libdl LoadLibrary"
avisynth_demuxer_deps="avisynth"
avisynth_demuxer_select="riffdec"
eac3_at_decoder_deps="audiotoolbox"
eac3_at_decoder_select="ac3_parser"
gsm_ms_at_decoder_deps="audiotoolbox"
ilbc_at_decoder_deps="audiotoolbox"
mp1_at_decoder_deps="audiotoolbox"
mp2_at_decoder_deps="audiotoolbox"
mp3_at_decoder_deps="audiotoolbox"
mp1_at_decoder_select="mpegaudioheader"
mp2_at_decoder_select="mpegaudioheader"
mp3_at_decoder_select="mpegaudioheader"
pcm_alaw_at_decoder_deps="audiotoolbox"
pcm_mulaw_at_decoder_deps="audiotoolbox"
qdmc_at_decoder_deps="audiotoolbox"
qdm2_at_decoder_deps="audiotoolbox"
aac_at_encoder_deps="audiotoolbox"
aac_at_encoder_select="audio_frame_queue"
alac_at_encoder_deps="audiotoolbox"
alac_at_encoder_select="audio_frame_queue"
ilbc_at_encoder_deps="audiotoolbox"
ilbc_at_encoder_select="audio_frame_queue"
pcm_alaw_at_encoder_deps="audiotoolbox"
pcm_alaw_at_encoder_select="audio_frame_queue"
pcm_mulaw_at_encoder_deps="audiotoolbox"
pcm_mulaw_at_encoder_select="audio_frame_queue"
chromaprint_muxer_deps="chromaprint"
h264_videotoolbox_encoder_deps="pthreads"
h264_videotoolbox_encoder_select="videotoolbox_encoder"
libcelt_decoder_deps="libcelt"
libfdk_aac_decoder_deps="libfdk_aac"
libfdk_aac_encoder_deps="libfdk_aac"
libfdk_aac_encoder_select="audio_frame_queue"
libgme_demuxer_deps="libgme"
libgsm_decoder_deps="libgsm"
libgsm_encoder_deps="libgsm"
libgsm_ms_decoder_deps="libgsm"
libgsm_ms_encoder_deps="libgsm"
libilbc_decoder_deps="libilbc"
libilbc_encoder_deps="libilbc"
libkvazaar_encoder_deps="libkvazaar"
libmodplug_demuxer_deps="libmodplug"
libmp3lame_encoder_deps="libmp3lame"
libmp3lame_encoder_select="audio_frame_queue mpegaudioheader"
libopencore_amrnb_decoder_deps="libopencore_amrnb"
libopencore_amrnb_encoder_deps="libopencore_amrnb"
libopencore_amrnb_encoder_select="audio_frame_queue"
libopencore_amrwb_decoder_deps="libopencore_amrwb"
libopenh264_decoder_deps="libopenh264"
libopenh264_decoder_select="h264_mp4toannexb_bsf"
libopenh264_encoder_deps="libopenh264"
libopenjpeg_decoder_deps="libopenjpeg"
libopenjpeg_encoder_deps="libopenjpeg"
libopenmpt_demuxer_deps="libopenmpt"
libopus_decoder_deps="libopus"
libopus_encoder_deps="libopus"
libopus_encoder_select="audio_frame_queue"
librsvg_decoder_deps="librsvg"
libshine_encoder_deps="libshine"
libshine_encoder_select="audio_frame_queue"
libspeex_decoder_deps="libspeex"
libspeex_encoder_deps="libspeex"
libspeex_encoder_select="audio_frame_queue"
libtheora_encoder_deps="libtheora"
libtwolame_encoder_deps="libtwolame"
libvo_amrwbenc_encoder_deps="libvo_amrwbenc"
libvorbis_decoder_deps="libvorbis"
libvorbis_encoder_deps="libvorbis libvorbisenc"
libvorbis_encoder_select="audio_frame_queue"
libvpx_vp8_decoder_deps="libvpx"
libvpx_vp8_encoder_deps="libvpx"
libvpx_vp9_decoder_deps="libvpx"
libvpx_vp9_encoder_deps="libvpx"
libwavpack_encoder_deps="libwavpack"
libwavpack_encoder_select="audio_frame_queue"
libwebp_encoder_deps="libwebp"
libwebp_anim_encoder_deps="libwebp"
libx262_encoder_deps="libx262"
libx264_encoder_deps="libx264"
libx264rgb_encoder_deps="libx264 x264_csp_bgr"
libx264rgb_encoder_select="libx264_encoder"
libx265_encoder_deps="libx265"
libxavs_encoder_deps="libxavs"
libxvid_encoder_deps="libxvid"
libzvbi_teletext_decoder_deps="libzvbi"
videotoolbox_suggest="coreservices"
videotoolbox_deps="corefoundation coremedia corevideo"
videotoolbox_encoder_deps="videotoolbox VTCompressionSessionPrepareToEncodeFrames"

# demuxers / muxers
ac3_demuxer_select="ac3_parser"
aiff_muxer_select="iso_media"
asf_demuxer_select="riffdec"
asf_o_demuxer_select="riffdec"
asf_muxer_select="riffenc"
asf_stream_muxer_select="asf_muxer"
avi_demuxer_select="iso_media riffdec exif"
avi_muxer_select="riffenc"
caf_demuxer_select="iso_media riffdec"
caf_muxer_select="iso_media"
dash_muxer_select="mp4_muxer"
dash_demuxer_deps="libxml2"
dirac_demuxer_select="dirac_parser"
dts_demuxer_select="dca_parser"
dtshd_demuxer_select="dca_parser"
dv_demuxer_select="dvprofile"
dv_muxer_select="dvprofile"
dxa_demuxer_select="riffdec"
eac3_demuxer_select="ac3_parser"
f4v_muxer_select="mov_muxer"
fifo_muxer_deps="threads"
flac_demuxer_select="flac_parser"
hds_muxer_select="flv_muxer"
hls_muxer_select="mpegts_muxer"
hls_muxer_suggest="gcrypt openssl"
image2_alias_pix_demuxer_select="image2_demuxer"
image2_brender_pix_demuxer_select="image2_demuxer"
ipod_muxer_select="mov_muxer"
ismv_muxer_select="mov_muxer"
matroska_audio_muxer_select="matroska_muxer"
matroska_demuxer_select="iso_media riffdec"
matroska_demuxer_suggest="bzlib lzo zlib"
matroska_muxer_select="iso_media riffenc"
mmf_muxer_select="riffenc"
mov_demuxer_select="iso_media riffdec"
mov_demuxer_suggest="zlib"
mov_muxer_select="iso_media riffenc rtpenc_chain"
mp3_demuxer_select="mpegaudio_parser"
mp3_muxer_select="mpegaudioheader"
mp4_muxer_select="mov_muxer"
mpegts_demuxer_select="iso_media"
mpegts_muxer_select="adts_muxer latm_muxer"
mpegtsraw_demuxer_select="mpegts_demuxer"
mxf_d10_muxer_select="mxf_muxer"
mxf_opatom_muxer_select="mxf_muxer"
nut_muxer_select="riffenc"
nuv_demuxer_select="riffdec"
oga_muxer_select="ogg_muxer"
ogg_demuxer_select="dirac_parse"
ogv_muxer_select="ogg_muxer"
opus_muxer_select="ogg_muxer"
psp_muxer_select="mov_muxer"
rtp_demuxer_select="sdp_demuxer"
rtp_muxer_select="golomb"
rtpdec_select="asf_demuxer jpegtables mov_demuxer mpegts_demuxer rm_demuxer rtp_protocol srtp"
rtsp_demuxer_select="http_protocol rtpdec"
rtsp_muxer_select="rtp_muxer http_protocol rtp_protocol rtpenc_chain"
sap_demuxer_select="sdp_demuxer"
sap_muxer_select="rtp_muxer rtp_protocol rtpenc_chain"
sdp_demuxer_select="rtpdec"
smoothstreaming_muxer_select="ismv_muxer"
spdif_demuxer_select="adts_header"
spdif_muxer_select="adts_header"
spx_muxer_select="ogg_muxer"
swf_demuxer_suggest="zlib"
tak_demuxer_select="tak_parser"
tg2_muxer_select="mov_muxer"
tgp_muxer_select="mov_muxer"
vobsub_demuxer_select="mpegps_demuxer"
w64_demuxer_select="wav_demuxer"
w64_muxer_select="wav_muxer"
wav_demuxer_select="riffdec"
wav_muxer_select="riffenc"
webm_muxer_select="iso_media riffenc"
webm_dash_manifest_demuxer_select="matroska_demuxer"
wtv_demuxer_select="mpegts_demuxer riffdec"
wtv_muxer_select="mpegts_muxer riffenc"
xmv_demuxer_select="riffdec"
xwma_demuxer_select="riffdec"

# indevs / outdevs
alsa_indev_deps="alsa"
alsa_outdev_deps="alsa"
avfoundation_indev_deps="avfoundation corevideo coremedia pthreads"
avfoundation_indev_suggest="coregraphics applicationservices"
avfoundation_indev_extralibs="-framework Foundation"
bktr_indev_deps_any="dev_bktr_ioctl_bt848_h machine_ioctl_bt848_h dev_video_bktr_ioctl_bt848_h dev_ic_bt8xx_h"
caca_outdev_deps="libcaca"
decklink_deps_any="libdl LoadLibrary"
decklink_indev_deps="decklink threads"
decklink_indev_extralibs="-lstdc++"
decklink_outdev_deps="decklink threads"
decklink_outdev_extralibs="-lstdc++"
libndi_newtek_indev_deps="libndi_newtek"
libndi_newtek_indev_extralibs="-lndi"
libndi_newtek_outdev_deps="libndi_newtek"
libndi_newtek_outdev_extralibs="-lndi"
dshow_indev_deps="IBaseFilter"
dshow_indev_extralibs="-lpsapi -lole32 -lstrmiids -luuid -loleaut32 -lshlwapi"
fbdev_indev_deps="linux_fb_h"
fbdev_outdev_deps="linux_fb_h"
gdigrab_indev_deps="CreateDIBSection"
gdigrab_indev_extralibs="-lgdi32"
gdigrab_indev_select="bmp_decoder"
iec61883_indev_deps="libiec61883"
jack_indev_deps="libjack"
jack_indev_deps_any="sem_timedwait dispatch_dispatch_h"
kmsgrab_indev_deps="libdrm"
lavfi_indev_deps="avfilter"
libcdio_indev_deps="libcdio"
libdc1394_indev_deps="libdc1394"
openal_indev_deps="openal"
opengl_outdev_deps="opengl"
oss_indev_deps_any="sys_soundcard_h"
oss_outdev_deps_any="sys_soundcard_h"
pulse_indev_deps="libpulse"
pulse_outdev_deps="libpulse"
sdl2_outdev_deps="sdl2"
sndio_indev_deps="sndio"
sndio_outdev_deps="sndio"
v4l2_indev_deps_any="linux_videodev2_h sys_videoio_h"
v4l2_indev_suggest="libv4l2"
v4l2_outdev_deps_any="linux_videodev2_h sys_videoio_h"
v4l2_outdev_suggest="libv4l2"
vfwcap_indev_deps="vfw32 vfwcap_defines"
xcbgrab_indev_deps="libxcb"
xcbgrab_indev_suggest="libxcb_shm libxcb_shape libxcb_xfixes"
xv_outdev_deps="X11_extensions_Xvlib_h XvGetPortAttribute"
xv_outdev_extralibs="-lXv -lX11 -lXext"

# protocols
async_protocol_deps="threads"
bluray_protocol_deps="libbluray"
ffrtmpcrypt_protocol_conflict="librtmp_protocol"
ffrtmpcrypt_protocol_deps_any="gcrypt gmp openssl"
ffrtmpcrypt_protocol_select="tcp_protocol"
ffrtmphttp_protocol_conflict="librtmp_protocol"
ffrtmphttp_protocol_select="http_protocol"
ftp_protocol_select="tcp_protocol"
gopher_protocol_select="network"
http_protocol_select="tcp_protocol"
http_protocol_suggest="zlib"
httpproxy_protocol_select="tcp_protocol"
httpproxy_protocol_suggest="zlib"
https_protocol_select="tls_protocol"
https_protocol_suggest="zlib"
icecast_protocol_select="http_protocol"
librtmp_protocol_deps="librtmp"
librtmpe_protocol_deps="librtmp"
librtmps_protocol_deps="librtmp"
librtmpt_protocol_deps="librtmp"
librtmpte_protocol_deps="librtmp"
libsmbclient_protocol_deps="libsmbclient gplv3"
libssh_protocol_deps="libssh"
mmsh_protocol_select="http_protocol"
mmst_protocol_select="network"
rtmp_protocol_conflict="librtmp_protocol"
rtmp_protocol_select="tcp_protocol"
rtmp_protocol_suggest="zlib"
rtmpe_protocol_select="ffrtmpcrypt_protocol"
rtmpe_protocol_suggest="zlib"
rtmps_protocol_conflict="librtmp_protocol"
rtmps_protocol_select="tls_protocol"
rtmps_protocol_suggest="zlib"
rtmpt_protocol_select="ffrtmphttp_protocol"
rtmpt_protocol_suggest="zlib"
rtmpte_protocol_select="ffrtmpcrypt_protocol ffrtmphttp_protocol"
rtmpte_protocol_suggest="zlib"
rtmpts_protocol_select="ffrtmphttp_protocol https_protocol"
rtmpts_protocol_suggest="zlib"
rtp_protocol_select="udp_protocol"
schannel_conflict="openssl gnutls"
sctp_protocol_deps="struct_sctp_event_subscribe struct_msghdr_msg_flags"
sctp_protocol_select="network"
securetransport_conflict="openssl gnutls"
srtp_protocol_select="rtp_protocol srtp"
tcp_protocol_select="network"
tls_protocol_deps_any="gnutls openssl schannel securetransport"
tls_protocol_select="tcp_protocol"
udp_protocol_select="network"
udplite_protocol_select="network"
unix_protocol_deps="sys_un_h"
unix_protocol_select="network"

# filters
afftfilt_filter_deps="avcodec"
afftfilt_filter_select="fft"
afir_filter_deps="avcodec"
afir_filter_select="fft"
amovie_filter_deps="avcodec avformat"
aresample_filter_deps="swresample"
ass_filter_deps="libass"
atempo_filter_deps="avcodec"
atempo_filter_select="rdft"
azmq_filter_deps="libzmq"
blackframe_filter_deps="gpl"
boxblur_filter_deps="gpl"
bs2b_filter_deps="libbs2b"
colormatrix_filter_deps="gpl"
coreimage_filter_deps="coreimage appkit"
coreimage_filter_extralibs="-framework OpenGL"
coreimagesrc_filter_deps="coreimage appkit"
coreimagesrc_filter_extralibs="-framework OpenGL"
cover_rect_filter_deps="avcodec avformat gpl"
cropdetect_filter_deps="gpl"
deinterlace_qsv_filter_deps="libmfx"
deinterlace_vaapi_filter_deps="vaapi"
delogo_filter_deps="gpl"
deshake_filter_select="pixelutils"
deshake_filter_suggest="opencl"
drawtext_filter_deps="libfreetype"
drawtext_filter_suggest="libfontconfig libfribidi"
elbg_filter_deps="avcodec"
eq_filter_deps="gpl"
fftfilt_filter_deps="avcodec"
fftfilt_filter_select="rdft"
find_rect_filter_deps="avcodec avformat gpl"
firequalizer_filter_deps="avcodec"
firequalizer_filter_select="rdft"
flite_filter_deps="libflite"
framerate_filter_select="pixelutils"
frei0r_filter_deps="frei0r libdl"
frei0r_src_filter_deps="frei0r libdl"
fspp_filter_deps="gpl"
geq_filter_deps="gpl"
histeq_filter_deps="gpl"
hqdn3d_filter_deps="gpl"
interlace_filter_deps="gpl"
kerndeint_filter_deps="gpl"
ladspa_filter_deps="ladspa libdl"
mcdeint_filter_deps="avcodec gpl"
movie_filter_deps="avcodec avformat"
mpdecimate_filter_deps="gpl"
mpdecimate_filter_select="pixelutils"
mptestsrc_filter_deps="gpl"
negate_filter_deps="lut_filter"
nnedi_filter_deps="gpl"
ocr_filter_deps="libtesseract"
ocv_filter_deps="libopencv"
overlay_qsv_filter_deps="libmfx"
overlay_qsv_filter_select="qsvvpp"
owdenoise_filter_deps="gpl"
pan_filter_deps="swresample"
perspective_filter_deps="gpl"
phase_filter_deps="gpl"
pp7_filter_deps="gpl"
pp_filter_deps="gpl postproc"
pullup_filter_deps="gpl"
removelogo_filter_deps="avcodec avformat swscale"
repeatfields_filter_deps="gpl"
resample_filter_deps="avresample"
rubberband_filter_deps="librubberband"
sab_filter_deps="gpl swscale"
scale2ref_filter_deps="swscale"
scale_filter_deps="swscale"
scale_qsv_filter_deps="libmfx"
select_filter_select="pixelutils"
showcqt_filter_deps="avcodec avformat swscale"
showcqt_filter_suggest="libfontconfig libfreetype"
showcqt_filter_select="fft"
showfreqs_filter_deps="avcodec"
showfreqs_filter_select="fft"
showspectrum_filter_deps="avcodec"
showspectrum_filter_select="fft"
showspectrumpic_filter_deps="avcodec"
showspectrumpic_filter_select="fft"
signature_filter_deps="gpl avcodec avformat"
smartblur_filter_deps="gpl swscale"
sofalizer_filter_deps="libmysofa avcodec"
sofalizer_filter_select="fft"
spectrumsynth_filter_deps="avcodec"
spectrumsynth_filter_select="fft"
spp_filter_deps="gpl avcodec"
spp_filter_select="fft idctdsp fdctdsp me_cmp pixblockdsp"
stereo3d_filter_deps="gpl"
subtitles_filter_deps="avformat avcodec libass"
super2xsai_filter_deps="gpl"
pixfmts_super2xsai_test_deps="super2xsai_filter"
tinterlace_filter_deps="gpl"
tinterlace_merge_test_deps="tinterlace_filter"
tinterlace_pad_test_deps="tinterlace_filter"
tonemap_filter_deps="const_nan"
uspp_filter_deps="gpl avcodec"
unsharp_filter_suggest="opencl"
vaguedenoiser_filter_deps="gpl"
vidstabdetect_filter_deps="libvidstab"
vidstabtransform_filter_deps="libvidstab"
libvmaf_filter_deps="libvmaf"
zmq_filter_deps="libzmq"
zoompan_filter_deps="swscale"
zscale_filter_deps="libzimg const_nan"
scale_vaapi_filter_deps="vaapi VAProcPipelineParameterBuffer"
vpp_qsv_filter_deps="libmfx"
vpp_qsv_filter_select="qsvvpp"

# examples
avio_dir_cmd_deps="avformat avutil"
avio_reading_deps="avformat avcodec avutil"
decode_audio_example_deps="avcodec avutil"
decode_video_example_deps="avcodec avutil"
demuxing_decoding_example_deps="avcodec avformat avutil"
encode_audio_example_deps="avcodec avutil"
encode_video_example_deps="avcodec avutil"
extract_mvs_example_deps="avcodec avformat avutil"
filter_audio_example_deps="avfilter avutil"
filtering_audio_example_deps="avfilter avcodec avformat avutil"
filtering_video_example_deps="avfilter avcodec avformat avutil"
http_multiclient_example_deps="avformat avutil fork"
hw_decode_example_deps="avcodec avformat avutil"
metadata_example_deps="avformat avutil"
muxing_example_deps="avcodec avformat avutil swscale"
qsvdec_example_deps="avcodec avutil libmfx h264_qsv_decoder"
remuxing_example_deps="avcodec avformat avutil"
resampling_audio_example_deps="avutil swresample"
scaling_video_example_deps="avutil swscale"
transcode_aac_example_deps="avcodec avformat swresample"
transcoding_example_deps="avfilter avcodec avformat avutil"

# EXTRALIBS_LIST
cpu_init_extralibs="pthreads_extralibs"
cws2fws_extralibs="zlib_extralibs"

# libraries, in linking order
avcodec_deps="avutil"
avcodec_suggest="libm"
avcodec_select="null_bsf"
avdevice_deps="avformat avcodec avutil"
avdevice_suggest="libm"
avfilter_deps="avutil"
avfilter_suggest="libm"
avformat_deps="avcodec avutil"
avformat_suggest="libm network zlib"
avresample_deps="avutil"
avresample_suggest="libm"
avutil_suggest="clock_gettime cuda libm libdrm libmfx opencl user32 vaapi videotoolbox corefoundation corevideo coremedia wincrypt"
postproc_deps="avutil gpl"
postproc_suggest="libm"
swresample_deps="avutil"
swresample_suggest="libm libsoxr"
swscale_deps="avutil"
swscale_suggest="libm"

avcodec_extralibs="pthreads_extralibs iconv_extralibs"
avfilter_extralibs="pthreads_extralibs"
avutil_extralibs="d3d11va_extralibs nanosleep_extralibs pthreads_extralibs vaapi_drm_extralibs vaapi_x11_extralibs vdpau_x11_extralibs"

# programs
ffmpeg_deps="avcodec avfilter avformat swresample"
ffmpeg_select="aformat_filter anull_filter atrim_filter format_filter
               null_filter
               trim_filter"
ffmpeg_suggest="ole32 psapi shell32"
ffplay_deps="avcodec avformat swscale swresample sdl2"
ffplay_select="rdft crop_filter transpose_filter hflip_filter vflip_filter rotate_filter"
ffplay_suggest="shell32"
ffprobe_deps="avcodec avformat"
ffprobe_suggest="shell32"
ffserver_deps="avformat fork sarestart"
ffserver_select="ffm_muxer rtp_protocol rtsp_demuxer"

# documentation
podpages_deps="perl"
manpages_deps="perl pod2man"
htmlpages_deps="perl"
htmlpages_deps_any="makeinfo_html texi2html"
txtpages_deps="perl makeinfo"
doc_deps_any="manpages htmlpages podpages txtpages"

# default parameters

logfile="ffbuild/config.log"

# installation paths
prefix_default="/usr/local"
bindir_default='${prefix}/bin'
datadir_default='${prefix}/share/ffmpeg'
docdir_default='${prefix}/share/doc/ffmpeg'
incdir_default='${prefix}/include'
libdir_default='${prefix}/lib'
mandir_default='${prefix}/share/man'

# toolchain
ar_default="ar"
cc_default="gcc"
cxx_default="g++"
host_cc_default="gcc"
doxygen_default="doxygen"
install="install"
ln_s_default="ln -s -f"
nm_default="nm -g"
pkg_config_default=pkg-config
ranlib_default="ranlib"
strip_default="strip"
version_script='--version-script'
x86asmexe_default="nasm"
windres_default="windres"
nvcc_default="nvcc"
nvccflags_default="-gencode arch=compute_30,code=sm_30 -O2"
striptype="direct"

# OS
target_os_default=$(tolower $(uname -s))
host_os=$target_os_default

# machine
if test "$target_os_default" = aix; then
    arch_default=$(uname -p)
    strip_default="strip -X32_64"
else
    arch_default=$(uname -m)
fi
cpu="generic"
intrinsics="none"

# configurable options
enable $PROGRAM_LIST
enable $DOCUMENT_LIST
enable $EXAMPLE_LIST
enable $(filter_out avresample $LIBRARY_LIST)
enable stripping

enable asm
enable debug
enable doc
enable faan faandct faanidct
enable optimizations
enable runtime_cpudetect
enable safe_bitstream_reader
enable static
enable swscale_alpha
enable valgrind_backtrace

sws_max_filter_size_default=256
set_default sws_max_filter_size

# internal components are enabled by default
enable $EXTRALIBS_LIST

# Avoid external, non-system, libraries getting enabled by dependency resolution
disable $EXTERNAL_LIBRARY_LIST $HWACCEL_LIBRARY_LIST

# build settings
SHFLAGS='-shared -Wl,-soname,$$(@F)'
LIBPREF="lib"
LIBSUF=".a"
FULLNAME='$(NAME)$(BUILDSUF)'
LIBNAME='$(LIBPREF)$(FULLNAME)$(LIBSUF)'
SLIBPREF="lib"
SLIBSUF=".so"
SLIBNAME='$(SLIBPREF)$(FULLNAME)$(SLIBSUF)'
SLIBNAME_WITH_VERSION='$(SLIBNAME).$(LIBVERSION)'
SLIBNAME_WITH_MAJOR='$(SLIBNAME).$(LIBMAJOR)'
LIB_INSTALL_EXTRA_CMD='$$(RANLIB) "$(LIBDIR)/$(LIBNAME)"'
SLIB_INSTALL_NAME='$(SLIBNAME_WITH_VERSION)'
SLIB_INSTALL_LINKS='$(SLIBNAME_WITH_MAJOR) $(SLIBNAME)'
VERSION_SCRIPT_POSTPROCESS_CMD="cat"

asflags_filter=echo
cflags_filter=echo
ldflags_filter=echo

AS_C='-c'
AS_O='-o $@'
CC_C='-c'
CC_E='-E -o $@'
CC_O='-o $@'
CXX_C='-c'
CXX_O='-o $@'
OBJCC_C='-c'
OBJCC_E='-E -o $@'
OBJCC_O='-o $@'
X86ASM_O='-o $@'
LD_O='-o $@'
LD_LIB='-l%'
LD_PATH='-L'
HOSTCC_C='-c'
HOSTCC_E='-E -o $@'
HOSTCC_O='-o $@'
HOSTLD_O='-o $@'
NVCC_C='-c'
NVCC_O='-o $@'

host_extralibs='-lm'
host_cflags_filter=echo
host_ldflags_filter=echo

target_path='$(CURDIR)'

# since the object filename is not given with the -MM flag, the compiler
# is only able to print the basename, and we must add the path ourselves
DEPCMD='$(DEP$(1)) $(DEP$(1)FLAGS) $($(1)DEP_FLAGS) $< 2>/dev/null | sed -e "/^\#.*/d" -e "s,^[[:space:]]*$(@F),$(@D)/$(@F)," > $(@:.o=.d)'
DEPFLAGS='-MM'

mkdir -p ffbuild

# find source path
if test -f configure; then
    source_path=.
else
    source_path=$(cd $(dirname "$0"); pwd)
    case "$source_path" in
        *[[:blank:]]*) die "Out of tree builds are impossible with whitespace in source path." ;;
    esac
    test -e "$source_path/config.h" &&
        die "Out of tree builds are impossible with config.h in source dir."
fi

for v in "$@"; do
    r=${v#*=}
    l=${v%"$r"}
    r=$(sh_quote "$r")
    FFMPEG_CONFIGURATION="${FFMPEG_CONFIGURATION# } ${l}${r}"
done

find_things(){
    thing=$1
    pattern=$2
    file=$source_path/$3
    sed -n "s/^[^#]*$pattern.*([^,]*, *\([^,]*\)\(,.*\)*).*/\1_$thing/p" "$file"
}

ENCODER_LIST=$(find_things  encoder  ENC      libavcodec/allcodecs.c)
DECODER_LIST=$(find_things  decoder  DEC      libavcodec/allcodecs.c)
HWACCEL_LIST=$(find_things  hwaccel  HWACCEL  libavcodec/allcodecs.c)
PARSER_LIST=$(find_things   parser   PARSER   libavcodec/allcodecs.c)
MUXER_LIST=$(find_things    muxer    _MUX     libavformat/allformats.c)
DEMUXER_LIST=$(find_things  demuxer  DEMUX    libavformat/allformats.c)
OUTDEV_LIST=$(find_things   outdev   OUTDEV   libavdevice/alldevices.c)
INDEV_LIST=$(find_things    indev    _IN      libavdevice/alldevices.c)
FILTER_LIST=$(find_things   filter   FILTER   libavfilter/allfilters.c)

find_things_extern(){
    thing=$1
    pattern=$2
    file=$source_path/$3
    sed -n "s/^[^#]*extern.*$pattern *ff_\([^ ]*\)_$thing;/\1_$thing/p" "$file"
}

BSF_LIST=$(find_things_extern bsf AVBitStreamFilter libavcodec/bitstream_filters.c)
PROTOCOL_LIST=$(find_things_extern protocol URLProtocol libavformat/protocols.c)

AVCODEC_COMPONENTS_LIST="
    $BSF_LIST
    $DECODER_LIST
    $ENCODER_LIST
    $HWACCEL_LIST
    $PARSER_LIST
"

AVDEVICE_COMPONENTS_LIST="
    $INDEV_LIST
    $OUTDEV_LIST
"

AVFILTER_COMPONENTS_LIST="
    $FILTER_LIST
"

AVFORMAT_COMPONENTS_LIST="
    $DEMUXER_LIST
    $MUXER_LIST
    $PROTOCOL_LIST
"

ALL_COMPONENTS="
    $AVCODEC_COMPONENTS_LIST
    $AVDEVICE_COMPONENTS_LIST
    $AVFILTER_COMPONENTS_LIST
    $AVFORMAT_COMPONENTS_LIST
"

for n in $COMPONENT_LIST; do
    v=$(toupper ${n%s})_LIST
    eval enable \$$v
    eval ${n}_if_any="\$$v"
done

enable $ARCH_EXT_LIST

die_unknown(){
    echo "Unknown option \"$1\"."
    echo "See $0 --help for available options."
    exit 1
}

print_in_columns() {
    cols=$(expr $ncols / 24)
    cat | tr ' ' '\n' | sort | pr -r "-$cols" -w $ncols -t
}

show_list() {
    suffix=_$1
    shift
    echo $* | sed s/$suffix//g | print_in_columns
    exit 0
}

rand_list(){
    IFS=', '
    set -- $*
    unset IFS
    for thing; do
        comp=${thing%:*}
        prob=${thing#$comp}
        prob=${prob#:}
        is_in ${comp} $COMPONENT_LIST && eval comp=\$$(toupper ${comp%s})_LIST
        echo "prob ${prob:-0.5}"
        printf '%s\n' $comp
    done
}

do_random(){
    action=$1
    shift
    random_seed=$(awk "BEGIN { srand($random_seed); print srand() }")
    $action $(rand_list "$@" | awk "BEGIN { srand($random_seed) } \$1 == \"prob\" { prob = \$2; next } rand() < prob { print }")
}

for opt do
    optval="${opt#*=}"
    case "$opt" in
        --extra-ldflags=*)
            add_ldflags $optval
        ;;
        --extra-ldexeflags=*)
            add_ldexeflags $optval
        ;;
        --extra-ldsoflags=*)
            add_ldsoflags $optval
        ;;
        --extra-ldlibflags=*)
            warn "The --extra-ldlibflags option is only provided for compatibility and will be\n"\
                 "removed in the future. Use --extra-ldsoflags instead."
            add_ldsoflags $optval
        ;;
        --extra-libs=*)
            add_extralibs $optval
        ;;
        --disable-devices)
            disable $INDEV_LIST $OUTDEV_LIST
        ;;
        --enable-debug=*)
            debuglevel="$optval"
        ;;
        --disable-programs)
            disable $PROGRAM_LIST
        ;;
        --disable-everything)
            map 'eval unset \${$(toupper ${v%s})_LIST}' $COMPONENT_LIST
        ;;
        --disable-all)
            map 'eval unset \${$(toupper ${v%s})_LIST}' $COMPONENT_LIST
            disable $LIBRARY_LIST $PROGRAM_LIST doc
            enable avutil
        ;;
        --enable-random|--disable-random)
            action=${opt%%-random}
            do_random ${action#--} $COMPONENT_LIST
        ;;
        --enable-random=*|--disable-random=*)
            action=${opt%%-random=*}
            do_random ${action#--} $optval
        ;;
        --enable-sdl)
            enable sdl2
        ;;
        --enable-*=*|--disable-*=*)
            eval $(echo "${opt%%=*}" | sed 's/--/action=/;s/-/ thing=/')
            is_in "${thing}s" $COMPONENT_LIST || die_unknown "$opt"
            eval list=\$$(toupper $thing)_LIST
            name=$(echo "${optval}" | sed "s/,/_${thing}|/g")_${thing}
            list=$(filter "$name" $list)
            [ "$list" = "" ] && warn "Option $opt did not match anything"
            $action $list
        ;;
        --enable-yasm|--disable-yasm)
            warn "The ${opt} option is only provided for compatibility and will be\n"\
                 "removed in the future. Use --enable-x86asm / --disable-x86asm instead."
            test $opt = --enable-yasm && x86asm=yes || x86asm=no
        ;;
        --yasmexe=*)
            warn "The --yasmexe option is only provided for compatibility and will be\n"\
                 "removed in the future. Use --x86asmexe instead."
            x86asmexe="$optval"
        ;;
        --enable-?*|--disable-?*)
            eval $(echo "$opt" | sed 's/--/action=/;s/-/ option=/;s/-/_/g')
            if is_in $option $COMPONENT_LIST; then
                test $action = disable && action=unset
                eval $action \$$(toupper ${option%s})_LIST
            elif is_in $option $CMDLINE_SELECT; then
                $action $option
            else
                die_unknown $opt
            fi
        ;;
        --list-*)
            NAME="${opt#--list-}"
            is_in $NAME $COMPONENT_LIST || die_unknown $opt
            NAME=${NAME%s}
            eval show_list $NAME \$$(toupper $NAME)_LIST
        ;;
        --help|-h) show_help
        ;;
        --quiet|-q) quiet=yes
        ;;
        --fatal-warnings) enable fatal_warnings
        ;;
        --libfuzzer=*)
            libfuzzer_path="$optval"
        ;;
        *)
            optname="${opt%%=*}"
            optname="${optname#--}"
            optname=$(echo "$optname" | sed 's/-/_/g')
            if is_in $optname $CMDLINE_SET; then
                eval $optname='$optval'
            elif is_in $optname $CMDLINE_APPEND; then
                append $optname "$optval"
            else
                die_unknown $opt
            fi
        ;;
    esac
done

for e in $env; do
    eval "export $e"
done

if disabled autodetect; then

    # Unless iconv is explicitely disabled by the user, we still want to probe
    # for the iconv from the libc.
    disabled iconv || enable libc_iconv

    disable_weak $EXTERNAL_AUTODETECT_LIBRARY_LIST
    disable_weak $HWACCEL_AUTODETECT_LIBRARY_LIST
fi
# Mark specifically enabled, but normally autodetected libraries as requested.
for lib in $AUTODETECT_LIBS; do
    enabled $lib && request $lib
done
#TODO: switch to $AUTODETECT_LIBS when $THREADS_LIST is supported the same way
enable_weak $EXTERNAL_AUTODETECT_LIBRARY_LIST
enable_weak $HWACCEL_AUTODETECT_LIBRARY_LIST

disabled logging && logfile=/dev/null

die_license_disabled() {
    enabled $1 || { enabled $v && die "$v is $1 and --enable-$1 is not specified."; }
}

die_license_disabled_gpl() {
    enabled $1 || { enabled $v && die "$v is incompatible with the gpl and --enable-$1 is not specified."; }
}

map "die_license_disabled gpl"      $EXTERNAL_LIBRARY_GPL_LIST $EXTERNAL_LIBRARY_GPLV3_LIST
map "die_license_disabled version3" $EXTERNAL_LIBRARY_VERSION3_LIST $EXTERNAL_LIBRARY_GPLV3_LIST

enabled gpl && map "die_license_disabled_gpl nonfree" $EXTERNAL_LIBRARY_NONFREE_LIST
map "die_license_disabled nonfree" $HWACCEL_LIBRARY_NONFREE_LIST

enabled version3 && { enabled gpl && enable gplv3 || enable lgplv3; }

enabled_all gnutls openssl &&
    die "GnuTLS and OpenSSL must not be enabled at the same time."

# Disable all the library-specific components if the library itself
# is disabled, see AVCODEC_LIST and following _LIST variables.

disable_components(){
    disabled ${1} && disable $(
        eval components="\$$(toupper ${1})_COMPONENTS"
        map 'eval echo \${$(toupper ${v%s})_LIST}' $components
    )
}

map 'disable_components $v' $LIBRARY_LIST

echo "# $0 $FFMPEG_CONFIGURATION" > $logfile
set >> $logfile

test -n "$valgrind" && toolchain="valgrind-memcheck"

enabled ossfuzz && {
    add_cflags  -fsanitize=address,undefined -fsanitize-coverage=trace-pc-guard,trace-cmp -fno-omit-frame-pointer
    add_ldflags -fsanitize=address,undefined -fsanitize-coverage=trace-pc-guard,trace-cmp
}

case "$toolchain" in
    *-asan)
        cc_default="${toolchain%-asan}"
        add_cflags  -fsanitize=address
        add_ldflags -fsanitize=address
    ;;
    *-msan)
        cc_default="${toolchain%-msan}"
        add_cflags  -fsanitize=memory -fsanitize-memory-track-origins
        add_ldflags -fsanitize=memory
    ;;
    *-tsan)
        cc_default="${toolchain%-tsan}"
        add_cflags  -fsanitize=thread -fPIE
        add_ldflags -fsanitize=thread -pie
        case "$toolchain" in
            gcc-tsan)
                add_cflags  -fPIC
                add_ldflags -fPIC
                ;;
        esac
    ;;
    *-usan)
        cc_default="${toolchain%-usan}"
        add_cflags  -fsanitize=undefined
        add_ldflags -fsanitize=undefined
    ;;
    valgrind-*)
        target_exec_default="valgrind"
        case "$toolchain" in
            valgrind-massif)
                target_exec_args="--tool=massif --alloc-fn=av_malloc --alloc-fn=av_mallocz --alloc-fn=av_calloc --alloc-fn=av_fast_padded_malloc --alloc-fn=av_fast_malloc --alloc-fn=av_realloc_f --alloc-fn=av_fast_realloc --alloc-fn=av_realloc"
                ;;
            valgrind-memcheck)
                target_exec_args="--error-exitcode=1 --malloc-fill=0x2a --track-origins=yes --leak-check=full --gen-suppressions=all --suppressions=$source_path/tests/fate-valgrind.supp"
                ;;
        esac
    ;;
    msvc)
        # Check whether the current MSVC version needs the C99 converter.
        # From MSVC 2013 (compiler major version 18) onwards, it does actually
        # support enough of C99 to build ffmpeg. Default to the new
        # behaviour if the regexp was unable to match anything, since this
        # successfully parses the version number of existing supported
        # versions that require the converter (MSVC 2010 and 2012).
        cl_major_ver=$(cl 2>&1 | sed -n 's/.*Version \([[:digit:]]\{1,\}\)\..*/\1/p')
        if [ -z "$cl_major_ver" ] || [ $cl_major_ver -ge 18 ]; then
            cc_default="cl"
            cxx_default="cl"
        else
            cc_default="c99wrap cl"
            cxx_default="c99wrap cl"
        fi
        ld_default="$source_path/compat/windows/mslink"
        nm_default="dumpbin -symbols"
        ar_default="lib"
        case "$arch" in
        aarch64|arm64)
            as_default="armasm64"
            ;;
        arm*)
            as_default="armasm"
            ;;
        esac
        target_os_default="win32"
        # Use a relative path for TMPDIR. This makes sure all the
        # ffconf temp files are written with a relative path, avoiding
        # issues with msys/win32 path conversion for MSVC parameters
        # such as -Fo<file> or -out:<file>.
        TMPDIR=.
    ;;
    icl)
        cc_default="icl"
        ld_default="xilink"
        nm_default="dumpbin -symbols"
        ar_default="xilib"
        target_os_default="win32"
        TMPDIR=.
    ;;
    gcov)
        add_cflags  -fprofile-arcs -ftest-coverage
        add_ldflags -fprofile-arcs -ftest-coverage
    ;;
    llvm-cov)
        add_cflags -fprofile-arcs -ftest-coverage
        add_ldflags --coverage
    ;;
    hardened)
        add_cppflags -U_FORTIFY_SOURCE -D_FORTIFY_SOURCE=2
        add_cflags   -fno-strict-overflow -fstack-protector-all
        add_ldflags  -Wl,-z,relro -Wl,-z,now
        add_cflags   -fPIE
        add_ldexeflags -fPIE -pie
    ;;
    ?*)
        die "Unknown toolchain $toolchain"
    ;;
esac

test -n "$cross_prefix" && enable cross_compile

if enabled cross_compile; then
    test -n "$arch" && test -n "$target_os" ||
        die "Must specify target arch (--arch) and OS (--target-os) when cross-compiling"
fi

ar_default="${cross_prefix}${ar_default}"
cc_default="${cross_prefix}${cc_default}"
cxx_default="${cross_prefix}${cxx_default}"
nm_default="${cross_prefix}${nm_default}"
pkg_config_default="${cross_prefix}${pkg_config_default}"
if ${cross_prefix}${ranlib_default} 2>&1 | grep -q "\-D "; then
    ranlib_default="${cross_prefix}${ranlib_default} -D"
else
    ranlib_default="${cross_prefix}${ranlib_default}"
fi
strip_default="${cross_prefix}${strip_default}"
windres_default="${cross_prefix}${windres_default}"

sysinclude_default="${sysroot}/usr/include"

set_default arch cc cxx doxygen pkg_config ranlib strip sysinclude \
    target_exec target_os x86asmexe nvcc
enabled cross_compile || host_cc_default=$cc
set_default host_cc

pkg_config_fail_message=""
if ! $pkg_config --version >/dev/null 2>&1; then
    warn "$pkg_config not found, library detection may fail."
    pkg_config=false
elif is_in -static $cc $LDFLAGS && ! is_in --static $pkg_config $pkg_config_flags; then
    pkg_config_fail_message="
Note: When building a static binary, add --pkg-config-flags=\"--static\"."
fi

if test $doxygen != $doxygen_default && \
  ! $doxygen --version >/dev/null 2>&1; then
    warn "Specified doxygen \"$doxygen\" not found, API documentation will fail to build."
fi

exesuf() {
    case $1 in
        mingw32*|mingw64*|win32|win64|cygwin*|*-dos|freedos|opendos|os/2*|symbian) echo .exe ;;
    esac
}

EXESUF=$(exesuf $target_os)
HOSTEXESUF=$(exesuf $host_os)

# set temporary file name
: ${TMPDIR:=$TEMPDIR}
: ${TMPDIR:=$TMP}
: ${TMPDIR:=/tmp}

if [ -n "$tempprefix" ] ; then
    mktemp(){
        tmpname="$tempprefix.${HOSTNAME}.${UID}"
        echo "$tmpname"
        mkdir "$tmpname"
    }
elif ! check_cmd mktemp -u XXXXXX; then
    # simple replacement for missing mktemp
    # NOT SAFE FOR GENERAL USE
    mktemp(){
        tmpname="${2%%XXX*}.${HOSTNAME}.${UID}.$$"
        echo "$tmpname"
        mkdir "$tmpname"
    }
fi

FFTMPDIR=$(mktemp -d "${TMPDIR}/ffconf.XXXXXXXX" 2> /dev/null) ||
    die "Unable to create temporary directory in $TMPDIR."

tmpfile(){
    tmp="${FFTMPDIR}/test"$2
    (set -C; exec > $tmp) 2> /dev/null ||
        die "Unable to create temporary file in $FFTMPDIR."
    eval $1=$tmp
}

trap 'rm -rf -- "$FFTMPDIR"' EXIT
trap 'exit 2' INT

tmpfile TMPASM .asm
tmpfile TMPC   .c
tmpfile TMPCPP .cpp
tmpfile TMPE   $EXESUF
tmpfile TMPH   .h
tmpfile TMPM   .m
tmpfile TMPO   .o
tmpfile TMPS   .S
tmpfile TMPSH  .sh
tmpfile TMPV   .ver

unset -f mktemp

chmod +x $TMPE

# make sure we can execute files in $TMPDIR
cat > $TMPSH 2>> $logfile <<EOF
#! /bin/sh
EOF
chmod +x $TMPSH >> $logfile 2>&1
if ! $TMPSH >> $logfile 2>&1; then
    cat <<EOF
Unable to create and execute files in $TMPDIR.  Set the TMPDIR environment
variable to another directory and make sure that it is not mounted noexec.
EOF
    die "Sanity test failed."
fi

armasm_flags(){
    for flag; do
        case $flag in
            # Filter out MSVC cl.exe options from cflags that shouldn't
            # be passed to gas-preprocessor
            -M[TD]*)                                            ;;
            *)                  echo $flag                      ;;
        esac
   done
}

cparser_flags(){
    for flag; do
        case $flag in
            -Wno-switch)             echo -Wno-switch-enum ;;
            -Wno-format-zero-length) ;;
            -Wdisabled-optimization) ;;
            -Wno-pointer-sign)       echo -Wno-other ;;
            *)                       echo $flag ;;
        esac
    done
}

msvc_common_flags(){
    for flag; do
        case $flag in
            # In addition to specifying certain flags under the compiler
            # specific filters, they must be specified here as well or else the
            # generic catch all at the bottom will print the original flag.
            -Wall)                ;;
            -Wextra)              ;;
            -std=c99)             ;;
            # Common flags
            -fomit-frame-pointer) ;;
            -g)                   echo -Z7 ;;
            -fno-math-errno)      ;;
            -fno-common)          ;;
            -fno-signed-zeros)    ;;
            -fPIC)                ;;
            -mthumb)              ;;
            -march=*)             ;;
            -lz)                  echo zlib.lib ;;
            -lx264)               echo libx264.lib ;;
            -lstdc++)             ;;
            -l*)                  echo ${flag#-l}.lib ;;
            -LARGEADDRESSAWARE)   echo $flag ;;
            -L*)                  echo -libpath:${flag#-L} ;;
            *)                    echo $flag ;;
        esac
    done
}

msvc_flags(){
    msvc_common_flags "$@"
    for flag; do
        case $flag in
            -Wall)                echo -W3 -wd4018 -wd4146 -wd4244 -wd4305     \
                                       -wd4554 ;;
            -Wextra)              echo -W4 -wd4244 -wd4127 -wd4018 -wd4389     \
                                       -wd4146 -wd4057 -wd4204 -wd4706 -wd4305 \
                                       -wd4152 -wd4324 -we4013 -wd4100 -wd4214 \
                                       -wd4307 \
                                       -wd4273 -wd4554 -wd4701 -wd4703 ;;
        esac
    done
}

icl_flags(){
    msvc_common_flags "$@"
    for flag; do
        case $flag in
            # Despite what Intel's documentation says -Wall, which is supported
            # on Windows, does enable remarks so disable them here.
            -Wall)                echo $flag -Qdiag-disable:remark ;;
            -std=c99)             echo -Qstd=c99 ;;
            -flto)                echo -ipo ;;
        esac
    done
}

icc_flags(){
    for flag; do
        case $flag in
            -flto)                echo -ipo ;;
            *)                    echo $flag ;;
        esac
    done
}

pgi_flags(){
    for flag; do
        case $flag in
            -flto)                echo -Mipa=fast,libopt,libinline,vestigial ;;
            -fomit-frame-pointer) echo -Mnoframe ;;
            -g)                   echo -gopt ;;
            *)                    echo $flag ;;
        esac
    done
}

suncc_flags(){
    for flag; do
        case $flag in
            -march=*|-mcpu=*)
                case "${flag#*=}" in
                    native)                   echo -xtarget=native       ;;
                    v9|niagara)               echo -xarch=sparc          ;;
                    ultrasparc)               echo -xarch=sparcvis       ;;
                    ultrasparc3|niagara2)     echo -xarch=sparcvis2      ;;
                    i586|pentium)             echo -xchip=pentium        ;;
                    i686|pentiumpro|pentium2) echo -xtarget=pentium_pro  ;;
                    pentium3*|c3-2)           echo -xtarget=pentium3     ;;
                    pentium-m)          echo -xarch=sse2 -xchip=pentium3 ;;
                    pentium4*)          echo -xtarget=pentium4           ;;
                    prescott|nocona)    echo -xarch=sse3 -xchip=pentium4 ;;
                    *-sse3)             echo -xarch=sse3                 ;;
                    core2)              echo -xarch=ssse3 -xchip=core2   ;;
                    bonnell)                   echo -xarch=ssse3         ;;
                    corei7|nehalem)            echo -xtarget=nehalem     ;;
                    westmere)                  echo -xtarget=westmere    ;;
                    silvermont)                echo -xarch=sse4_2        ;;
                    corei7-avx|sandybridge)    echo -xtarget=sandybridge ;;
                    core-avx*|ivybridge|haswell|broadwell|skylake*|knl)
                                               echo -xarch=avx           ;;
                    amdfam10|barcelona)        echo -xtarget=barcelona   ;;
                    btver1)                    echo -xarch=amdsse4a      ;;
                    btver2|bdver*|znver*)      echo -xarch=avx           ;;
                    athlon-4|athlon-[mx]p)     echo -xarch=ssea          ;;
                    k8|opteron|athlon64|athlon-fx)
                                               echo -xarch=sse2a         ;;
                    athlon*)                   echo -xarch=pentium_proa  ;;
                esac
                ;;
            -std=c99)             echo -xc99              ;;
            -fomit-frame-pointer) echo -xregs=frameptr    ;;
            -fPIC)                echo -KPIC -xcode=pic32 ;;
            -W*,*)                echo $flag              ;;
            -f*-*|-W*|-mimpure-text)                      ;;
            -shared)              echo -G                 ;;
            *)                    echo $flag              ;;
        esac
    done
}

tms470_flags(){
    for flag; do
        case $flag in
            -march=*|-mcpu=*)
                case "${flag#*=}" in
                    armv7-a|cortex-a*)      echo -mv=7a8 ;;
                    armv7-r|cortex-r*)      echo -mv=7r4 ;;
                    armv7-m|cortex-m*)      echo -mv=7m3 ;;
                    armv6*|arm11*)          echo -mv=6   ;;
                    armv5*e|arm[79]*e*|arm9[24]6*|arm96*|arm102[26])
                                            echo -mv=5e  ;;
                    armv4*|arm7*|arm9[24]*) echo -mv=4   ;;
                esac
                ;;
            -mfpu=neon)     echo --float_support=vfpv3 --neon ;;
            -mfpu=vfp)      echo --float_support=vfpv2        ;;
            -mfpu=vfpv3)    echo --float_support=vfpv3        ;;
            -mfpu=vfpv3-d16) echo --float_support=vfpv3d16    ;;
            -msoft-float)   echo --float_support=vfplib       ;;
            -O[0-3]|-mf=*)  echo $flag                        ;;
            -g)             echo -g -mn                       ;;
            -pds=*)         echo $flag                        ;;
            -D*|-I*)        echo $flag                        ;;
            --gcc|--abi=*)  echo $flag                        ;;
            -me)            echo $flag                        ;;
        esac
    done
}

probe_cc(){
    pfx=$1
    _cc=$2
    first=$3

    unset _type _ident _cc_c _cc_e _cc_o _flags _cflags
    unset _ld_o _ldflags _ld_lib _ld_path
    unset _depflags _DEPCMD _DEPFLAGS
    _flags_filter=echo

    if $_cc --version 2>&1 | grep -q '^GNU assembler'; then
        true # no-op to avoid reading stdin in following checks
    elif $_cc -v 2>&1 | grep -q '^gcc.*LLVM'; then
        _type=llvm_gcc
        gcc_extra_ver=$(expr "$($_cc --version 2>/dev/null | head -n1)" : '.*\((.*)\)')
        _ident="llvm-gcc $($_cc -dumpversion 2>/dev/null) $gcc_extra_ver"
        _depflags='-MMD -MF $(@:.o=.d) -MT $@'
        _cflags_speed='-O3'
        _cflags_size='-Os'
    elif $_cc -v 2>&1 | grep -qi ^gcc; then
        _type=gcc
        gcc_version=$($_cc --version | head -n1)
        gcc_basever=$($_cc -dumpversion)
        gcc_pkg_ver=$(expr "$gcc_version" : '[^ ]* \(([^)]*)\)')
        gcc_ext_ver=$(expr "$gcc_version" : ".*$gcc_pkg_ver $gcc_basever \\(.*\\)")
        _ident=$(cleanws "gcc $gcc_basever $gcc_pkg_ver $gcc_ext_ver")
        case $gcc_basever in
            2) ;;
            2.*) ;;
            *) _depflags='-MMD -MF $(@:.o=.d) -MT $@' ;;
        esac
        if [ "$first" = true ]; then
            case $gcc_basever in
                4.2*)
                warn "gcc 4.2 is outdated and may miscompile FFmpeg. Please use a newer compiler." ;;
            esac
        fi
        _cflags_speed='-O3'
        _cflags_size='-Os'
    elif $_cc --version 2>/dev/null | grep -q ^icc; then
        _type=icc
        _ident=$($_cc --version | head -n1)
        _depflags='-MMD'
        _cflags_speed='-O3'
        _cflags_size='-Os'
        _cflags_noopt='-O1'
        _flags_filter=icc_flags
    elif $_cc -v 2>&1 | grep -q xlc; then
        _type=xlc
        _ident=$($_cc -qversion 2>/dev/null | head -n1)
        _cflags_speed='-O5'
        _cflags_size='-O5 -qcompact'
    elif $_cc --vsn 2>/dev/null | grep -Eq "ARM (C/C\+\+ )?Compiler"; then
        test -d "$sysroot" || die "No valid sysroot specified."
        _type=armcc
        _ident=$($_cc --vsn | grep -i build | head -n1 | sed 's/.*: //')
        armcc_conf="$PWD/armcc.conf"
        $_cc --arm_linux_configure                 \
             --arm_linux_config_file="$armcc_conf" \
             --configure_sysroot="$sysroot"        \
             --configure_cpp_headers="$sysinclude" >>$logfile 2>&1 ||
             die "Error creating armcc configuration file."
        $_cc --vsn | grep -q RVCT && armcc_opt=rvct || armcc_opt=armcc
        _flags="--arm_linux_config_file=$armcc_conf --translate_gcc"
        as_default="${cross_prefix}gcc"
        _depflags='-MMD'
        _cflags_speed='-O3'
        _cflags_size='-Os'
    elif $_cc -version 2>/dev/null | grep -Eq 'TMS470|TI ARM'; then
        _type=tms470
        _ident=$($_cc -version | head -n1 | tr -s ' ')
        _flags='--gcc --abi=eabi -me'
        _cc_e='-ppl -fe=$@'
        _cc_o='-fe=$@'
        _depflags='-ppa -ppd=$(@:.o=.d)'
        _cflags_speed='-O3 -mf=5'
        _cflags_size='-O3 -mf=2'
        _flags_filter=tms470_flags
    elif $_cc -v 2>&1 | grep -q clang; then
        _type=clang
        _ident=$($_cc --version 2>/dev/null | head -n1)
        _depflags='-MMD -MF $(@:.o=.d) -MT $@'
        _cflags_speed='-O3'
        _cflags_size='-Oz'
    elif $_cc -V 2>&1 | grep -q Sun; then
        _type=suncc
        _ident=$($_cc -V 2>&1 | head -n1 | cut -d' ' -f 2-)
        _DEPCMD='$(DEP$(1)) $(DEP$(1)FLAGS) $($(1)DEP_FLAGS) $< | sed -e "1s,^.*: ,$@: ," -e "\$$!s,\$$, \\\," -e "1!s,^.*: , ," > $(@:.o=.d)'
        _DEPFLAGS='-xM1 -xc99'
        _ldflags='-std=c99'
        _cflags_speed='-O5'
        _cflags_size='-O5 -xspace'
        _flags_filter=suncc_flags
    elif $_cc -v 2>&1 | grep -q 'PathScale\|Path64'; then
        _type=pathscale
        _ident=$($_cc -v 2>&1 | head -n1 | tr -d :)
        _depflags='-MMD -MF $(@:.o=.d) -MT $@'
        _cflags_speed='-O2'
        _cflags_size='-Os'
        _flags_filter='filter_out -Wdisabled-optimization'
    elif $_cc -v 2>&1 | grep -q Open64; then
        _type=open64
        _ident=$($_cc -v 2>&1 | head -n1 | tr -d :)
        _depflags='-MMD -MF $(@:.o=.d) -MT $@'
        _cflags_speed='-O2'
        _cflags_size='-Os'
        _flags_filter='filter_out -Wdisabled-optimization|-Wtype-limits|-fno-signed-zeros'
    elif $_cc -V 2>&1 | grep -q Portland; then
        _type=pgi
        _ident="PGI $($_cc -V 2>&1 | awk '/^pgcc/ { print $2; exit }')"
        opt_common='-alias=ansi -Mdse -Mlre -Mpre'
        _cflags_speed="-O3 -Mautoinline -Munroll=c:4 $opt_common"
        _cflags_size="-O2 -Munroll=c:1 $opt_common"
        _cflags_noopt="-O"
        _flags_filter=pgi_flags
    elif $_cc 2>&1 | grep -q 'Microsoft.*ARM.*Assembler'; then
        _type=armasm
        _ident=$($_cc | head -n1)
        # 4509: "This form of conditional instruction is deprecated"
        _flags="-nologo -ignore 4509"
        _flags_filter=armasm_flags
    elif $_cc 2>&1 | grep -q Intel; then
        _type=icl
        _ident=$($_cc 2>&1 | head -n1)
        _depflags='-QMMD -QMF$(@:.o=.d) -QMT$@'
        # Not only is O3 broken on 13.x+ but it is slower on all previous
        # versions (tested) as well.
        _cflags_speed="-O2"
        _cflags_size="-O1 -Oi" # -O1 without -Oi miscompiles stuff
        if $_cc 2>&1 | grep -q Linker; then
            _ld_o='-out:$@'
        else
            _ld_o='-Fe$@'
        fi
        _cc_o='-Fo$@'
        _cc_e='-P'
        _flags_filter=icl_flags
        _ld_lib='lib%.a'
        _ld_path='-libpath:'
        # -Qdiag-error to make icl error when seeing certain unknown arguments
        _flags='-nologo -Qdiag-error:4044,10157'
        # -Qvec- -Qsimd- to prevent miscompilation, -GS, fp:precise for consistency
        # with MSVC which enables it by default.
        _cflags='-Qms0 -Qvec- -Qsimd- -GS -fp:precise'
        disable stripping
    elif $_cc -? 2>/dev/null | grep -q 'LLVM.*Linker'; then
        # lld can emulate multiple different linkers; in ms link.exe mode,
        # the -? parameter gives the help output which contains an identifyable
        # string, while it gives an error in other modes.
        _type=lld-link
        # The link.exe mode doesn't have a switch for getting the version,
        # but we can force it back to gnu mode and get the version from there.
        _ident=$($_cc -flavor gnu --version 2>/dev/null)
        _ld_o='-out:$@'
        _flags_filter=msvc_flags
        _ld_lib='lib%.a'
        _ld_path='-libpath:'
    elif $_cc -nologo- 2>&1 | grep -q Microsoft; then
        _type=msvc
        _ident=$($_cc 2>&1 | head -n1)
        _DEPCMD='$(DEP$(1)) $(DEP$(1)FLAGS) $($(1)DEP_FLAGS) $< 2>&1 | awk '\''/including/ { sub(/^.*file: */, ""); gsub(/\\/, "/"); if (!match($$0, / /)) print "$@:", $$0 }'\'' > $(@:.o=.d)'
        _DEPFLAGS='$(CPPFLAGS) $(CFLAGS) -showIncludes -Zs'
        _cflags_speed="-O2"
        _cflags_size="-O1"
        _cflags_noopt="-O1"
        if $_cc -nologo- 2>&1 | grep -q Linker; then
            _ld_o='-out:$@'
        else
            _ld_o='-Fe$@'
        fi
        _cc_o='-Fo$@'
        _cc_e='-P -Fi$@'
        _flags_filter=msvc_flags
        _ld_lib='lib%.a'
        _ld_path='-libpath:'
        _flags='-nologo'
        disable stripping
    elif $_cc --version 2>/dev/null | grep -q ^cparser; then
        _type=cparser
        _ident=$($_cc --version | head -n1)
        _depflags='-MMD'
        _cflags_speed='-O4'
        _cflags_size='-O2'
        _flags_filter=cparser_flags
    fi

    eval ${pfx}_type=\$_type
    eval ${pfx}_ident=\$_ident
}

set_ccvars(){
    eval ${1}_C=\${_cc_c-\${${1}_C}}
    eval ${1}_E=\${_cc_e-\${${1}_E}}
    eval ${1}_O=\${_cc_o-\${${1}_O}}

    if [ -n "$_depflags" ]; then
        eval ${1}_DEPFLAGS=\$_depflags
    else
        eval ${1}DEP=\${_DEPCMD:-\$DEPCMD}
        eval ${1}DEP_FLAGS=\${_DEPFLAGS:-\$DEPFLAGS}
        eval DEP${1}FLAGS=\$_flags
    fi
}

probe_cc cc "$cc" "true"
cflags_filter=$_flags_filter
cflags_speed=$_cflags_speed
cflags_size=$_cflags_size
cflags_noopt=$_cflags_noopt
add_cflags $_flags $_cflags
cc_ldflags=$_ldflags
set_ccvars CC
set_ccvars CXX

probe_cc hostcc "$host_cc"
host_cflags_filter=$_flags_filter
host_cflags_speed=$_cflags_speed
add_host_cflags  $_flags $_cflags
set_ccvars HOSTCC

test -n "$cc_type" && enable $cc_type ||
    warn "Unknown C compiler $cc, unable to select optimal CFLAGS"

: ${as_default:=$cc}
: ${objcc_default:=$cc}
: ${dep_cc_default:=$cc}
: ${ld_default:=$cc}
: ${host_ld_default:=$host_cc}
set_default ar as objcc dep_cc ld ln_s host_ld windres

probe_cc as "$as"
asflags_filter=$_flags_filter
add_asflags $_flags $_cflags
set_ccvars AS

probe_cc objcc "$objcc"
objcflags_filter=$_flags_filter
add_objcflags $_flags $_cflags
set_ccvars OBJC

probe_cc ld "$ld"
ldflags_filter=$_flags_filter
add_ldflags $_flags $_ldflags
test "$cc_type" != "$ld_type" && add_ldflags $cc_ldflags
LD_O=${_ld_o-$LD_O}
LD_LIB=${_ld_lib-$LD_LIB}
LD_PATH=${_ld_path-$LD_PATH}

probe_cc hostld "$host_ld"
host_ldflags_filter=$_flags_filter
add_host_ldflags $_flags $_ldflags
HOSTLD_O=${_ld_o-$HOSTLD_O}

if [ -z "$CC_DEPFLAGS" ] && [ "$dep_cc" != "$cc" ]; then
    probe_cc depcc "$dep_cc"
    CCDEP=${_DEPCMD:-$DEPCMD}
    CCDEP_FLAGS=${_DEPFLAGS:=$DEPFLAGS}
    DEPCCFLAGS=$_flags
fi

if $ar 2>&1 | grep -q Microsoft; then
    arflags="-nologo"
    ar_o='-out:$@'
elif $ar 2>&1 | grep -q 'Texas Instruments'; then
    arflags="rq"
    ar_o='$@'
elif $ar 2>&1 | grep -q 'Usage: ar.*-X.*any'; then
    arflags='-Xany -r -c'
    ar_o='$@'
elif $ar 2>&1 | grep -q "\[D\] "; then
    arflags="rcD"
    ar_o='$@'
else
    arflags="rc"
    ar_o='$@'
fi

add_cflags $extra_cflags
add_cxxflags $extra_cxxflags
add_objcflags $extra_objcflags
add_asflags $extra_cflags

if test -n "$sysroot"; then
    case "$cc_type" in
        gcc|llvm_gcc|clang)
            add_cppflags --sysroot="$sysroot"
            add_ldflags --sysroot="$sysroot"
        ;;
        tms470)
            add_cppflags -I"$sysinclude"
            add_ldflags  --sysroot="$sysroot"
        ;;
    esac
fi

if test "$cpu" = host; then
    enabled cross_compile &&
        die "--cpu=host makes no sense when cross-compiling."

    case "$cc_type" in
        gcc|llvm_gcc)
            check_native(){
                $cc $1=native -v -c -o $TMPO $TMPC >$TMPE 2>&1 || return
                sed -n "/cc1.*$1=/{
                            s/.*$1=\\([^ ]*\\).*/\\1/
                            p
                            q
                        }" $TMPE
            }
            cpu=$(check_native -march || check_native -mcpu)
        ;;
        clang)
            check_native(){
                $cc $1=native -v -c -o $TMPO $TMPC >$TMPE 2>&1 || return
                sed -n "/cc1.*-target-cpu /{
                            s/.*-target-cpu \\([^ ]*\\).*/\\1/
                            p
                            q
                        }" $TMPE
            }
            cpu=$(check_native -march)
        ;;
    esac

    test "${cpu:-host}" = host &&
        die "--cpu=host not supported with compiler $cc"
fi

# Deal with common $arch aliases
case "$arch" in
    aarch64|arm64)
        arch="aarch64"
    ;;
    arm*|iPad*|iPhone*)
        arch="arm"
    ;;
    mips*|IP*)
        case "$arch" in
        *el)
            add_cppflags -EL
            add_ldflags -EL
        ;;
        *eb)
            add_cppflags -EB
            add_ldflags -EB
        ;;
        esac
        arch="mips"
    ;;
    parisc*|hppa*)
        arch="parisc"
    ;;
    "Power Macintosh"|ppc*|powerpc*)
        arch="ppc"
    ;;
    s390|s390x)
        arch="s390"
    ;;
    sh4|sh)
        arch="sh4"
    ;;
    sun4*|sparc*)
        arch="sparc"
    ;;
    tilegx|tile-gx)
        arch="tilegx"
    ;;
    i[3-6]86*|i86pc|BePC|x86pc|x86_64|x86_32|amd64)
        arch="x86"
    ;;
esac

is_in $arch $ARCH_LIST || warn "unknown architecture $arch"
enable $arch

# Add processor-specific flags
if enabled aarch64; then

    case $cpu in
        armv*)
            cpuflags="-march=$cpu"
        ;;
        *)
            cpuflags="-mcpu=$cpu"
        ;;
    esac

elif enabled alpha; then

    cpuflags="-mcpu=$cpu"

elif enabled arm; then

    check_arm_arch() {
        check_cpp_condition stddef.h \
            "defined __ARM_ARCH_${1}__ || defined __TARGET_ARCH_${2:-$1}" \
            $cpuflags
    }

    probe_arm_arch() {
        if   check_arm_arch 4;        then echo armv4
        elif check_arm_arch 4T;       then echo armv4t
        elif check_arm_arch 5;        then echo armv5
        elif check_arm_arch 5E;       then echo armv5e
        elif check_arm_arch 5T;       then echo armv5t
        elif check_arm_arch 5TE;      then echo armv5te
        elif check_arm_arch 5TEJ;     then echo armv5te
        elif check_arm_arch 6;        then echo armv6
        elif check_arm_arch 6J;       then echo armv6j
        elif check_arm_arch 6K;       then echo armv6k
        elif check_arm_arch 6Z;       then echo armv6z
        elif check_arm_arch 6ZK;      then echo armv6zk
        elif check_arm_arch 6T2;      then echo armv6t2
        elif check_arm_arch 7;        then echo armv7
        elif check_arm_arch 7A  7_A;  then echo armv7-a
        elif check_arm_arch 7S;       then echo armv7-a
        elif check_arm_arch 7R  7_R;  then echo armv7-r
        elif check_arm_arch 7M  7_M;  then echo armv7-m
        elif check_arm_arch 7EM 7E_M; then echo armv7-m
        elif check_arm_arch 8A  8_A;  then echo armv8-a
        fi
    }

    [ "$cpu" = generic ] && cpu=$(probe_arm_arch)

    case $cpu in
        armv*)
            cpuflags="-march=$cpu"
            subarch=$(echo $cpu | sed 's/[^a-z0-9]//g')
        ;;
        *)
            cpuflags="-mcpu=$cpu"
            case $cpu in
                cortex-a*)                               subarch=armv7a  ;;
                cortex-r*)                               subarch=armv7r  ;;
                cortex-m*)                 enable thumb; subarch=armv7m  ;;
                arm11*)                                  subarch=armv6   ;;
                arm[79]*e*|arm9[24]6*|arm96*|arm102[26]) subarch=armv5te ;;
                armv4*|arm7*|arm9[24]*)                  subarch=armv4   ;;
                *)                             subarch=$(probe_arm_arch) ;;
            esac
        ;;
    esac

    case "$subarch" in
        armv5t*)    enable fast_clz                ;;
        armv[6-8]*)
            enable fast_clz
            disabled fast_unaligned || enable fast_unaligned
            ;;
    esac

elif enabled avr32; then

    case $cpu in
        ap7[02]0[0-2])
            subarch="avr32_ap"
            cpuflags="-mpart=$cpu"
        ;;
        ap)
            subarch="avr32_ap"
            cpuflags="-march=$cpu"
        ;;
        uc3[ab]*)
            subarch="avr32_uc"
            cpuflags="-mcpu=$cpu"
        ;;
        uc)
            subarch="avr32_uc"
            cpuflags="-march=$cpu"
        ;;
    esac

elif enabled bfin; then

    cpuflags="-mcpu=$cpu"

elif enabled mips; then

    cpuflags="-march=$cpu"

    if [ "$cpu" != "generic" ]; then
        disable mips32r2
        disable mips32r5
        disable mips64r2
        disable mips32r6
        disable mips64r6
        disable loongson2
        disable loongson3

        case $cpu in
            24kc|24kf*|24kec|34kc|1004kc|24kef*|34kf*|1004kf*|74kc|74kf)
                enable mips32r2
                disable msa
            ;;
            p5600|i6400|p6600)
                disable mipsdsp
                disable mipsdspr2
            ;;
            loongson*)
                enable loongson2
                enable loongson3
                enable local_aligned
                enable simd_align_16
                enable fast_64bit
                enable fast_clz
                enable fast_cmov
                enable fast_unaligned
                disable aligned_stack
                disable mipsfpu
                disable mipsdsp
                disable mipsdspr2
                case $cpu in
                    loongson3*)
                        cpuflags="-march=loongson3a -mhard-float -fno-expensive-optimizations"
                    ;;
                    loongson2e)
                        cpuflags="-march=loongson2e -mhard-float -fno-expensive-optimizations"
                    ;;
                    loongson2f)
                        cpuflags="-march=loongson2f -mhard-float -fno-expensive-optimizations"
                    ;;
                esac
            ;;
            *)
                # Unknown CPU. Disable everything.
                warn "unknown CPU. Disabling all MIPS optimizations."
                disable mipsfpu
                disable mipsdsp
                disable mipsdspr2
                disable msa
                disable mmi
            ;;
        esac

        case $cpu in
            24kc)
                disable mipsfpu
                disable mipsdsp
                disable mipsdspr2
            ;;
            24kf*)
                disable mipsdsp
                disable mipsdspr2
            ;;
            24kec|34kc|1004kc)
                disable mipsfpu
                disable mipsdspr2
            ;;
            24kef*|34kf*|1004kf*)
                disable mipsdspr2
            ;;
            74kc)
                disable mipsfpu
            ;;
            p5600)
                enable mips32r5
                check_cflags "-mtune=p5600" && check_cflags "-msched-weight -mload-store-pairs -funroll-loops"
            ;;
            i6400)
                enable mips64r6
                check_cflags "-mtune=i6400 -mabi=64" && check_cflags "-msched-weight -mload-store-pairs -funroll-loops" && check_ldflags "-mabi=64"
            ;;
            p6600)
                enable mips64r6
                check_cflags "-mtune=p6600 -mabi=64" && check_cflags "-msched-weight -mload-store-pairs -funroll-loops" && check_ldflags "-mabi=64"
            ;;
        esac
    else
        # We do not disable anything. Is up to the user to disable the unwanted features.
        warn 'generic cpu selected'
    fi

elif enabled ppc; then

    disable ldbrx

    case $(tolower $cpu) in
        601|ppc601|powerpc601)
            cpuflags="-mcpu=601"
            disable altivec
        ;;
        603*|ppc603*|powerpc603*)
            cpuflags="-mcpu=603"
            disable altivec
        ;;
        604*|ppc604*|powerpc604*)
            cpuflags="-mcpu=604"
            disable altivec
        ;;
        g3|75*|ppc75*|powerpc75*)
            cpuflags="-mcpu=750"
            disable altivec
        ;;
        g4|745*|ppc745*|powerpc745*)
            cpuflags="-mcpu=7450"
            disable vsx
        ;;
        74*|ppc74*|powerpc74*)
            cpuflags="-mcpu=7400"
            disable vsx
        ;;
        g5|970|ppc970|powerpc970)
            cpuflags="-mcpu=970"
            disable vsx
        ;;
        power[3-6]*)
            cpuflags="-mcpu=$cpu"
            disable vsx
        ;;
        power[7-8]*)
            cpuflags="-mcpu=$cpu"
        ;;
        cell)
            cpuflags="-mcpu=cell"
            enable ldbrx
            disable vsx
        ;;
        e500mc)
            cpuflags="-mcpu=e500mc"
            disable altivec
        ;;
        e500v2)
            cpuflags="-mcpu=8548 -mhard-float -mfloat-gprs=double"
            disable altivec
            disable dcbzl
        ;;
        e500)
            cpuflags="-mcpu=8540 -mhard-float"
            disable altivec
            disable dcbzl
        ;;
    esac

elif enabled sparc; then

    case $cpu in
        cypress|f93[04]|tsc701|sparcl*|supersparc|hypersparc|niagara|v[789])
            cpuflags="-mcpu=$cpu"
        ;;
        ultrasparc*|niagara[234])
            cpuflags="-mcpu=$cpu"
        ;;
    esac

elif enabled x86; then

    case $cpu in
        i[345]86|pentium)
            cpuflags="-march=$cpu"
            disable i686
            disable mmx
        ;;
        # targets that do NOT support nopl and conditional mov (cmov)
        pentium-mmx|k6|k6-[23]|winchip-c6|winchip2|c3)
            cpuflags="-march=$cpu"
            disable i686
        ;;
        # targets that do support nopl and conditional mov (cmov)
        i686|pentiumpro|pentium[23]|pentium-m|athlon|athlon-tbird|athlon-4|athlon-[mx]p|athlon64*|k8*|opteron*|athlon-fx\
        |core*|atom|bonnell|nehalem|westmere|silvermont|sandybridge|ivybridge|haswell|broadwell|skylake*|knl\
        |amdfam10|barcelona|b[dt]ver*|znver*)
            cpuflags="-march=$cpu"
            enable i686
            enable fast_cmov
        ;;
        # targets that do support conditional mov but on which it's slow
        pentium4|pentium4m|prescott|nocona)
            cpuflags="-march=$cpu"
            enable i686
            disable fast_cmov
        ;;
    esac

fi

if [ "$cpu" != generic ]; then
    add_cflags  $cpuflags
    add_asflags $cpuflags
    test "$cc_type" = "$ld_type" && add_ldflags $cpuflags
fi

# compiler sanity check
check_exec <<EOF
int main(void){ return 0; }
EOF
if test "$?" != 0; then
    echo "$cc is unable to create an executable file."
    if test -z "$cross_prefix" && ! enabled cross_compile ; then
        echo "If $cc is a cross-compiler, use the --enable-cross-compile option."
        echo "Only do this if you know what cross compiling means."
    fi
    die "C compiler test failed."
fi

add_cppflags -D_ISOC99_SOURCE
add_cxxflags -D__STDC_CONSTANT_MACROS
check_cxxflags -std=c++11 || check_cxxflags -std=c++0x

# some compilers silently accept -std=c11, so we also need to check that the
# version macro is defined properly
test_cflags_cc -std=c11 ctype.h "__STDC_VERSION__ >= 201112L" &&
    add_cflags -std=c11 ||
    check_cflags -std=c99

check_cppflags -D_FILE_OFFSET_BITS=64
check_cppflags -D_LARGEFILE_SOURCE

add_host_cppflags -D_ISOC99_SOURCE
check_host_cflags -std=c99
check_host_cflags -Wall
check_host_cflags $host_cflags_speed

check_64bit(){
    arch32=$1
    arch64=$2
    expr=$3
    check_code cc "" "int test[2*($expr) - 1]" &&
        subarch=$arch64 || subarch=$arch32
}

case "$arch" in
    aarch64|alpha|ia64)
        spic=$shared
    ;;
    mips)
        check_64bit mips mips64 '_MIPS_SIM > 1'
        spic=$shared
    ;;
    parisc)
        check_64bit parisc parisc64 'sizeof(void *) > 4'
        spic=$shared
    ;;
    ppc)
        check_64bit ppc ppc64 'sizeof(void *) > 4'
        spic=$shared
    ;;
    s390)
        check_64bit s390 s390x 'sizeof(void *) > 4'
        spic=$shared
    ;;
    sparc)
        check_64bit sparc sparc64 'sizeof(void *) > 4'
        spic=$shared
    ;;
    x86)
        check_64bit x86_32 x86_64 'sizeof(void *) > 4'
        # Treat x32 as x64 for now. Note it also needs spic=$shared
        test "$subarch" = "x86_32" && check_cpp_condition stddef.h 'defined(__x86_64__)' &&
            subarch=x86_64
        if test "$subarch" = "x86_64"; then
            spic=$shared
        fi
    ;;
    ppc)
        check_cc <<EOF && subarch="ppc64"
        int test[(int)sizeof(char*) - 7];
EOF
    ;;
esac

enable $subarch
enabled spic && enable_weak pic

enabled x86_64 && objformat=elf64 || objformat="elf32"

# OS specific
case $target_os in
    aix)
        SHFLAGS=-shared
        add_cppflags '-I\$(SRC_PATH)/compat/aix'
        enabled shared && add_ldflags -Wl,-brtl
        ;;
    android)
        disable symver
        enable section_data_rel_ro
        SLIB_INSTALL_NAME='$(SLIBNAME)'
        SLIB_INSTALL_LINKS=
        SHFLAGS='-shared -Wl,-soname,$(SLIBNAME)'
        ;;
    haiku)
        prefix_default="/boot/common"
        network_extralibs="-lnetwork"
        host_extralibs=
        ;;
    sunos)
        SHFLAGS='-shared -Wl,-h,$$(@F)'
        enabled x86 && SHFLAGS="-mimpure-text $SHFLAGS"
        network_extralibs="-lsocket -lnsl"
        add_cppflags -D__EXTENSIONS__
        # When using suncc to build, the Solaris linker will mark
        # an executable with each instruction set encountered by
        # the Solaris assembler.  As our libraries contain their own
        # guards for processor-specific code, instead suppress
        # generation of the HWCAPS ELF section on Solaris x86 only.
        enabled_all suncc x86 &&
            echo "hwcap_1 = OVERRIDE;" > mapfile &&
            add_ldflags -Wl,-M,mapfile
        nm_default='nm -P -g'
        version_script='-M'
        VERSION_SCRIPT_POSTPROCESS_CMD='perl $(SRC_PATH)/compat/solaris/make_sunver.pl - $(OBJS)'
        ;;
    netbsd)
        disable symver
        oss_indev_extralibs="-lossaudio"
        oss_outdev_extralibs="-lossaudio"
        enabled gcc || check_ldflags -Wl,-zmuldefs
        ;;
    openbsd|bitrig)
        disable symver
        SHFLAGS='-shared'
        SLIB_INSTALL_NAME='$(SLIBNAME).$(LIBMAJOR).$(LIBMINOR)'
        SLIB_INSTALL_LINKS=
        oss_indev_extralibs="-lossaudio"
        oss_outdev_extralibs="-lossaudio"
        ;;
    dragonfly)
        disable symver
        ;;
    freebsd)
        ;;
    bsd/os)
        add_extralibs -lpoll -lgnugetopt
        strip="strip -d"
        ;;
    darwin)
        enabled ppc && add_asflags -force_cpusubtype_ALL
        install_name_dir_default='$(SHLIBDIR)'
        SHFLAGS='-dynamiclib -Wl,-single_module -Wl,-install_name,$(INSTALL_NAME_DIR)/$(SLIBNAME_WITH_MAJOR),-current_version,$(LIBVERSION),-compatibility_version,$(LIBMAJOR)'
        enabled x86_32 && append SHFLAGS -Wl,-read_only_relocs,suppress
        strip="${strip} -x"
        add_ldflags -Wl,-dynamic,-search_paths_first
        check_cflags -Werror=partial-availability
        SLIBSUF=".dylib"
        SLIBNAME_WITH_VERSION='$(SLIBPREF)$(FULLNAME).$(LIBVERSION)$(SLIBSUF)'
        SLIBNAME_WITH_MAJOR='$(SLIBPREF)$(FULLNAME).$(LIBMAJOR)$(SLIBSUF)'
        enabled x86_64 && objformat="macho64" || objformat="macho32"
        enabled_any pic shared x86_64 ||
            { check_cflags -mdynamic-no-pic && add_asflags -mdynamic-no-pic; }
        check_header dispatch/dispatch.h &&
            add_cppflags '-I\$(SRC_PATH)/compat/dispatch_semaphore'
        if test -n "$sysroot"; then
            is_in -isysroot $cc $CPPFLAGS $CFLAGS || check_cppflags -isysroot $sysroot
            is_in -isysroot $ld $LDFLAGS          || check_ldflags  -isysroot $sysroot
        fi
        version_script='-exported_symbols_list'
        VERSION_SCRIPT_POSTPROCESS_CMD='tr " " "\n" | sed -n /global:/,/local:/p | grep ";" | tr ";" "\n" | sed -E "s/(.+)/_\1/g" | sed -E "s/(.+[^*])$$$$/\1*/"'
        ;;
    msys*)
        die "Native MSYS builds are discouraged, please use the MINGW environment."
        ;;
    mingw32*|mingw64*)
        target_os=mingw32
        LIBTARGET=i386
        if enabled x86_64; then
            LIBTARGET="i386:x86-64"
        fi
        if enabled shared; then
            # Cannot build both shared and static libs when using dllexport.
            disable static
        fi
        enabled shared && ! enabled small && check_cmd $windres --version && enable gnu_windres
        enabled x86_32 && check_ldflags -Wl,--large-address-aware
        shlibdir_default="$bindir_default"
        SLIBPREF=""
        SLIBSUF=".dll"
        SLIBNAME_WITH_VERSION='$(SLIBPREF)$(FULLNAME)-$(LIBVERSION)$(SLIBSUF)'
        SLIBNAME_WITH_MAJOR='$(SLIBPREF)$(FULLNAME)-$(LIBMAJOR)$(SLIBSUF)'
        SLIB_EXTRA_CMD=-'$(DLLTOOL) -m $(LIBTARGET) -d $$(@:$(SLIBSUF)=.def) -l $(SUBDIR)$(SLIBNAME:$(SLIBSUF)=.lib) -D $(SLIBNAME_WITH_MAJOR)'
        SLIB_INSTALL_NAME='$(SLIBNAME_WITH_MAJOR)'
        SLIB_INSTALL_LINKS=
        SLIB_INSTALL_EXTRA_SHLIB='$(SLIBNAME:$(SLIBSUF)=.lib)'
        SLIB_INSTALL_EXTRA_LIB='lib$(SLIBNAME:$(SLIBSUF)=.dll.a) $(SLIBNAME_WITH_MAJOR:$(SLIBSUF)=.def)'
        SLIB_CREATE_DEF_CMD='ARCH="$(ARCH)" AR="$(AR_CMD)" NM="$(NM_CMD)" $(SRC_PATH)/compat/windows/makedef $(SUBDIR)lib$(NAME).ver $(OBJS) > $$(@:$(SLIBSUF)=.def)'
        SHFLAGS='-shared -Wl,--out-implib,$(SUBDIR)lib$(SLIBNAME:$(SLIBSUF)=.dll.a) -Wl,--disable-auto-image-base $$(@:$(SLIBSUF)=.def)'
        enabled x86_64 && objformat="win64" || objformat="win32"
        dlltool="${cross_prefix}dlltool"
        ranlib=:
        enable dos_paths
        check_ldflags -Wl,--nxcompat,--dynamicbase
        # Lets work around some stupidity in binutils.
        # ld will strip relocations from executables even though we need them
        # for dynamicbase (ASLR).  Using -pie does retain the reloc section
        # however ld then forgets what the entry point should be (oops) so we
        # have to manually (re)set it.
        if enabled x86_32; then
            disabled debug && add_ldexeflags -Wl,--pic-executable,-e,_mainCRTStartup
        elif enabled x86_64; then
            disabled debug && add_ldexeflags -Wl,--pic-executable,-e,mainCRTStartup
            check_ldflags -Wl,--high-entropy-va # binutils 2.25
            # Set image base >4GB for extra entropy with HEASLR
            add_ldexeflags -Wl,--image-base,0x140000000
            append SHFLAGS -Wl,--image-base,0x180000000
        fi
        ;;
    win32|win64)
        disable symver
        if enabled shared; then
            # Link to the import library instead of the normal static library
            # for shared libs.
            LD_LIB='%.lib'
            # Cannot build both shared and static libs with MSVC or icl.
            disable static
        fi
        enabled x86_32 && check_ldflags -LARGEADDRESSAWARE
        shlibdir_default="$bindir_default"
        SLIBPREF=""
        SLIBSUF=".dll"
        SLIBNAME_WITH_VERSION='$(SLIBPREF)$(FULLNAME)-$(LIBVERSION)$(SLIBSUF)'
        SLIBNAME_WITH_MAJOR='$(SLIBPREF)$(FULLNAME)-$(LIBMAJOR)$(SLIBSUF)'
        SLIB_CREATE_DEF_CMD='$(SRC_PATH)/compat/windows/makedef $(SUBDIR)lib$(NAME).ver $(OBJS) > $$(@:$(SLIBSUF)=.def)'
        SLIB_INSTALL_NAME='$(SLIBNAME_WITH_MAJOR)'
        SLIB_INSTALL_LINKS=
        SLIB_INSTALL_EXTRA_SHLIB='$(SLIBNAME:$(SLIBSUF)=.lib)'
        SLIB_INSTALL_EXTRA_LIB='$(SLIBNAME_WITH_MAJOR:$(SLIBSUF)=.def)'
        SHFLAGS='-dll -def:$$(@:$(SLIBSUF)=.def) -implib:$(SUBDIR)$(SLIBNAME:$(SLIBSUF)=.lib)'
        enabled x86_64 && objformat="win64" || objformat="win32"
        ranlib=:
        enable dos_paths
        ;;
    cygwin*)
        target_os=cygwin
        shlibdir_default="$bindir_default"
        SLIBPREF="cyg"
        SLIBSUF=".dll"
        SLIBNAME_WITH_VERSION='$(SLIBPREF)$(FULLNAME)-$(LIBVERSION)$(SLIBSUF)'
        SLIBNAME_WITH_MAJOR='$(SLIBPREF)$(FULLNAME)-$(LIBMAJOR)$(SLIBSUF)'
        SLIB_INSTALL_NAME='$(SLIBNAME_WITH_MAJOR)'
        SLIB_INSTALL_LINKS=
        SLIB_INSTALL_EXTRA_LIB='lib$(FULLNAME).dll.a'
        SHFLAGS='-shared -Wl,--out-implib,$(SUBDIR)lib$(FULLNAME).dll.a'
        enabled x86_64 && objformat="win64" || objformat="win32"
        enable dos_paths
        enabled shared && ! enabled small && check_cmd $windres --version && enable gnu_windres
        add_cppflags -D_POSIX_C_SOURCE=200112 -D_XOPEN_SOURCE=600
        ;;
    *-dos|freedos|opendos)
        network_extralibs="-lsocket"
        objformat="coff"
        enable dos_paths
        add_cppflags -U__STRICT_ANSI__
        ;;
    linux)
        enable section_data_rel_ro
        enabled_any arm aarch64 && enable_weak linux_perf
        ;;
    irix*)
        target_os=irix
        ranlib="echo ignoring ranlib"
        ;;
    os/2*)
        strip="lxlite -CS"
        striptype=""
        objformat="aout"
        add_cppflags -D_GNU_SOURCE
        add_ldflags -Zomf -Zbin-files -Zargs-wild -Zhigh-mem -Zmap
        SHFLAGS='$(SUBDIR)$(NAME).def -Zdll -Zomf'
        LIBSUF="_s.a"
        SLIBPREF=""
        SLIBSUF=".dll"
        SLIBNAME_WITH_VERSION='$(SLIBPREF)$(FULLNAME)-$(LIBVERSION)$(SLIBSUF)'
        SLIBNAME_WITH_MAJOR='$(SLIBPREF)$(shell echo $(FULLNAME) | cut -c1-6)$(LIBMAJOR)$(SLIBSUF)'
        SLIB_CREATE_DEF_CMD='echo LIBRARY $(SLIBNAME_WITH_MAJOR:$(SLIBSUF)=) INITINSTANCE TERMINSTANCE > $(SUBDIR)$(FULLNAME).def; \
            echo CODE PRELOAD MOVEABLE DISCARDABLE >> $(SUBDIR)$(FULLNAME).def; \
            echo DATA PRELOAD MOVEABLE MULTIPLE NONSHARED >> $(SUBDIR)$(FULLNAME).def; \
            echo EXPORTS >> $(SUBDIR)$(FULLNAME).def; \
            emxexp $(OBJS) >> $(SUBDIR)$(FULLNAME).def'
        SLIB_EXTRA_CMD='emximp -o $(SUBDIR)$(LIBPREF)$(FULLNAME)_dll.a $(SUBDIR)$(FULLNAME).def; \
            emximp -o $(SUBDIR)$(LIBPREF)$(FULLNAME)_dll.lib $(SUBDIR)$(FULLNAME).def;'
        SLIB_INSTALL_NAME='$(SLIBNAME_WITH_MAJOR)'
        SLIB_INSTALL_LINKS=
        SLIB_INSTALL_EXTRA_LIB='$(LIBPREF)$(FULLNAME)_dll.a $(LIBPREF)$(FULLNAME)_dll.lib'
        enable dos_paths
        enable_weak os2threads
        ;;
    gnu/kfreebsd)
        add_cppflags -D_BSD_SOURCE
        ;;
    gnu)
        ;;
    qnx)
        add_cppflags -D_QNX_SOURCE
        network_extralibs="-lsocket"
        ;;
    symbian)
        SLIBSUF=".dll"
        enable dos_paths
        add_cflags --include=$sysinclude/gcce/gcce.h -fvisibility=default
        add_cppflags -D__GCCE__ -D__SYMBIAN32__ -DSYMBIAN_OE_POSIX_SIGNALS
        add_ldflags -Wl,--target1-abs,--no-undefined \
                    -Wl,-Ttext,0x80000,-Tdata,0x1000000 -shared \
                    -Wl,--entry=_E32Startup -Wl,-u,_E32Startup
        add_extralibs -l:eexe.lib -l:usrt2_2.lib -l:dfpaeabi.dso \
                      -l:drtaeabi.dso -l:scppnwdl.dso -lsupc++ -lgcc \
                      -l:libc.dso -l:libm.dso -l:euser.dso -l:libcrt0.lib
        ;;
    minix)
        ;;
    none)
        ;;
    *)
        die "Unknown OS '$target_os'."
        ;;
esac

# test if creating links works
link_dest=$(mktemp -u $TMPDIR/dest_XXXXXXXX)
link_name=$(mktemp -u $TMPDIR/name_XXXXXXXX)
mkdir "$link_dest"
$ln_s "$link_dest" "$link_name"
touch "$link_dest/test_file"
if [ "$source_path" != "." ] && ([ ! -d src ] || [ -L src ]) && [ -e "$link_name/test_file" ]; then
    # create link to source path
    [ -e src ] && rm src
    $ln_s "$source_path" src
    source_link=src
else
    # creating directory links doesn't work
    # fall back to using the full source path
    source_link="$source_path"
fi
# cleanup
rm -r "$link_dest"
rm -r "$link_name"

# determine libc flavour

probe_libc(){
    pfx=$1
    pfx_no_=${pfx%_}
    # uclibc defines __GLIBC__, so it needs to be checked before glibc.
    if check_${pfx}cpp_condition features.h "defined __UCLIBC__"; then
        eval ${pfx}libc_type=uclibc
        add_${pfx}cppflags -D_POSIX_C_SOURCE=200112 -D_XOPEN_SOURCE=600
    elif check_${pfx}cpp_condition features.h "defined __GLIBC__"; then
        eval ${pfx}libc_type=glibc
        add_${pfx}cppflags -D_POSIX_C_SOURCE=200112 -D_XOPEN_SOURCE=600
    # MinGW headers can be installed on Cygwin, so check for newlib first.
    elif check_${pfx}cpp_condition newlib.h "defined _NEWLIB_VERSION"; then
        eval ${pfx}libc_type=newlib
        add_${pfx}cppflags -U__STRICT_ANSI__ -D_XOPEN_SOURCE=600
    # MinGW64 is backwards compatible with MinGW32, so check for it first.
    elif check_${pfx}cpp_condition _mingw.h "defined __MINGW64_VERSION_MAJOR"; then
        eval ${pfx}libc_type=mingw64
        if check_${pfx}cpp_condition _mingw.h "__MINGW64_VERSION_MAJOR < 3"; then
            add_compat msvcrt/snprintf.o
            add_cflags "-include $source_path/compat/msvcrt/snprintf.h"
        fi
        add_${pfx}cppflags -U__STRICT_ANSI__ -D__USE_MINGW_ANSI_STDIO=1
        eval test \$${pfx_no_}cc_type = "gcc" &&
            add_${pfx}cppflags -D__printf__=__gnu_printf__
    elif check_${pfx}cpp_condition _mingw.h "defined __MINGW_VERSION"  ||
         check_${pfx}cpp_condition _mingw.h "defined __MINGW32_VERSION"; then
        eval ${pfx}libc_type=mingw32
        check_${pfx}cpp_condition _mingw.h "__MINGW32_MAJOR_VERSION > 3 || \
            (__MINGW32_MAJOR_VERSION == 3 && __MINGW32_MINOR_VERSION >= 15)" ||
            die "ERROR: MinGW32 runtime version must be >= 3.15."
        add_${pfx}cppflags -U__STRICT_ANSI__ -D__USE_MINGW_ANSI_STDIO=1
        check_${pfx}cpp_condition _mingw.h "__MSVCRT_VERSION__ < 0x0700" &&
            add_${pfx}cppflags -D__MSVCRT_VERSION__=0x0700
        check_${pfx}cpp_condition windows.h "defined(_WIN32_WINNT) && _WIN32_WINNT < 0x0502" &&
            add_${pfx}cppflags -D_WIN32_WINNT=0x0502
        eval test \$${pfx_no_}cc_type = "gcc" &&
            add_${pfx}cppflags -D__printf__=__gnu_printf__
    elif check_${pfx}cpp_condition crtversion.h "defined _VC_CRT_MAJOR_VERSION"; then
        eval ${pfx}libc_type=msvcrt
        if check_${pfx}cpp_condition crtversion.h "_VC_CRT_MAJOR_VERSION < 14"; then
            if [ "$pfx" = host_ ]; then
                add_host_cppflags -Dsnprintf=_snprintf
            else
                add_compat strtod.o strtod=avpriv_strtod
                add_compat msvcrt/snprintf.o snprintf=avpriv_snprintf   \
                                             _snprintf=avpriv_snprintf  \
                                             vsnprintf=avpriv_vsnprintf
            fi
        fi
        add_${pfx}cppflags -D_USE_MATH_DEFINES -D_CRT_SECURE_NO_WARNINGS -D_CRT_NONSTDC_NO_WARNINGS
        # The MSVC 2010 headers (Win 7.0 SDK) set _WIN32_WINNT to
        # 0x601 by default unless something else is set by the user.
        # This can easily lead to us detecting functions only present
        # in such new versions and producing binaries requiring windows 7.0.
        # Therefore explicitly set the default to XP unless the user has
        # set something else on the command line.
        # Don't do this if WINAPI_FAMILY is set and is set to a non-desktop
        # family. For these cases, configure is free to use any functions
        # found in the SDK headers by default. (Alternatively, we could force
        # _WIN32_WINNT to 0x0602 in that case.)
        check_${pfx}cpp_condition stdlib.h "defined(_WIN32_WINNT)" ||
            { check_${pfx}cpp <<EOF && add_${pfx}cppflags -D_WIN32_WINNT=0x0502; }
#ifdef WINAPI_FAMILY
#include <winapifamily.h>
#if !WINAPI_FAMILY_PARTITION(WINAPI_PARTITION_DESKTOP)
#error not desktop
#endif
#endif
EOF
        if [ "$pfx" = "" ]; then
            check_func strtoll || add_cflags -Dstrtoll=_strtoi64
            check_func strtoull || add_cflags -Dstrtoull=_strtoui64
        fi
    elif check_${pfx}cpp_condition stddef.h "defined __KLIBC__"; then
        eval ${pfx}libc_type=klibc
    elif check_${pfx}cpp_condition sys/cdefs.h "defined __BIONIC__"; then
        eval ${pfx}libc_type=bionic
    elif check_${pfx}cpp_condition sys/brand.h "defined LABELED_BRAND_NAME"; then
        eval ${pfx}libc_type=solaris
        add_${pfx}cppflags -D__EXTENSIONS__ -D_XOPEN_SOURCE=600
    fi
<<<<<<< HEAD
    check_${pfx}cc <<EOF
#include <time.h>
void *v = localtime_r;
EOF
test "$?" != 0 && check_${pfx}cc -D_POSIX_C_SOURCE=200112 -D_XOPEN_SOURCE=600 <<EOF && add_${pfx}cppflags -D_POSIX_C_SOURCE=200112 -D_XOPEN_SOURCE=600
#include <time.h>
void *v = localtime_r;
EOF

=======
    eval test -n "\${${pfx}libc_type}" && enable ${pfx}libc_${libc_type}
>>>>>>> c6496de3
}

probe_libc
probe_libc host_

# hacks for compiler/libc/os combinations

case $libc_type in
    bionic)
        add_compat strtod.o strtod=avpriv_strtod
        ;;
    glibc)
        if enabled tms470; then
            CPPFLAGS="-I${source_path}/compat/tms470 ${CPPFLAGS}"
            add_cppflags -D__USER_LABEL_PREFIX__=
            add_cppflags -D__builtin_memset=memset
            add_cppflags -D__gnuc_va_list=va_list -D_VA_LIST_DEFINED
            add_cflags   -pds=48    # incompatible redefinition of macro
        fi
        ;;
esac

check_compile_assert flt_lim "float.h limits.h" "DBL_MAX == (double)DBL_MAX" ||
    add_cppflags '-I\$(SRC_PATH)/compat/float'

esc(){
    echo "$*" | sed 's/%/%25/g;s/:/%3a/g'
}

echo "config:$arch:$subarch:$cpu:$target_os:$(esc $cc_ident):$(esc $FFMPEG_CONFIGURATION)" > ffbuild/config.fate

check_cpp_condition stdlib.h "defined(__PIC__) || defined(__pic__) || defined(PIC)" && enable_weak pic

set_default libdir
: ${shlibdir_default:="$libdir"}
: ${pkgconfigdir_default:="$libdir/pkgconfig"}

set_default $PATHS_LIST
set_default nm

# we need to build at least one lib type
if ! enabled_any static shared; then
    cat <<EOF
At least one library type must be built.
Specify --enable-static to build the static libraries or --enable-shared to
build the shared libraries as well. To only build the shared libraries specify
--disable-static in addition to --enable-shared.
EOF
    exit 1
fi

disabled optimizations || enabled ossfuzz || check_cflags -fomit-frame-pointer

enable_weak_pic() {
    disabled pic && return
    enable pic
    add_cppflags -DPIC
    case "$target_os" in
    mingw*|cygwin*|win*)
        ;;
    *)
        add_cflags -fPIC
        add_asflags -fPIC
        ;;
    esac
}

enabled pic && enable_weak_pic

check_cc <<EOF || die "Symbol mangling check failed."
int ff_extern;
EOF
sym=$($nm $TMPO | awk '/ff_extern/{ print substr($0, match($0, /[^ \t]*ff_extern/)) }')
extern_prefix=${sym%%ff_extern*}

! disabled inline_asm && check_inline_asm inline_asm '"" ::'

_restrict=
for restrict_keyword in restrict __restrict__ __restrict; do
    check_cc <<EOF && _restrict=$restrict_keyword && break
void foo(char * $restrict_keyword p);
EOF
done

check_cc <<EOF && enable pragma_deprecated
void foo(void) { _Pragma("GCC diagnostic ignored \"-Wdeprecated-declarations\"") }
EOF

check_cc <<EOF || die "endian test failed"
unsigned int endian = 'B' << 24 | 'I' << 16 | 'G' << 8 | 'E';
EOF
od -t x1 $TMPO | grep -q '42 *49 *47 *45' && enable bigendian

check_cc <<EOF && enable const_nan
#include <math.h>
void foo(void) { struct { double d; } static const bar[] = { { NAN } }; }
EOF

if ! enabled ppc64 || enabled bigendian; then
    disable vsx
fi

check_gas() {
    log "check_gas using '$as' as AS"
    # :vararg is used on aarch64, arm and ppc altivec
    check_as <<EOF || return 1
.macro m n, y:vararg=0
\n: .int \y
.endm
m x
EOF
    # .altmacro is only used in arm asm
    ! enabled arm || check_as <<EOF || return 1
.altmacro
EOF
    enable gnu_as
    return 0
}

if enabled_any arm aarch64 || enabled_all ppc altivec && enabled asm; then
    nogas=:
    enabled_any arm aarch64 && nogas=die
    enabled_all ppc altivec && [ $target_os_default != aix ] && nogas=warn
    as_noop=-v

    case $as_type in
        arm*) gaspp_as_type=armasm; as_noop=-h ;;
        gcc)  gaspp_as_type=gas ;;
        *)    gaspp_as_type=$as_type ;;
    esac

    [ $target_os = "darwin" ] && gaspp_as_type="apple-$gaspp_as_type"

    test "${as#*gas-preprocessor.pl}" != "$as" ||
    check_cmd gas-preprocessor.pl -arch $arch -as-type $gaspp_as_type -- ${as:=$cc} $as_noop &&
        gas="${gas:=gas-preprocessor.pl} -arch $arch -as-type $gaspp_as_type -- ${as:=$cc}"

    if ! check_gas ; then
        as=${gas:=$as}
        check_gas || \
            $nogas "GNU assembler not found, install/update gas-preprocessor"
    fi

    check_as <<EOF && enable as_func
.func test
.endfunc
EOF
fi

check_inline_asm inline_asm_labels '"1:\n"'

check_inline_asm inline_asm_nonlocal_labels '"Label:\n"'

if enabled aarch64; then
    enabled armv8 && check_insn armv8 'prfm   pldl1strm, [x0]'
    # internal assembler in clang 3.3 does not support this instruction
    enabled neon && check_insn neon 'ext   v0.8B, v0.8B, v1.8B, #1'
    enabled vfp  && check_insn vfp  'fmadd d0,    d0,    d1,    d2'

    map 'enabled_any ${v}_external ${v}_inline || disable $v' $ARCH_EXT_LIST_ARM

elif enabled alpha; then

    check_cflags -mieee

elif enabled arm; then

    enabled msvc && check_cpp_condition stddef.h "defined _M_ARMT" && enable thumb

    check_cpp_condition stddef.h "defined __thumb__" && check_cc <<EOF && enable_weak thumb
float func(float a, float b){ return a+b; }
EOF

    enabled thumb && check_cflags -mthumb || check_cflags -marm

    if     check_cpp_condition stddef.h "defined __ARM_PCS_VFP"; then
        enable vfp_args
    elif check_cpp_condition stddef.h "defined _M_ARM_FP && _M_ARM_FP >= 30"; then
        enable vfp_args
    elif ! check_cpp_condition stddef.h "defined __ARM_PCS || defined __SOFTFP__" && [ $target_os != darwin ]; then
        case "${cross_prefix:-$cc}" in
            *hardfloat*)         enable vfp_args;   fpabi=vfp ;;
            *) check_ld "cc" <<EOF && enable vfp_args && fpabi=vfp || fpabi=soft ;;
__asm__ (".eabi_attribute 28, 1");
int main(void) { return 0; }
EOF
        esac
        warn "Compiler does not indicate floating-point ABI, guessing $fpabi."
    fi

    enabled armv5te && check_insn armv5te 'qadd r0, r0, r0'
    enabled armv6   && check_insn armv6   'sadd16 r0, r0, r0'
    enabled armv6t2 && check_insn armv6t2 'movt r0, #0'
    enabled neon    && check_insn neon    'vadd.i16 q0, q0, q0'
    enabled vfp     && check_insn vfp     'fadds s0, s0, s0'
    enabled vfpv3   && check_insn vfpv3   'vmov.f32 s0, #1.0'
    enabled setend  && check_insn setend  'setend be'

    [ $target_os = linux ] || [ $target_os = android ] ||
        map 'enabled_any ${v}_external ${v}_inline || disable $v' \
            $ARCH_EXT_LIST_ARM

    check_inline_asm asm_mod_q '"add r0, %Q0, %R0" :: "r"((long long)0)'

    check_as <<EOF && enable as_arch_directive
.arch armv7-a
EOF
    check_as <<EOF && enable as_fpu_directive
.fpu neon
EOF

    # llvm's integrated assembler supports .object_arch from llvm 3.5
    [ "$objformat" = elf32 ] || [ "$objformat" = elf64 ] &&
        check_as <<EOF && enable as_object_arch
.object_arch armv4
EOF

    # MS armasm fails to assemble our PIC constructs
    [ $target_os != win32 ] && enabled_all armv6t2 shared !pic && enable_weak_pic

elif enabled mips; then

    enabled loongson2 && check_inline_asm loongson2 '"dmult.g $8, $9, $10"'
    enabled loongson3 && check_inline_asm loongson3 '"gsldxc1 $f0, 0($2, $3)"'
    enabled mmi && check_inline_asm mmi '"punpcklhw $f0, $f0, $f0"'

    # Enable minimum ISA based on selected options
    if enabled mips64; then
        enabled mips64r6 && check_inline_asm_flags mips64r6 '"dlsa $0, $0, $0, 1"' '-mips64r6'
        enabled mips64r2 && check_inline_asm_flags mips64r2 '"dext $0, $0, 0, 1"' '-mips64r2'
        disabled mips64r6 && disabled mips64r2 && check_inline_asm_flags mips64r1 '"daddi $0, $0, 0"' '-mips64'
    else
        enabled mips32r6 && check_inline_asm_flags mips32r6 '"aui $0, $0, 0"' '-mips32r6'
        enabled mips32r5 && check_inline_asm_flags mips32r5 '"eretnc"' '-mips32r5'
        enabled mips32r2 && check_inline_asm_flags mips32r2 '"ext $0, $0, 0, 1"' '-mips32r2'
        disabled mips32r6 && disabled mips32r5 && disabled mips32r2 && check_inline_asm_flags mips32r1 '"addi $0, $0, 0"' '-mips32'
    fi

    enabled mipsfpu && check_inline_asm_flags mipsfpu '"cvt.d.l $f0, $f2"' '-mhard-float'
    enabled mipsfpu && (enabled mips32r5 || enabled mips32r6 || enabled mips64r6) && check_inline_asm_flags mipsfpu '"cvt.d.l $f0, $f1"' '-mfp64'
    enabled mipsfpu && enabled msa && check_inline_asm_flags msa '"addvi.b $w0, $w1, 1"' '-mmsa' && check_header msa.h || disable msa
    enabled mipsdsp && check_inline_asm_flags mipsdsp '"addu.qb $t0, $t1, $t2"' '-mdsp'
    enabled mipsdspr2 && check_inline_asm_flags mipsdspr2 '"absq_s.qb $t0, $t1"' '-mdspr2'

    if enabled bigendian && enabled msa; then
        disable msa
    fi

elif enabled parisc; then

    if enabled gcc; then
        case $($cc -dumpversion) in
            4.[3-9].*) check_cflags -fno-optimize-sibling-calls ;;
        esac
    fi

elif enabled ppc; then

    enable local_aligned

    check_inline_asm dcbzl     '"dcbzl 0, %0" :: "r"(0)'
    check_inline_asm ibm_asm   '"add 0, 0, 0"'
    check_inline_asm ppc4xx    '"maclhw r10, r11, r12"'
    check_inline_asm xform_asm '"lwzx %1, %y0" :: "Z"(*(int*)0), "r"(0)'

    if enabled altivec; then
        check_cflags -maltivec -mabi=altivec

        # check if our compiler supports Motorola AltiVec C API
        check_code cc altivec.h "vector signed int v1 = (vector signed int) { 0 };
                                 vector signed int v2 = (vector signed int) { 1 };
                                 v1 = vec_add(v1, v2);" ||
            disable altivec

        enabled altivec || warn "Altivec disabled, possibly missing --cpu flag"
    fi

    if enabled vsx; then
        check_cflags -mvsx &&
        check_code cc altivec.h "int v[4] = { 0 };
                                 vector signed int v1 = vec_vsx_ld(0, v);" ||
            disable vsx
    fi

    if enabled power8; then
        check_cpp_condition "altivec.h" "defined(_ARCH_PWR8)" || disable power8
    fi

elif enabled x86; then

    check_builtin rdtsc    intrin.h   "__rdtsc()"
    check_builtin mm_empty mmintrin.h "_mm_empty()"

    enable local_aligned

    # check whether EBP is available on x86
    # As 'i' is stored on the stack, this program will crash
    # if the base pointer is used to access it because the
    # base pointer is cleared in the inline assembly code.
    check_exec_crash <<EOF && enable ebp_available
volatile int i=0;
__asm__ volatile ("xorl %%ebp, %%ebp" ::: "%ebp");
return i;
EOF

    # check whether EBX is available on x86
    check_inline_asm ebx_available '""::"b"(0)' &&
        check_inline_asm ebx_available '"":::"%ebx"'

    # check whether xmm clobbers are supported
    check_inline_asm xmm_clobbers '"":::"%xmm0"'

    check_inline_asm inline_asm_direct_symbol_refs '"movl '$extern_prefix'test, %eax"' ||
        check_inline_asm inline_asm_direct_symbol_refs '"movl '$extern_prefix'test(%rip), %eax"'

    # check whether binutils is new enough to compile SSSE3/MMXEXT
    enabled ssse3  && check_inline_asm ssse3_inline  '"pabsw %xmm0, %xmm0"'
    enabled mmxext && check_inline_asm mmxext_inline '"pmaxub %mm0, %mm1"'

    probe_x86asm(){
        x86asmexe_probe=$1
        if check_cmd $x86asmexe_probe -v; then
            x86asmexe=$x86asmexe_probe
            x86asm_type=nasm
            x86asm_debug="-g -F dwarf"
            X86ASMDEP=
            X86ASM_DEPFLAGS='-MD $(@:.o=.d)'
        elif check_cmd $x86asmexe_probe --version; then
            x86asmexe=$x86asmexe_probe
            x86asm_type=yasm
            x86asm_debug="-g dwarf2"
            X86ASMDEP='$(DEPX86ASM) $(X86ASMFLAGS) -M $(X86ASM_O) $< > $(@:.o=.d)'
            X86ASM_DEPFLAGS=
        fi
        check_x86asm "movbe ecx, [5]" && enable x86asm
    }

    if ! disabled_any asm mmx x86asm; then
        disable x86asm
        for program in $x86asmexe nasm yasm; do
            probe_x86asm $program && break
        done
        disabled x86asm && die "nasm/yasm not found or too old. Use --disable-x86asm for a crippled build."
        X86ASMFLAGS="-f $objformat"
        enabled pic               && append X86ASMFLAGS "-DPIC"
        test -n "$extern_prefix"  && append X86ASMFLAGS "-DPREFIX"
        case "$objformat" in
            elf*) enabled debug && append X86ASMFLAGS $x86asm_debug ;;
        esac

        check_x86asm "vextracti128 xmm0, ymm0, 0"      || disable avx2_external
        check_x86asm "vpmacsdd xmm0, xmm1, xmm2, xmm3" || disable xop_external
        check_x86asm "vfmaddps ymm0, ymm1, ymm2, ymm3" || disable fma4_external
        check_x86asm "CPU amdnop" || disable cpunop
    fi

    case "$cpu" in
        athlon*|opteron*|k8*|pentium|pentium-mmx|prescott|nocona|atom|geode)
            disable fast_clz
        ;;
    esac

fi

check_code cc arm_neon.h "int16x8_t test = vdupq_n_s16(0)" && enable intrinsics_neon

check_ldflags -Wl,--as-needed
check_ldflags -Wl,-z,noexecstack

if ! disabled network; then
    check_func getaddrinfo $network_extralibs
    check_func inet_aton $network_extralibs

    check_type netdb.h "struct addrinfo"
    check_type netinet/in.h "struct group_source_req" -D_BSD_SOURCE
    check_type netinet/in.h "struct ip_mreq_source" -D_BSD_SOURCE
    check_type netinet/in.h "struct ipv6_mreq" -D_DARWIN_C_SOURCE
    check_type poll.h "struct pollfd"
    check_type netinet/sctp.h "struct sctp_event_subscribe"
    check_struct "sys/socket.h" "struct msghdr" msg_flags
    check_struct "sys/types.h sys/socket.h" "struct sockaddr" sa_len
    check_type netinet/in.h "struct sockaddr_in6"
    check_type "sys/types.h sys/socket.h" "struct sockaddr_storage"
    check_type "sys/types.h sys/socket.h" socklen_t

    # Prefer arpa/inet.h over winsock2
    if check_header arpa/inet.h ; then
        check_func closesocket
    elif check_header winsock2.h ; then
        check_func_headers winsock2.h closesocket -lws2 &&
            network_extralibs="-lws2" ||
        { check_func_headers winsock2.h closesocket -lws2_32 &&
            network_extralibs="-lws2_32"; } || disable winsock2_h network
        check_func_headers ws2tcpip.h getaddrinfo $network_extralibs

        check_type ws2tcpip.h socklen_t
        check_type ws2tcpip.h "struct addrinfo"
        check_type ws2tcpip.h "struct group_source_req"
        check_type ws2tcpip.h "struct ip_mreq_source"
        check_type ws2tcpip.h "struct ipv6_mreq"
        check_type winsock2.h "struct pollfd"
        check_struct winsock2.h "struct sockaddr" sa_len
        check_type ws2tcpip.h "struct sockaddr_in6"
        check_type ws2tcpip.h "struct sockaddr_storage"
    else
        disable network
    fi
fi

check_builtin atomic_cas_ptr atomic.h "void **ptr; void *oldval, *newval; atomic_cas_ptr(ptr, oldval, newval)"
check_builtin machine_rw_barrier mbarrier.h "__machine_rw_barrier()"
check_builtin MemoryBarrier windows.h "MemoryBarrier()"
check_builtin sarestart signal.h "SA_RESTART"
check_builtin sync_val_compare_and_swap "" "int *ptr; int oldval, newval; __sync_val_compare_and_swap(ptr, oldval, newval)"
check_builtin gmtime_r time.h "time_t *time; struct tm *tm; gmtime_r(time, tm)"
check_builtin localtime_r time.h "time_t *time; struct tm *tm; localtime_r(time, tm)"
check_builtin x264_csp_bgr "stdint.h x264.h" "X264_CSP_BGR"

case "$custom_allocator" in
    jemalloc)
        # jemalloc by default does not use a prefix
        require libjemalloc jemalloc/jemalloc.h malloc -ljemalloc
    ;;
    tcmalloc)
        require_pkg_config libtcmalloc libtcmalloc gperftools/tcmalloc.h tc_malloc
        malloc_prefix=tc_
    ;;
esac

check_func_headers malloc.h _aligned_malloc     && enable aligned_malloc
check_func  ${malloc_prefix}memalign            && enable memalign
check_func  ${malloc_prefix}posix_memalign      && enable posix_memalign

check_func  access
check_func_headers stdlib.h arc4random
check_lib   clock_gettime time.h clock_gettime || check_lib clock_gettime time.h clock_gettime -lrt
check_func  fcntl
check_func  fork
check_func  gethrtime
check_func  getopt
check_func  getrusage
check_func  gettimeofday
check_func  isatty
check_func  mkstemp
check_func  mmap
check_func  mprotect
# Solaris has nanosleep in -lrt, OpenSolaris no longer needs that
check_func_headers time.h nanosleep || check_lib nanosleep time.h nanosleep -lrt
check_func  sched_getaffinity
check_func  setrlimit
check_struct "sys/stat.h" "struct stat" st_mtim.tv_nsec -D_BSD_SOURCE
check_func  strerror_r
check_func  sysconf
check_func  sysctl
check_func  usleep

check_func_headers conio.h kbhit
check_func_headers io.h setmode
check_func_headers lzo/lzo1x.h lzo1x_999_compress
check_func_headers mach/mach_time.h mach_absolute_time
check_func_headers stdlib.h getenv
check_func_headers sys/stat.h lstat

check_func_headers windows.h GetProcessAffinityMask
check_func_headers windows.h GetProcessTimes
check_func_headers windows.h GetSystemTimeAsFileTime
check_func_headers windows.h LoadLibrary
check_func_headers windows.h MapViewOfFile
check_func_headers windows.h PeekNamedPipe
check_func_headers windows.h SetConsoleTextAttribute
check_func_headers windows.h SetConsoleCtrlHandler
check_func_headers windows.h Sleep
check_func_headers windows.h VirtualAlloc
check_struct windows.h "CONDITION_VARIABLE" Ptr
check_func_headers glob.h glob
enabled xlib &&
    check_func_headers "X11/Xlib.h X11/extensions/Xvlib.h" XvGetPortAttribute -lXv -lX11 -lXext

check_header direct.h
check_header dirent.h
check_header dxgidebug.h
check_header dxva.h
check_header dxva2api.h -D_WIN32_WINNT=0x0600
check_header io.h
check_header libcrystalhd/libcrystalhd_if.h
check_header malloc.h
check_header net/udplite.h
check_header poll.h
check_header sys/param.h
check_header sys/resource.h
check_header sys/select.h
check_header sys/time.h
check_header sys/un.h
check_header termios.h
check_header unistd.h
check_header valgrind/valgrind.h
check_func_headers VideoToolbox/VTCompressionSession.h VTCompressionSessionPrepareToEncodeFrames -framework VideoToolbox
check_header windows.h
check_header X11/extensions/XvMClib.h
check_header asm/types.h

# it seems there are versions of clang in some distros that try to use the
# gcc headers, which explodes for stdatomic
# so we also check that atomics actually work here
check_builtin stdatomic stdatomic.h "atomic_int foo, bar = ATOMIC_VAR_INIT(-1); atomic_store(&foo, 0)"

check_lib advapi32 "windows.h"            RegCloseKey          -ladvapi32
check_lib ole32    "windows.h"            CoTaskMemFree        -lole32
check_lib shell32  "windows.h shellapi.h" CommandLineToArgvW   -lshell32
check_lib wincrypt "windows.h wincrypt.h" CryptGenRandom       -ladvapi32
check_lib psapi    "windows.h psapi.h"    GetProcessMemoryInfo -lpsapi

enabled appkit       && check_apple_framework AppKit
enabled audiotoolbox && check_apple_framework AudioToolbox
enabled avfoundation && check_apple_framework AVFoundation
enabled coreimage    && check_apple_framework CoreImage
enabled videotoolbox && check_apple_framework VideoToolbox

check_apple_framework CoreFoundation
check_apple_framework CoreMedia
check_apple_framework CoreVideo

enabled avfoundation && {
    disable coregraphics applicationservices
    check_lib coregraphics        CoreGraphics/CoreGraphics.h               CGGetActiveDisplayList "-framework CoreGraphics" ||
    check_lib applicationservices ApplicationServices/ApplicationServices.h CGGetActiveDisplayList "-framework ApplicationServices"; }

enabled videotoolbox && {
    check_lib coreservices CoreServices/CoreServices.h UTGetOSTypeFromString "-framework CoreServices"
    check_func_headers CoreMedia/CMFormatDescription.h kCMVideoCodecType_HEVC "-framework CoreMedia"
}

check_struct "sys/time.h sys/resource.h" "struct rusage" ru_maxrss

check_type "windows.h dxva.h" "DXVA_PicParams_HEVC" -DWINAPI_FAMILY=WINAPI_FAMILY_DESKTOP_APP -D_CRT_BUILD_DESKTOP_APP=0
check_type "windows.h dxva.h" "DXVA_PicParams_VP9" -DWINAPI_FAMILY=WINAPI_FAMILY_DESKTOP_APP -D_CRT_BUILD_DESKTOP_APP=0
check_type "windows.h d3d11.h" "ID3D11VideoDecoder"
check_type "windows.h d3d11.h" "ID3D11VideoContext"
check_type "d3d9.h dxva2api.h" DXVA2_ConfigPictureDecode -D_WIN32_WINNT=0x0602

check_type "va/va.h va/va_dec_hevc.h" "VAPictureParameterBufferHEVC"
check_struct "va/va.h" "VADecPictureParameterBufferVP9" bit_depth
check_type "va/va.h va/va_vpp.h" "VAProcPipelineParameterBuffer"
check_type "va/va.h va/va_enc_h264.h" "VAEncPictureParameterBufferH264"
check_type "va/va.h va/va_enc_hevc.h" "VAEncPictureParameterBufferHEVC"
check_type "va/va.h va/va_enc_jpeg.h" "VAEncPictureParameterBufferJPEG"
check_type "va/va.h va/va_enc_mpeg2.h" "VAEncPictureParameterBufferMPEG2"
check_type "va/va.h va/va_enc_vp8.h"  "VAEncPictureParameterBufferVP8"
check_type "va/va.h va/va_enc_vp9.h"  "VAEncPictureParameterBufferVP9"

check_type "vdpau/vdpau.h" "VdpPictureInfoHEVC"

check_cpp_condition windows.h "!WINAPI_FAMILY_PARTITION(WINAPI_PARTITION_DESKTOP)" && enable winrt || disable winrt

if ! disabled w32threads && ! enabled pthreads; then
    check_func_headers "windows.h process.h" _beginthreadex &&
        enable w32threads || disable w32threads
    if ! enabled w32threads && enabled winrt; then
        check_func_headers "windows.h" CreateThread &&
            enable w32threads || disable w32threads
    fi
fi

# check for some common methods of building with pthread support
# do this before the optional library checks as some of them require pthreads
if ! disabled pthreads && ! enabled w32threads && ! enabled os2threads; then
    if check_lib pthreads pthread.h pthread_join   -pthread &&
       check_lib pthreads pthread.h pthread_create -pthread; then
        add_cflags -pthread
    elif check_lib pthreads pthread.h pthread_join   -pthreads &&
         check_lib pthreads pthread.h pthread_create -pthreads; then
        add_cflags -pthreads
    elif check_lib pthreads pthread.h pthread_join   -ldl -pthread &&
         check_lib pthreads pthread.h pthread_create -ldl -pthread; then
        add_cflags -ldl -pthread
    elif check_lib pthreads pthread.h pthread_join   -lpthreadGC2 &&
         check_lib pthreads pthread.h pthread_create -lpthreadGC2; then
        :
    elif check_lib pthreads pthread.h pthread_join   -lpthread &&
         check_lib pthreads pthread.h pthread_create -lpthread; then
        :
    elif check_func pthread_join && check_func pthread_create; then
        enable pthreads
    fi
    check_code cc "pthread.h" "static pthread_mutex_t atomic_lock = PTHREAD_MUTEX_INITIALIZER" || disable pthreads
fi


if enabled pthreads; then
  check_func pthread_cancel $pthreads_extralibs
fi

enabled pthreads &&
    check_builtin sem_timedwait semaphore.h "sem_t *s; sem_init(s,0,0); sem_timedwait(s,0); sem_destroy(s)" $pthreads_extralibs

enabled  zlib && check_lib zlib   zlib.h      zlibVersion    -lz
enabled bzlib && check_lib bzlib bzlib.h BZ2_bzlibVersion    -lbz2
enabled  lzma && check_lib lzma   lzma.h lzma_version_number -llzma

# On some systems dynamic loading requires no extra linker flags
check_lib libdl dlfcn.h "dlopen dlsym" || check_lib libdl dlfcn.h "dlopen dlsym" -ldl

check_lib libm math.h sin -lm

atan2f_args=2
copysign_args=2
hypot_args=2
ldexpf_args=2
powf_args=2

for func in $MATH_FUNCS; do
    eval check_mathfunc $func \${${func}_args:-1} $libm_extralibs
done

for func in $COMPLEX_FUNCS; do
    eval check_complexfunc $func \${${func}_args:-1}
done

# these are off by default, so fail if requested and not available
enabled cuda_sdk          && require cuda_sdk cuda.h cuCtxCreate -lcuda
enabled cuvid             && { enabled cuda ||
                               die "ERROR: CUVID requires CUDA"; }
enabled nvdec             && { enabled cuda ||
                               die "ERROR: NVDEC hwaccel requires CUDA"; }
enabled chromaprint       && require chromaprint chromaprint.h chromaprint_get_version -lchromaprint
enabled decklink          && { require_header DeckLinkAPI.h &&
                               { check_cpp_condition DeckLinkAPIVersion.h "BLACKMAGIC_DECKLINK_API_VERSION >= 0x0a060100" || die "ERROR: Decklink API version must be >= 10.6.1."; } }
enabled libndi_newtek     && require_header Processing.NDI.Lib.h
enabled frei0r            && require_header frei0r.h
enabled gmp               && require gmp gmp.h mpz_export -lgmp
enabled gnutls            && require_pkg_config gnutls gnutls gnutls/gnutls.h gnutls_global_init
enabled jni               && { [ $target_os = "android" ] && check_header jni.h && enabled pthreads || die "ERROR: jni not found"; }
enabled ladspa            && require_header ladspa.h
enabled libiec61883       && require libiec61883 libiec61883/iec61883.h iec61883_cmp_connect -lraw1394 -lavc1394 -lrom1394 -liec61883
enabled libass            && require_pkg_config libass libass ass/ass.h ass_library_init
enabled libbluray         && require_pkg_config libbluray libbluray libbluray/bluray.h bd_open
enabled libbs2b           && require_pkg_config libbs2b libbs2b bs2b.h bs2b_open
enabled libcelt           && require libcelt celt/celt.h celt_decode -lcelt0 &&
                             { check_lib libcelt celt/celt.h celt_decoder_create_custom -lcelt0 ||
                               die "ERROR: libcelt must be installed and version must be >= 0.11.0."; }
enabled libcaca           && require_pkg_config libcaca caca caca.h caca_create_canvas
enabled libdc1394         && require_pkg_config libdc1394 libdc1394-2 dc1394/dc1394.h dc1394_new
enabled libdrm            && require_pkg_config libdrm libdrm xf86drm.h drmGetVersion
enabled libfdk_aac        && { check_pkg_config libfdk_aac fdk-aac "fdk-aac/aacenc_lib.h" aacEncOpen ||
                               { require libfdk_aac fdk-aac/aacenc_lib.h aacEncOpen -lfdk-aac &&
                                 warn "using libfdk without pkg-config"; } }
flite_extralibs="-lflite_cmu_time_awb -lflite_cmu_us_awb -lflite_cmu_us_kal -lflite_cmu_us_kal16 -lflite_cmu_us_rms -lflite_cmu_us_slt -lflite_usenglish -lflite_cmulex -lflite"
enabled libflite          && require libflite "flite/flite.h" flite_init $flite_extralibs
enabled fontconfig        && enable libfontconfig
enabled libfontconfig     && require_pkg_config libfontconfig fontconfig "fontconfig/fontconfig.h" FcInit
enabled libfreetype       && require_pkg_config libfreetype freetype2 "ft2build.h FT_FREETYPE_H" FT_Init_FreeType
enabled libfribidi        && require_pkg_config libfribidi fribidi fribidi.h fribidi_version_info
enabled libgme            && { check_pkg_config libgme libgme gme/gme.h gme_new_emu ||
                               require libgme gme/gme.h gme_new_emu -lgme -lstdc++; }
enabled libgsm            && { for gsm_hdr in "gsm.h" "gsm/gsm.h"; do
                                   check_lib libgsm "${gsm_hdr}" gsm_create -lgsm && break;
                               done || die "ERROR: libgsm not found"; }
enabled libilbc           && require libilbc ilbc.h WebRtcIlbcfix_InitDecode -lilbc $pthreads_extralibs
enabled libkvazaar        && require_pkg_config libkvazaar "kvazaar >= 0.8.1" kvazaar.h kvz_api_get
# While it may appear that require is being used as a pkg-config
# fallback for libmfx, it is actually being used to detect a different
# installation route altogether.  If libmfx is installed via the Intel
# Media SDK or Intel Media Server Studio, these don't come with
# pkg-config support.  Instead, users should make sure that the build
# can find the libraries and headers through other means.
enabled libmfx            && { check_pkg_config libmfx libmfx "mfx/mfxvideo.h" MFXInit ||
                               { require libmfx "mfx/mfxvideo.h" MFXInit "-llibmfx $advapi32_extralibs" && warn "using libmfx without pkg-config"; } }
enabled libmodplug        && require_pkg_config libmodplug libmodplug libmodplug/modplug.h ModPlug_Load
enabled libmp3lame        && require "libmp3lame >= 3.98.3" lame/lame.h lame_set_VBR_quality -lmp3lame
enabled libmysofa         && require libmysofa "mysofa.h" mysofa_load -lmysofa $zlib_extralibs
enabled libnpp            && { check_lib libnpp npp.h nppGetLibVersion -lnppig -lnppicc -lnppc ||
                               check_lib libnpp npp.h nppGetLibVersion -lnppi -lnppc ||
                               die "ERROR: libnpp not found"; }
enabled libopencore_amrnb && require libopencore_amrnb opencore-amrnb/interf_dec.h Decoder_Interface_init -lopencore-amrnb
enabled libopencore_amrwb && require libopencore_amrwb opencore-amrwb/dec_if.h D_IF_init -lopencore-amrwb
enabled libopencv         && { check_header opencv2/core/core_c.h &&
                               { check_pkg_config libopencv opencv opencv2/core/core_c.h cvCreateImageHeader ||
                                 require libopencv opencv2/core/core_c.h cvCreateImageHeader -lopencv_core -lopencv_imgproc; } ||
                               require_pkg_config libopencv opencv opencv/cxcore.h cvCreateImageHeader; }
enabled libopenh264       && require_pkg_config libopenh264 openh264 wels/codec_api.h WelsGetCodecVersion
enabled libopenjpeg       && { check_pkg_config libopenjpeg "libopenjp2 >= 2.1.0" openjpeg.h opj_version ||
                               { require_pkg_config libopenjpeg "libopenjp2 >= 2.1.0" openjpeg.h opj_version -DOPJ_STATIC && add_cppflags -DOPJ_STATIC; } }
enabled libopenmpt        && require_pkg_config libopenmpt "libopenmpt >= 0.2.6557" libopenmpt/libopenmpt.h openmpt_module_create -lstdc++ && append libopenmpt_extralibs "-lstdc++"
enabled libopus           && {
    enabled libopus_decoder && {
        require_pkg_config libopus opus opus_multistream.h opus_multistream_decoder_create
    }
    enabled libopus_encoder && {
        require_pkg_config libopus opus opus_multistream.h opus_multistream_surround_encoder_create
    }
}
enabled libpulse          && require_pkg_config libpulse libpulse pulse/pulseaudio.h pa_context_new
enabled librsvg           && require_pkg_config librsvg librsvg-2.0 librsvg-2.0/librsvg/rsvg.h rsvg_handle_render_cairo
enabled librtmp           && require_pkg_config librtmp librtmp librtmp/rtmp.h RTMP_Socket
enabled librubberband     && require_pkg_config librubberband "rubberband >= 1.8.1" rubberband/rubberband-c.h rubberband_new -lstdc++ && append librubberband_extralibs "-lstdc++"
enabled libshine          && require_pkg_config libshine shine shine/layer3.h shine_encode_buffer
enabled libsmbclient      && { check_pkg_config libsmbclient smbclient libsmbclient.h smbc_init ||
                               require libsmbclient libsmbclient.h smbc_init -lsmbclient; }
enabled libsnappy         && require libsnappy snappy-c.h snappy_compress -lsnappy -lstdc++
enabled libsoxr           && require libsoxr soxr.h soxr_create -lsoxr
enabled libssh            && require_pkg_config libssh libssh libssh/sftp.h sftp_init
enabled libspeex          && require_pkg_config libspeex speex speex/speex.h speex_decoder_init
enabled libtesseract      && require_pkg_config libtesseract tesseract tesseract/capi.h TessBaseAPICreate
enabled libtheora         && require libtheora theora/theoraenc.h th_info_init -ltheoraenc -ltheoradec -logg
enabled libtwolame        && require libtwolame twolame.h twolame_init -ltwolame &&
                             { check_lib libtwolame twolame.h twolame_encode_buffer_float32_interleaved -ltwolame ||
                               die "ERROR: libtwolame must be installed and version must be >= 0.3.10"; }
enabled libv4l2           && require_pkg_config libv4l2 libv4l2 libv4l2.h v4l2_ioctl
enabled libvidstab        && require_pkg_config libvidstab "vidstab >= 0.98" vid.stab/libvidstab.h vsMotionDetectInit
enabled libvmaf           && require_pkg_config libvmaf libvmaf libvmaf.h compute_vmaf
enabled libvo_amrwbenc    && require libvo_amrwbenc vo-amrwbenc/enc_if.h E_IF_init -lvo-amrwbenc
enabled libvorbis         && require_pkg_config libvorbis vorbis vorbis/codec.h vorbis_info_init &&
                             require_pkg_config libvorbisenc vorbisenc vorbis/vorbisenc.h vorbis_encode_init

enabled libvpx            && {
    enabled libvpx_vp8_decoder && {
        check_pkg_config libvpx_vp8_decoder "vpx >= 0.9.1" "vpx/vpx_decoder.h vpx/vp8dx.h" vpx_codec_vp8_dx ||
            check_lib libvpx_vp8_decoder "vpx/vpx_decoder.h vpx/vp8dx.h" vpx_codec_dec_init_ver -lvpx ||
                die "ERROR: libvpx decoder version must be >=0.9.1";
    }
    enabled libvpx_vp8_encoder && {
        check_pkg_config libvpx_vp8_encoder "vpx >= 0.9.7" "vpx/vpx_encoder.h vpx/vp8cx.h" vpx_codec_vp8_cx ||
            check_lib libvpx_vp8_encoder "vpx/vpx_encoder.h vpx/vp8cx.h" "vpx_codec_enc_init_ver VP8E_SET_MAX_INTRA_BITRATE_PCT" -lvpx ||
                die "ERROR: libvpx encoder version must be >=0.9.7";
    }
    enabled libvpx_vp9_decoder && {
        check_pkg_config libvpx_vp9_decoder "vpx >= 1.3.0" "vpx/vpx_decoder.h vpx/vp8dx.h" vpx_codec_vp9_dx ||
            check_lib libvpx_vp9_decoder "vpx/vpx_decoder.h vpx/vp8dx.h" "vpx_codec_vp9_dx" -lvpx
    }
    enabled libvpx_vp9_encoder && {
        check_pkg_config libvpx_vp9_encoder "vpx >= 1.3.0" "vpx/vpx_encoder.h vpx/vp8cx.h" vpx_codec_vp9_cx ||
            check_lib libvpx_vp9_encoder "vpx/vpx_encoder.h vpx/vp8cx.h" "vpx_codec_vp9_cx VP9E_SET_AQ_MODE" -lvpx
    }
    if disabled_all libvpx_vp8_decoder libvpx_vp9_decoder libvpx_vp8_encoder libvpx_vp9_encoder; then
        die "libvpx enabled but no supported decoders found"
    fi
}

enabled libwavpack        && require libwavpack wavpack/wavpack.h WavpackOpenFileOutput  -lwavpack
enabled libwebp           && {
    enabled libwebp_encoder      && require_pkg_config libwebp "libwebp >= 0.2.0" webp/encode.h WebPGetEncoderVersion
    enabled libwebp_anim_encoder && check_pkg_config libwebp_anim_encoder "libwebpmux >= 0.4.0" webp/mux.h WebPAnimEncoderOptionsInit; }
enabled libx264           && { check_pkg_config libx264 x264 "stdint.h x264.h" x264_encoder_encode ||
                               { require libx264 "stdint.h x264.h" x264_encoder_encode -lx264 &&
                                 warn "using libx264 without pkg-config"; } } &&
                             require_cpp_condition x264.h "X264_BUILD >= 118" &&
                             { check_cpp_condition x264.h "X264_MPEG2" &&
                               enable libx262; }
enabled libx265           && require_pkg_config libx265 x265 x265.h x265_api_get &&
                             require_cpp_condition x265.h "X265_BUILD >= 68"
enabled libxavs           && require libxavs "stdint.h xavs.h" xavs_encoder_encode "-lxavs $pthreads_extralibs $libm_extralibs"
enabled libxvid           && require libxvid xvid.h xvid_global -lxvidcore
enabled libzimg           && require_pkg_config libzimg "zimg >= 2.3.0" zimg.h zimg_get_api_version
enabled libzmq            && require_pkg_config libzmq libzmq zmq.h zmq_ctx_new
enabled libzvbi           && require_pkg_config libzvbi zvbi-0.2 libzvbi.h vbi_decoder_new &&
                             { check_cpp_condition libzvbi.h "VBI_VERSION_MAJOR > 0 || VBI_VERSION_MINOR > 2 || VBI_VERSION_MINOR == 2 && VBI_VERSION_MICRO >= 28" ||
                               enabled gpl || die "ERROR: libzvbi requires version 0.2.28 or --enable-gpl."; }
enabled libxml2           && require_pkg_config libxml2 libxml-2.0 libxml2/libxml/xmlversion.h xmlCheckVersion
enabled mediacodec        && { enabled jni || die "ERROR: mediacodec requires --enable-jni"; }
enabled mmal              && { check_lib mmal interface/mmal/mmal.h mmal_port_connect -lmmal_core -lmmal_util -lmmal_vc_client -lbcm_host ||
                               { ! enabled cross_compile &&
                                 add_cflags -isystem/opt/vc/include/ -isystem/opt/vc/include/interface/vmcs_host/linux -isystem/opt/vc/include/interface/vcos/pthreads -fgnu89-inline &&
                                 add_ldflags -L/opt/vc/lib/ &&
                                 check_lib mmal interface/mmal/mmal.h mmal_port_connect -lmmal_core -lmmal_util -lmmal_vc_client -lbcm_host; } ||
                               die "ERROR: mmal not found" &&
                               check_func_headers interface/mmal/mmal.h "MMAL_PARAMETER_VIDEO_MAX_NUM_CALLBACKS"; }
enabled openal            && { { for al_extralibs in "${OPENAL_LIBS}" "-lopenal" "-lOpenAL32"; do
                               check_lib openal 'AL/al.h' alGetError "${al_extralibs}" && break; done } ||
                               die "ERROR: openal not found"; } &&
                             { check_cpp_condition "AL/al.h" "defined(AL_VERSION_1_1)" ||
                               die "ERROR: openal must be installed and version must be 1.1 or compatible"; }
enabled opencl            && { check_lib opencl OpenCL/cl.h clEnqueueNDRangeKernel -Wl,-framework,OpenCL ||
                               check_lib opencl CL/cl.h clEnqueueNDRangeKernel -lOpenCL ||
                               die "ERROR: opencl not found"; } &&
                             { check_cpp_condition "OpenCL/cl.h" "defined(CL_VERSION_1_2)" ||
                               check_cpp_condition "CL/cl.h" "defined(CL_VERSION_1_2)" ||
                               die "ERROR: opencl must be installed and version must be 1.2 or compatible"; }
enabled opengl            && { check_lib opengl GL/glx.h glXGetProcAddress "-lGL" ||
                               check_lib opengl windows.h wglGetProcAddress "-lopengl32 -lgdi32" ||
                               check_lib opengl OpenGL/gl3.h glGetError "-Wl,-framework,OpenGL" ||
                               check_lib opengl ES2/gl.h glGetError "-isysroot=${sysroot} -Wl,-framework,OpenGLES" ||
                               die "ERROR: opengl not found."
                             }
enabled omx               && require_header OMX_Core.h
enabled omx_rpi           && { check_header OMX_Core.h ||
                               { ! enabled cross_compile && add_cflags -isystem/opt/vc/include/IL && check_header OMX_Core.h ; } ||
                               die "ERROR: OpenMAX IL headers not found"; } && enable omx
enabled openssl           && { check_pkg_config openssl openssl openssl/ssl.h OPENSSL_init_ssl ||
                               check_pkg_config openssl openssl openssl/ssl.h SSL_library_init ||
                               check_lib openssl openssl/ssl.h SSL_library_init -lssl -lcrypto ||
                               check_lib openssl openssl/ssl.h SSL_library_init -lssl32 -leay32 ||
                               check_lib openssl openssl/ssl.h SSL_library_init -lssl -lcrypto -lws2_32 -lgdi32 ||
                               die "ERROR: openssl not found"; }
enabled rkmpp             && { { require_pkg_config rkmpp rockchip_mpp rockchip/rk_mpi.h mpp_create ||
                                 die "ERROR : Rockchip MPP was not found."; } &&
                               { check_func_headers rockchip/rk_mpi_cmd.h "MPP_DEC_GET_FREE_PACKET_SLOT_COUNT" ||
                                 die "ERROR: Rockchip MPP is outdated, please get a more recent one."; } &&
                               { enabled libdrm ||
                                 die "ERROR: rkmpp requires --enable-libdrm"; }
                             }

if enabled gcrypt; then
    GCRYPT_CONFIG="${cross_prefix}libgcrypt-config"
    if "${GCRYPT_CONFIG}" --version > /dev/null 2>&1; then
        gcrypt_cflags=$("${GCRYPT_CONFIG}" --cflags)
        gcrypt_extralibs=$("${GCRYPT_CONFIG}" --libs)
        check_func_headers gcrypt.h gcry_mpi_new $gcrypt_cflags $gcrypt_extralibs ||
            die "ERROR: gcrypt not found"
        add_cflags $gcrypt_cflags
    else
        require gcrypt gcrypt.h gcry_mpi_new -lgcrypt
    fi
fi

if enabled sdl2; then
    SDL2_CONFIG="${cross_prefix}sdl2-config"
    if test_pkg_config sdl2 "sdl2 >= 2.0.1 sdl2 < 2.1.0" SDL_events.h SDL_PollEvent; then
        check_func SDL_Init $sdl2_extralibs $sdl2_cflags ||
            disable sdl2
    elif "${SDL2_CONFIG}" --version > /dev/null 2>&1; then
        sdl2_cflags=$("${SDL2_CONFIG}" --cflags)
        sdl2_extralibs=$("${SDL2_CONFIG}" --libs)
        check_cpp_condition SDL.h "(SDL_MAJOR_VERSION<<16 | SDL_MINOR_VERSION<<8 | SDL_PATCHLEVEL) >= 0x020001" $sdl2_cflags &&
        check_cpp_condition SDL.h "(SDL_MAJOR_VERSION<<16 | SDL_MINOR_VERSION<<8 | SDL_PATCHLEVEL) < 0x020100" $sdl2_cflags &&
        check_func SDL_Init $sdl2_extralibs $sdl2_cflags &&
            enable sdl2
    fi
    if test $target_os = "mingw32"; then
        sdl2_extralibs=$(filter_out '-mwindows' $sdl2_extralibs)
    fi
fi

if enabled decklink; then
    case $target_os in
        mingw32*|mingw64*|win32|win64)
            decklink_outdev_extralibs="$decklink_outdev_extralibs -lole32 -loleaut32"
            decklink_indev_extralibs="$decklink_indev_extralibs -lole32 -loleaut32"
            ;;
    esac
fi

enabled securetransport &&
    check_func SecIdentityCreate "-Wl,-framework,CoreFoundation -Wl,-framework,Security" &&
    check_lib securetransport "Security/SecureTransport.h Security/Security.h" "SSLCreateContext SecItemImport" "-Wl,-framework,CoreFoundation -Wl,-framework,Security" ||
        disable securetransport

enabled schannel &&
    check_func_headers "windows.h security.h" InitializeSecurityContext -DSECURITY_WIN32 -lsecur32 &&
    check_cpp_condition winerror.h "defined(SEC_I_CONTEXT_EXPIRED)" &&
    schannel_extralibs="-lsecur32" ||
        disable schannel

makeinfo --version > /dev/null 2>&1 && enable makeinfo  || disable makeinfo
enabled makeinfo \
    && [ 0$(makeinfo --version | grep "texinfo" | sed 's/.*texinfo[^0-9]*\([0-9]*\)\..*/\1/') -ge 5 ] \
    && enable makeinfo_html || disable makeinfo_html
disabled makeinfo_html && texi2html --help 2> /dev/null | grep -q 'init-file' && enable texi2html || disable texi2html
perl -v            > /dev/null 2>&1 && enable perl      || disable perl
pod2man --help     > /dev/null 2>&1 && enable pod2man   || disable pod2man
rsync --help 2> /dev/null | grep -q 'contimeout' && enable rsync_contimeout || disable rsync_contimeout

# check V4L2 codecs available in the API
check_header linux/fb.h
check_header linux/videodev2.h
check_code cc linux/videodev2.h "struct v4l2_frmsizeenum vfse; vfse.discrete.width = 0;" && enable_sanitized struct_v4l2_frmivalenum_discrete
check_code cc linux/videodev2.h "int i = V4L2_CAP_VIDEO_M2M_MPLANE | V4L2_CAP_VIDEO_M2M | V4L2_BUF_FLAG_LAST;" || disable v4l2_m2m
check_code cc linux/videodev2.h "int i = V4L2_PIX_FMT_VC1_ANNEX_G;" && enable vc1_v4l2_m2m
check_code cc linux/videodev2.h "int i = V4L2_PIX_FMT_MPEG1;" && enable mpeg1_v4l2_m2m
check_code cc linux/videodev2.h "int i = V4L2_PIX_FMT_MPEG2;" && enable mpeg2_v4l2_m2m
check_code cc linux/videodev2.h "int i = V4L2_PIX_FMT_MPEG4;" && enable mpeg4_v4l2_m2m
check_code cc linux/videodev2.h "int i = V4L2_PIX_FMT_HEVC;" && enable hevc_v4l2_m2m
check_code cc linux/videodev2.h "int i = V4L2_PIX_FMT_H263;" && enable h263_v4l2_m2m
check_code cc linux/videodev2.h "int i = V4L2_PIX_FMT_H264;" && enable h264_v4l2_m2m
check_code cc linux/videodev2.h "int i = V4L2_PIX_FMT_VP8;" && enable vp8_v4l2_m2m
check_code cc linux/videodev2.h "int i = V4L2_PIX_FMT_VP9;" && enable vp9_v4l2_m2m

check_header sys/videoio.h
check_code cc sys/videoio.h "struct v4l2_frmsizeenum vfse; vfse.discrete.width = 0;" && enable_sanitized struct_v4l2_frmivalenum_discrete

check_lib user32 "windows.h winuser.h" GetShellWindow -luser32
check_lib vfw32 "windows.h vfw.h" capCreateCaptureWindow -lvfw32
# check that WM_CAP_DRIVER_CONNECT is defined to the proper value
# w32api 3.12 had it defined wrong
check_cpp_condition vfw.h "WM_CAP_DRIVER_CONNECT > WM_USER" && enable vfwcap_defines

check_type "dshow.h" IBaseFilter

# check for ioctl_meteor.h, ioctl_bt848.h and alternatives
check_header "dev/bktr/ioctl_meteor.h dev/bktr/ioctl_bt848.h"                   ||
    check_header "machine/ioctl_meteor.h machine/ioctl_bt848.h"                 ||
    check_header "dev/video/meteor/ioctl_meteor.h dev/video/bktr/ioctl_bt848.h" ||
    check_header "dev/ic/bt8xx.h"

if check_struct sys/soundcard.h audio_buf_info bytes; then
    enable_sanitized sys/soundcard.h
else
    check_cc -D__BSD_VISIBLE -D__XSI_VISIBLE <<EOF && add_cppflags -D__BSD_VISIBLE -D__XSI_VISIBLE && enable_sanitized sys/soundcard.h
    #include <sys/soundcard.h>
    audio_buf_info abc;
EOF
fi

enabled alsa && check_pkg_config alsa alsa "alsa/asoundlib.h" snd_pcm_htimestamp ||
    check_lib alsa alsa/asoundlib.h snd_pcm_htimestamp -lasound

enabled libjack &&
    require_pkg_config libjack jack jack/jack.h jack_port_get_latency_range

enabled sndio && check_lib sndio sndio.h sio_open -lsndio

if enabled libcdio; then
    check_pkg_config libcdio libcdio_paranoia "cdio/cdda.h cdio/paranoia.h" cdio_cddap_open ||
    check_pkg_config libcdio libcdio_paranoia "cdio/paranoia/cdda.h cdio/paranoia/paranoia.h" cdio_cddap_open ||
    check_lib libcdio "cdio/cdda.h cdio/paranoia.h" cdio_cddap_open -lcdio_paranoia -lcdio_cdda -lcdio ||
    check_lib libcdio "cdio/paranoia/cdda.h cdio/paranoia/paranoia.h" cdio_cddap_open -lcdio_paranoia -lcdio_cdda -lcdio ||
    die "ERROR: No usable libcdio/cdparanoia found"
fi

enabled libxcb && check_pkg_config libxcb "xcb >= 1.4" xcb/xcb.h xcb_connect ||
    disable libxcb_shm libxcb_shape libxcb_xfixes

if enabled libxcb; then
    enabled libxcb_shm    && check_pkg_config libxcb_shm    xcb-shm    xcb/shm.h    xcb_shm_attach
    enabled libxcb_shape  && check_pkg_config libxcb_shape  xcb-shape  xcb/shape.h  xcb_shape_get_rectangles
    enabled libxcb_xfixes && check_pkg_config libxcb_xfixes xcb-xfixes xcb/xfixes.h xcb_xfixes_get_cursor_image
fi

check_func_headers "windows.h" CreateDIBSection "$gdigrab_indev_extralibs"

# d3d11va requires linking directly to dxgi and d3d11 if not building for
# the desktop api partition
check_cpp <<EOF && enable uwp && d3d11va_extralibs="-ldxgi -ld3d11"
#ifdef WINAPI_FAMILY
#include <winapifamily.h>
#if WINAPI_FAMILY_PARTITION(WINAPI_PARTITION_DESKTOP)
#error desktop, not uwp
#else
// WINAPI_FAMILY_APP, WINAPI_FAMILY_PHONE_APP => UWP
#endif
#else
#error no family set
#endif
EOF

enabled vaapi &&
    check_lib vaapi va/va.h vaInitialize -lva

enabled vaapi &&
    check_code cc "va/va.h" "vaCreateSurfaces(0, 0, 0, 0, 0, 0, 0, 0)" ||
    disable vaapi

enabled vaapi &&
    check_lib vaapi_drm "va/va.h va/va_drm.h" vaGetDisplayDRM -lva -lva-drm

enabled vaapi &&
    check_lib vaapi_x11 "va/va.h va/va_x11.h" vaGetDisplay -lva -lva-x11 -lX11

enabled vaapi &&
    check_cpp_condition "va/va.h" "VA_CHECK_VERSION(1, 0, 0)" &&
    enable vaapi_1

enabled vdpau &&
    check_cpp_condition vdpau/vdpau.h "defined VDP_DECODER_PROFILE_MPEG4_PART2_ASP" ||
    disable vdpau

enabled vdpau &&
    check_lib vdpau_x11 "vdpau/vdpau.h vdpau/vdpau_x11.h" vdp_device_create_x11 -lvdpau -lX11

enabled crystalhd && check_lib crystalhd "stdint.h libcrystalhd/libcrystalhd_if.h" DtsCrystalHDVersion -lcrystalhd

if enabled x86; then
    case $target_os in
        mingw32*|mingw64*|win32|win64|linux|cygwin*)
            ;;
        *)
            disable cuda cuvid nvdec nvenc
            ;;
    esac
else
    disable cuda cuvid nvdec nvenc
fi

enabled nvenc &&
    check_cc -I$source_path <<EOF || disable nvenc
#include "compat/nvenc/nvEncodeAPI.h"
NV_ENCODE_API_FUNCTION_LIST flist;
void f(void) { struct { const GUID guid; } s[] = { { NV_ENC_PRESET_HQ_GUID } }; }
int main(void) { return 0; }
EOF

# Funny iconv installations are not unusual, so check it after all flags have been set
if enabled libc_iconv; then
    check_func_headers iconv.h iconv
elif enabled iconv; then
    check_func_headers iconv.h iconv || check_lib iconv iconv.h iconv -liconv
fi

enabled debug && add_cflags -g"$debuglevel" && add_asflags -g"$debuglevel"

# add some useful compiler flags if supported
check_cflags -Wdeclaration-after-statement
check_cflags -Wall
check_cflags -Wdisabled-optimization
check_cflags -Wpointer-arith
check_cflags -Wredundant-decls
check_cflags -Wwrite-strings
check_cflags -Wtype-limits
check_cflags -Wundef
check_cflags -Wmissing-prototypes
check_cflags -Wno-pointer-to-int-cast
check_cflags -Wstrict-prototypes
check_cflags -Wempty-body

if enabled extra_warnings; then
    check_cflags -Wcast-qual
    check_cflags -Wextra
    check_cflags -Wpedantic
fi

check_disable_warning(){
    warning_flag=-W${1#-Wno-}
    test_cflags $unknown_warning_flags $warning_flag && add_cflags $1
}

test_cflags -Werror=unused-command-line-argument &&
    append unknown_warning_flags "-Werror=unused-command-line-argument"
test_cflags -Werror=unknown-warning-option &&
    append unknown_warning_flags "-Werror=unknown-warning-option"

check_disable_warning -Wno-parentheses
check_disable_warning -Wno-switch
check_disable_warning -Wno-format-zero-length
check_disable_warning -Wno-pointer-sign
check_disable_warning -Wno-unused-const-variable
check_disable_warning -Wno-bool-operation

check_disable_warning_headers(){
    warning_flag=-W${1#-Wno-}
    test_cflags $warning_flag && add_cflags_headers $1
}

check_disable_warning_headers -Wno-deprecated-declarations
check_disable_warning_headers -Wno-unused-variable

check_cc <<EOF && enable blocks_extension
void (^block)(void);
EOF

# add some linker flags
check_ldflags -Wl,--warn-common
check_ldflags -Wl,-rpath-link=libpostproc:libswresample:libswscale:libavfilter:libavdevice:libavformat:libavcodec:libavutil:libavresample
enabled rpath && add_ldexeflags -Wl,-rpath,$libdir && add_ldsoflags -Wl,-rpath,$libdir
test_ldflags -Wl,-Bsymbolic && append SHFLAGS -Wl,-Bsymbolic

# add some strip flags
check_stripflags -x

enabled neon_clobber_test &&
    check_ldflags -Wl,--wrap,avcodec_open2              \
                  -Wl,--wrap,avcodec_decode_audio4      \
                  -Wl,--wrap,avcodec_decode_video2      \
                  -Wl,--wrap,avcodec_decode_subtitle2   \
                  -Wl,--wrap,avcodec_encode_audio2      \
                  -Wl,--wrap,avcodec_encode_video2      \
                  -Wl,--wrap,avcodec_encode_subtitle    \
                  -Wl,--wrap,avcodec_send_packet        \
                  -Wl,--wrap,avcodec_receive_packet     \
                  -Wl,--wrap,avcodec_send_frame         \
                  -Wl,--wrap,avcodec_receive_frame      \
                  -Wl,--wrap,swr_convert                \
                  -Wl,--wrap,avresample_convert ||
    disable neon_clobber_test

enabled xmm_clobber_test &&
    check_ldflags -Wl,--wrap,avcodec_open2              \
                  -Wl,--wrap,avcodec_decode_audio4      \
                  -Wl,--wrap,avcodec_decode_video2      \
                  -Wl,--wrap,avcodec_decode_subtitle2   \
                  -Wl,--wrap,avcodec_encode_audio2      \
                  -Wl,--wrap,avcodec_encode_video2      \
                  -Wl,--wrap,avcodec_encode_subtitle    \
                  -Wl,--wrap,avcodec_send_packet        \
                  -Wl,--wrap,avcodec_receive_packet     \
                  -Wl,--wrap,avcodec_send_frame         \
                  -Wl,--wrap,avcodec_receive_frame      \
                  -Wl,--wrap,swr_convert                \
                  -Wl,--wrap,avresample_convert         \
                  -Wl,--wrap,sws_scale ||
    disable xmm_clobber_test

check_ld "cc" <<EOF && enable proper_dce
extern const int array[512];
static inline int func(void) { return array[0]; }
int main(void) { return 0; }
EOF

if enabled proper_dce; then
    echo "X { local: *; };" > $TMPV
    if test_ldflags -Wl,${version_script},$TMPV; then
        append SHFLAGS '-Wl,${version_script},\$(SUBDIR)lib\$(NAME).ver'
        check_cc <<EOF && enable symver_asm_label
void ff_foo(void) __asm__ ("av_foo@VERSION");
void ff_foo(void) { ${inline_asm+__asm__($quotes);} }
EOF
        check_cc <<EOF && enable symver_gnu_asm
__asm__(".symver ff_foo,av_foo@VERSION");
void ff_foo(void) {}
EOF
    fi
fi

if [ -z "$optflags" ]; then
    if enabled small; then
        optflags=$cflags_size
    elif enabled optimizations; then
        optflags=$cflags_speed
    else
        optflags=$cflags_noopt
    fi
fi

if [ -z "$nvccflags" ]; then
    nvccflags=$nvccflags_default
fi

if enabled x86_64 || enabled ppc64 || enabled aarch64; then
    nvccflags="$nvccflags -m64"
else
    nvccflags="$nvccflags -m32"
fi

check_optflags(){
    check_cflags "$@"
    enabled lto && check_ldflags "$@"
}

check_optflags $optflags
check_optflags -fno-math-errno
check_optflags -fno-signed-zeros

if enabled lto; then
    test "$cc_type" != "$ld_type" && die "LTO requires same compiler and linker"
    check_cflags  -flto
    check_ldflags -flto $cpuflags
    disable inline_asm_direct_symbol_refs
fi

enabled ftrapv && check_cflags -ftrapv

check_cc -mno-red-zone <<EOF && noredzone_flags="-mno-red-zone"
int x;
EOF


if enabled icc; then
    # Just warnings, no remarks
    check_cflags -w1
    # -wd: Disable following warnings
    # 144, 167, 556: -Wno-pointer-sign
    # 188: enumerated type mixed with another type
    # 1292: attribute "foo" ignored
    # 1419: external declaration in primary source file
    # 10006: ignoring unknown option -fno-signed-zeros
    # 10148: ignoring unknown option -Wno-parentheses
    # 10156: ignoring option '-W'; no argument required
    # 13200: No EMMS instruction before call to function
    # 13203: No EMMS instruction before return from function
    check_cflags -wd144,167,188,556,1292,1419,10006,10148,10156,13200,13203
    # 11030: Warning unknown option --as-needed
    # 10156: ignoring option '-export'; no argument required
    check_ldflags -wd10156,11030
    # icc 11.0 and 11.1 work with ebp_available, but don't pass the test
    enable ebp_available
    # The test above does not test linking
    enabled lto && disable symver_asm_label
    if enabled x86_32; then
        icc_version=$($cc -dumpversion)
        test ${icc_version%%.*} -ge 11 &&
            check_cflags -falign-stack=maintain-16-byte ||
            disable aligned_stack
    fi
elif enabled gcc; then
    check_optflags -fno-tree-vectorize
    check_cflags -Werror=format-security
    check_cflags -Werror=implicit-function-declaration
    check_cflags -Werror=missing-prototypes
    check_cflags -Werror=return-type
    check_cflags -Werror=vla
    check_cflags -Wformat
    check_cflags -fdiagnostics-color=auto
    enabled extra_warnings || check_disable_warning -Wno-maybe-uninitialized
elif enabled llvm_gcc; then
    check_cflags -mllvm -stack-alignment=16
elif enabled clang; then
    check_cflags -mllvm -stack-alignment=16
    check_cflags -mstack-alignment=16
    check_cflags -Qunused-arguments
    check_cflags -Werror=implicit-function-declaration
    check_cflags -Werror=missing-prototypes
    check_cflags -Werror=return-type
elif enabled cparser; then
    add_cflags -Wno-missing-variable-declarations
    add_cflags -Wno-empty-statement
elif enabled armcc; then
    add_cflags -W${armcc_opt},--diag_suppress=4343 # hardfp compat
    add_cflags -W${armcc_opt},--diag_suppress=3036 # using . as system include dir
    # 2523: use of inline assembly is deprecated
    add_cflags -W${armcc_opt},--diag_suppress=2523
    add_cflags -W${armcc_opt},--diag_suppress=1207
    add_cflags -W${armcc_opt},--diag_suppress=1293 # assignment in condition
    add_cflags -W${armcc_opt},--diag_suppress=3343 # hardfp compat
    add_cflags -W${armcc_opt},--diag_suppress=167  # pointer sign
    add_cflags -W${armcc_opt},--diag_suppress=513  # pointer sign
elif enabled tms470; then
    add_cflags -pds=824 -pds=837
    disable inline_asm
elif enabled pathscale; then
    add_cflags -fstrict-overflow -OPT:wrap_around_unsafe_opt=OFF
    disable inline_asm
elif enabled_any msvc icl; then
    enabled x86_32 && disable aligned_stack
    enabled_all x86_32 debug && add_cflags -Oy-
    enabled debug && add_ldflags -debug
    enable pragma_deprecated
    if enabled icl; then
        # -Qansi-alias is basically -fstrict-aliasing, but does not work
        # (correctly) on icl 13.x.
        check_cpp_condition "windows.h" "__ICL < 1300 || __ICL >= 1400" &&
            add_cflags -Qansi-alias
        # Some inline asm is not compilable in debug
        if enabled debug; then
            disable ebp_available
            disable ebx_available
        fi
    fi
    # msvcrt10 x64 incorrectly enables log2, only msvcrt12 (MSVC 2013) onwards actually has log2.
    check_cpp_condition crtversion.h "_VC_CRT_MAJOR_VERSION >= 12" || disable log2
    # The CRT headers contain __declspec(restrict) in a few places, but if redefining
    # restrict, this might break. MSVC 2010 and 2012 fail with __declspec(__restrict)
    # (as it ends up if the restrict redefine is done before including stdlib.h), while
    # MSVC 2013 and newer can handle it fine.
    # If this declspec fails, force including stdlib.h before the restrict redefinition
    # happens in config.h.
    if [ $_restrict != restrict ]; then
        check_cc <<EOF || add_cflags -FIstdlib.h
__declspec($_restrict) void* foo(int);
EOF
    fi
    # the new SSA optimzer in VS2015 U3 is mis-optimizing some parts of the code
    # Issue has been fixed in MSVC v19.00.24218.
    check_cpp_condition windows.h "_MSC_FULL_VER >= 190024218" ||
        check_cflags -d2SSAOptimizer-
    # enable utf-8 source processing on VS2015 U2 and newer
    check_cpp_condition windows.h "_MSC_FULL_VER >= 190023918" &&
        add_cflags -utf-8
fi

for pfx in "" host_; do
    varname=${pfx%_}cc_type
    eval "type=\$$varname"
    if [ "$type" = "msvc" ]; then
        check_${pfx}cc <<EOF || add_${pfx}cflags -Dinline=__inline
static inline int foo(int a) { return a; }
EOF
    fi
done

case $as_type in
    clang)
        add_asflags -Qunused-arguments
    ;;
esac

case $ld_type in
    clang)
        check_ldflags -Qunused-arguments
    ;;
esac

enable frame_thread_encoder

enabled asm || { arch=c; disable $ARCH_LIST $ARCH_EXT_LIST; }

check_deps $CONFIG_LIST       \
           $CONFIG_EXTRA      \
           $HAVE_LIST         \
           $ALL_COMPONENTS    \

enabled threads && ! enabled pthreads && ! enabled atomics_native && die "non pthread threading without atomics not supported, try adding --enable-pthreads or --cpu=i486 or higher if you are on x86"


if test $target_os = "haiku"; then
    disable memalign
    disable posix_memalign
fi

flatten_extralibs(){
    unset nested_entries
    list_name=$1
    eval list=\$${1}
    for entry in $list; do
        entry_copy=$entry
        resolve entry_copy
        append nested_entries $(filter '*_extralibs' $entry_copy)
        flat_entries=$(filter_out '*_extralibs' $entry_copy)
        eval $entry="\$flat_entries"
    done
    append $list_name "$nested_entries"

    resolve nested_entries
    if test -n "$(filter '*_extralibs' $nested_entries)"; then
        flatten_extralibs $list_name
    fi
}

for linkunit in $LIBRARY_LIST; do
    unset current_extralibs
    eval components=\$$(toupper ${linkunit})_COMPONENTS_LIST
    for comp in ${components}; do
        enabled $comp || continue
        comp_extralibs="${comp}_extralibs"
        append current_extralibs $comp_extralibs
    done
    eval prepend ${linkunit}_extralibs $current_extralibs
done

for linkunit in $LIBRARY_LIST $PROGRAM_LIST $EXTRALIBS_LIST; do
    flatten_extralibs ${linkunit}_extralibs
    unique  ${linkunit}_extralibs
    resolve ${linkunit}_extralibs
    eval ${linkunit}_extralibs=\$\(\$ldflags_filter \$${linkunit}_extralibs\)
done

map 'enabled $v && intrinsics=${v#intrinsics_}' $INTRINSICS_LIST

for thread in $THREADS_LIST; do
    if enabled $thread; then
        test -n "$thread_type" &&
            die "ERROR: Only one thread type must be selected." ||
            thread_type="$thread"
    fi
done

if disabled stdatomic; then
    if enabled atomics_gcc; then
        add_cppflags '-I\$(SRC_PATH)/compat/atomics/gcc'
    elif enabled atomics_win32; then
        add_cppflags '-I\$(SRC_PATH)/compat/atomics/win32'
    elif enabled atomics_suncc; then
        add_cppflags '-I\$(SRC_PATH)/compat/atomics/suncc'
    elif enabled pthreads; then
        add_compat atomics/pthread/stdatomic.o
        add_cppflags '-I\$(SRC_PATH)/compat/atomics/pthread'
    else
        enabled threads && die "Threading is enabled, but no atomics are available"
        add_cppflags '-I\$(SRC_PATH)/compat/atomics/dummy'
    fi
fi

# Check if requested libraries were found.
for lib in $AUTODETECT_LIBS; do
    requested $lib && ! enabled $lib && die "ERROR: $lib requested but not found";
done

enabled zlib && add_cppflags -DZLIB_CONST

# conditional library dependencies, in linking order
enabled afftfilt_filter     && prepend avfilter_deps "avcodec"
enabled afir_filter         && prepend avfilter_deps "avcodec"
enabled amovie_filter       && prepend avfilter_deps "avformat avcodec"
enabled aresample_filter    && prepend avfilter_deps "swresample"
enabled atempo_filter       && prepend avfilter_deps "avcodec"
enabled cover_rect_filter   && prepend avfilter_deps "avformat avcodec"
enabled ebur128_filter && enabled swresample && prepend avfilter_deps "swresample"
enabled elbg_filter         && prepend avfilter_deps "avcodec"
enabled fftfilt_filter      && prepend avfilter_deps "avcodec"
enabled find_rect_filter    && prepend avfilter_deps "avformat avcodec"
enabled firequalizer_filter && prepend avfilter_deps "avcodec"
enabled mcdeint_filter      && prepend avfilter_deps "avcodec"
enabled movie_filter    && prepend avfilter_deps "avformat avcodec"
enabled pan_filter          && prepend avfilter_deps "swresample"
enabled pp_filter           && prepend avfilter_deps "postproc"
enabled removelogo_filter   && prepend avfilter_deps "avformat avcodec swscale"
enabled resample_filter && prepend avfilter_deps "avresample"
enabled sab_filter          && prepend avfilter_deps "swscale"
enabled scale_filter    && prepend avfilter_deps "swscale"
enabled scale2ref_filter    && prepend avfilter_deps "swscale"
enabled sofalizer_filter    && prepend avfilter_deps "avcodec"
enabled showcqt_filter      && prepend avfilter_deps "avformat avcodec swscale"
enabled showfreqs_filter    && prepend avfilter_deps "avcodec"
enabled showspectrum_filter && prepend avfilter_deps "avcodec"
enabled signature_filter    && prepend avfilter_deps "avcodec avformat"
enabled smartblur_filter    && prepend avfilter_deps "swscale"
enabled spectrumsynth_filter && prepend avfilter_deps "avcodec"
enabled spp_filter          && prepend avfilter_deps "avcodec"
enabled subtitles_filter    && prepend avfilter_deps "avformat avcodec"
enabled uspp_filter         && prepend avfilter_deps "avcodec"
enabled zoompan_filter      && prepend avfilter_deps "swscale"

enabled lavfi_indev         && prepend avdevice_deps "avfilter"

#FIXME
enabled sdl2_outdev     && add_cflags $(filter_out '-Dmain=SDL_main' $sdl2_cflags)

enabled opus_decoder    && prepend avcodec_deps "swresample"

expand_deps(){
    lib_deps=${1}_deps
    eval "deps=\$$lib_deps"
    append $lib_deps $(map 'eval echo \$${v}_deps' $deps)
    unique $lib_deps
}

#we have to remove gpl from the deps here as some code assumes all lib deps are libs
postproc_deps="$(filter_out 'gpl' $postproc_deps)"

map 'expand_deps $v' $LIBRARY_LIST

license="LGPL version 2.1 or later"
if enabled nonfree; then
    license="nonfree and unredistributable"
elif enabled gplv3; then
    license="GPL version 3 or later"
elif enabled lgplv3; then
    license="LGPL version 3 or later"
elif enabled gpl; then
    license="GPL version 2 or later"
fi

if test "$quiet" != "yes"; then

echo "install prefix            $prefix"
echo "source path               $source_path"
echo "C compiler                $cc"
echo "C library                 $libc_type"
if test "$host_cc" != "$cc"; then
    echo "host C compiler           $host_cc"
    echo "host C library            $host_libc_type"
fi
echo "ARCH                      $arch ($cpu)"
if test "$build_suffix" != ""; then
    echo "build suffix              $build_suffix"
fi
if test "$progs_suffix" != ""; then
    echo "progs suffix              $progs_suffix"
fi
if test "$extra_version" != ""; then
    echo "version string suffix     $extra_version"
fi
echo "big-endian                ${bigendian-no}"
echo "runtime cpu detection     ${runtime_cpudetect-no}"
if enabled x86; then
    echo "standalone assembly       ${x86asm-no}"
    echo "x86 assembler             ${x86asmexe}"
    echo "MMX enabled               ${mmx-no}"
    echo "MMXEXT enabled            ${mmxext-no}"
    echo "3DNow! enabled            ${amd3dnow-no}"
    echo "3DNow! extended enabled   ${amd3dnowext-no}"
    echo "SSE enabled               ${sse-no}"
    echo "SSSE3 enabled             ${ssse3-no}"
    echo "AESNI enabled             ${aesni-no}"
    echo "AVX enabled               ${avx-no}"
    echo "AVX2 enabled              ${avx2-no}"
    echo "XOP enabled               ${xop-no}"
    echo "FMA3 enabled              ${fma3-no}"
    echo "FMA4 enabled              ${fma4-no}"
    echo "i686 features enabled     ${i686-no}"
    echo "CMOV is fast              ${fast_cmov-no}"
    echo "EBX available             ${ebx_available-no}"
    echo "EBP available             ${ebp_available-no}"
fi
if enabled aarch64; then
    echo "NEON enabled              ${neon-no}"
    echo "VFP enabled               ${vfp-no}"
fi
if enabled arm; then
    echo "ARMv5TE enabled           ${armv5te-no}"
    echo "ARMv6 enabled             ${armv6-no}"
    echo "ARMv6T2 enabled           ${armv6t2-no}"
    echo "VFP enabled               ${vfp-no}"
    echo "NEON enabled              ${neon-no}"
    echo "THUMB enabled             ${thumb-no}"
fi
if enabled mips; then
    echo "MIPS FPU enabled          ${mipsfpu-no}"
    echo "MIPS DSP R1 enabled       ${mipsdsp-no}"
    echo "MIPS DSP R2 enabled       ${mipsdspr2-no}"
    echo "MIPS MSA enabled          ${msa-no}"
    echo "LOONGSON MMI enabled      ${mmi-no}"
fi
if enabled ppc; then
    echo "AltiVec enabled           ${altivec-no}"
    echo "VSX enabled               ${vsx-no}"
    echo "POWER8 enabled            ${power8-no}"
    echo "PPC 4xx optimizations     ${ppc4xx-no}"
    echo "dcbzl available           ${dcbzl-no}"
fi
echo "debug symbols             ${debug-no}"
echo "strip symbols             ${stripping-no}"
echo "optimize for size         ${small-no}"
echo "optimizations             ${optimizations-no}"
echo "static                    ${static-no}"
echo "shared                    ${shared-no}"
echo "postprocessing support    ${postproc-no}"
echo "network support           ${network-no}"
echo "threading support         ${thread_type-no}"
echo "safe bitstream reader     ${safe_bitstream_reader-no}"
echo "texi2html enabled         ${texi2html-no}"
echo "perl enabled              ${perl-no}"
echo "pod2man enabled           ${pod2man-no}"
echo "makeinfo enabled          ${makeinfo-no}"
echo "makeinfo supports HTML    ${makeinfo_html-no}"
test -n "$random_seed" &&
    echo "random seed               ${random_seed}"
echo

echo "External libraries:"
print_enabled '' $EXTERNAL_LIBRARY_LIST $EXTERNAL_AUTODETECT_LIBRARY_LIST | print_in_columns
echo

echo "External libraries providing hardware acceleration:"
print_enabled '' $HWACCEL_LIBRARY_LIST $HWACCEL_AUTODETECT_LIBRARY_LIST | print_in_columns
echo

echo "Libraries:"
print_enabled '' $LIBRARY_LIST | print_in_columns
echo

echo "Programs:"
print_enabled '' $PROGRAM_LIST | print_in_columns
echo

for type in decoder encoder hwaccel parser demuxer muxer protocol filter bsf indev outdev; do
    echo "Enabled ${type}s:"
    eval list=\$$(toupper $type)_LIST
    print_enabled '_*' $list | print_in_columns
    echo
done

if test -n "$ignore_tests"; then
    ignore_tests=$(echo $ignore_tests | tr ',' ' ')
    echo "Ignored FATE tests:"
    echo $ignore_tests | print_in_columns
    echo
fi

echo "License: $license"

echo "Creating configuration files ..."

fi # test "$quiet" != "yes"

test -e Makefile || echo "include $source_path/Makefile" > Makefile

enabled stripping || strip="echo skipping strip"
enabled stripping || striptype=""

config_files="$TMPH ffbuild/config.mak doc/config.texi"

cat > ffbuild/config.mak <<EOF
# Automatically generated by configure - do not modify!
ifndef FFMPEG_CONFIG_MAK
FFMPEG_CONFIG_MAK=1
FFMPEG_CONFIGURATION=$FFMPEG_CONFIGURATION
prefix=$prefix
LIBDIR=\$(DESTDIR)$libdir
SHLIBDIR=\$(DESTDIR)$shlibdir
INCDIR=\$(DESTDIR)$incdir
BINDIR=\$(DESTDIR)$bindir
DATADIR=\$(DESTDIR)$datadir
DOCDIR=\$(DESTDIR)$docdir
MANDIR=\$(DESTDIR)$mandir
PKGCONFIGDIR=\$(DESTDIR)$pkgconfigdir
INSTALL_NAME_DIR=$install_name_dir
SRC_PATH=$source_path
SRC_LINK=$source_link
ifndef MAIN_MAKEFILE
SRC_PATH:=\$(SRC_PATH:.%=..%)
endif
CC_IDENT=$cc_ident
ARCH=$arch
INTRINSICS=$intrinsics
CC=$cc
CXX=$cxx
AS=$as
OBJCC=$objcc
LD=$ld
DEPCC=$dep_cc
DEPCCFLAGS=$DEPCCFLAGS \$(CPPFLAGS)
DEPAS=$as
DEPASFLAGS=$DEPASFLAGS \$(CPPFLAGS)
X86ASM=$x86asmexe
DEPX86ASM=$x86asmexe
DEPX86ASMFLAGS=\$(X86ASMFLAGS)
AR=$ar
ARFLAGS=$arflags
AR_O=$ar_o
AR_CMD=$ar
NM_CMD=$nm
RANLIB=$ranlib
STRIP=$strip
STRIPTYPE=$striptype
NVCC=$nvcc
CP=cp -p
LN_S=$ln_s
CPPFLAGS=$CPPFLAGS
CFLAGS=$CFLAGS
CXXFLAGS=$CXXFLAGS
OBJCFLAGS=$OBJCFLAGS
ASFLAGS=$ASFLAGS
NVCCFLAGS=$nvccflags
AS_C=$AS_C
AS_O=$AS_O
OBJCC_C=$OBJCC_C
OBJCC_E=$OBJCC_E
OBJCC_O=$OBJCC_O
CC_C=$CC_C
CC_E=$CC_E
CC_O=$CC_O
CXX_C=$CXX_C
CXX_O=$CXX_O
NVCC_C=$NVCC_C
NVCC_O=$NVCC_O
LD_O=$LD_O
X86ASM_O=$X86ASM_O
LD_LIB=$LD_LIB
LD_PATH=$LD_PATH
DLLTOOL=$dlltool
WINDRES=$windres
DEPWINDRES=$dep_cc
DOXYGEN=$doxygen
LDFLAGS=$LDFLAGS
LDEXEFLAGS=$LDEXEFLAGS
LDSOFLAGS=$LDSOFLAGS
SHFLAGS=$(echo $($ldflags_filter $SHFLAGS))
ASMSTRIPFLAGS=$ASMSTRIPFLAGS
X86ASMFLAGS=$X86ASMFLAGS
BUILDSUF=$build_suffix
PROGSSUF=$progs_suffix
FULLNAME=$FULLNAME
LIBPREF=$LIBPREF
LIBSUF=$LIBSUF
LIBNAME=$LIBNAME
SLIBPREF=$SLIBPREF
SLIBSUF=$SLIBSUF
EXESUF=$EXESUF
EXTRA_VERSION=$extra_version
CCDEP=$CCDEP
CXXDEP=$CXXDEP
CCDEP_FLAGS=$CCDEP_FLAGS
ASDEP=$ASDEP
ASDEP_FLAGS=$ASDEP_FLAGS
X86ASMDEP=$X86ASMDEP
X86ASMDEP_FLAGS=$X86ASMDEP_FLAGS
CC_DEPFLAGS=$CC_DEPFLAGS
AS_DEPFLAGS=$AS_DEPFLAGS
X86ASM_DEPFLAGS=$X86ASM_DEPFLAGS
HOSTCC=$host_cc
HOSTLD=$host_ld
HOSTCFLAGS=$host_cflags
HOSTCPPFLAGS=$host_cppflags
HOSTEXESUF=$HOSTEXESUF
HOSTLDFLAGS=$host_ldflags
HOSTEXTRALIBS=$host_extralibs
DEPHOSTCC=$host_cc
DEPHOSTCCFLAGS=$DEPHOSTCCFLAGS \$(HOSTCCFLAGS)
HOSTCCDEP=$HOSTCCDEP
HOSTCCDEP_FLAGS=$HOSTCCDEP_FLAGS
HOSTCC_DEPFLAGS=$HOSTCC_DEPFLAGS
HOSTCC_C=$HOSTCC_C
HOSTCC_O=$HOSTCC_O
HOSTLD_O=$HOSTLD_O
TARGET_EXEC=$target_exec $target_exec_args
TARGET_PATH=$target_path
TARGET_SAMPLES=${target_samples:-\$(SAMPLES)}
CFLAGS-ffplay=${sdl2_cflags}
CFLAGS_HEADERS=$CFLAGS_HEADERS
LIB_INSTALL_EXTRA_CMD=$LIB_INSTALL_EXTRA_CMD
EXTRALIBS=$extralibs
COMPAT_OBJS=$compat_objs
INSTALL=$install
LIBTARGET=${LIBTARGET}
SLIBNAME=${SLIBNAME}
SLIBNAME_WITH_VERSION=${SLIBNAME_WITH_VERSION}
SLIBNAME_WITH_MAJOR=${SLIBNAME_WITH_MAJOR}
SLIB_CREATE_DEF_CMD=${SLIB_CREATE_DEF_CMD}
SLIB_EXTRA_CMD=${SLIB_EXTRA_CMD}
SLIB_INSTALL_NAME=${SLIB_INSTALL_NAME}
SLIB_INSTALL_LINKS=${SLIB_INSTALL_LINKS}
SLIB_INSTALL_EXTRA_LIB=${SLIB_INSTALL_EXTRA_LIB}
SLIB_INSTALL_EXTRA_SHLIB=${SLIB_INSTALL_EXTRA_SHLIB}
VERSION_SCRIPT_POSTPROCESS_CMD=${VERSION_SCRIPT_POSTPROCESS_CMD}
SAMPLES:=${samples:-\$(FATE_SAMPLES)}
NOREDZONE_FLAGS=$noredzone_flags
LIBFUZZER_PATH=$libfuzzer_path
IGNORE_TESTS=$ignore_tests
EOF

map 'eval echo "${v}_FFLIBS=\$${v}_deps" >> ffbuild/config.mak' $LIBRARY_LIST

for entry in $LIBRARY_LIST $PROGRAM_LIST $EXTRALIBS_LIST; do
    eval echo "EXTRALIBS-${entry}=\$${entry}_extralibs" >> ffbuild/config.mak
done

cat > $TMPH <<EOF
/* Automatically generated by configure - do not modify! */
#ifndef FFMPEG_CONFIG_H
#define FFMPEG_CONFIG_H
#define FFMPEG_CONFIGURATION "$(c_escape $FFMPEG_CONFIGURATION)"
#define FFMPEG_LICENSE "$(c_escape $license)"
#define CONFIG_THIS_YEAR 2017
#define FFMPEG_DATADIR "$(eval c_escape $datadir)"
#define AVCONV_DATADIR "$(eval c_escape $datadir)"
#define CC_IDENT "$(c_escape ${cc_ident:-Unknown compiler})"
#define av_restrict $_restrict
#define EXTERN_PREFIX "${extern_prefix}"
#define EXTERN_ASM ${extern_prefix}
#define BUILDSUF "$build_suffix"
#define SLIBSUF "$SLIBSUF"
#define HAVE_MMX2 HAVE_MMXEXT
#define SWS_MAX_FILTER_SIZE $sws_max_filter_size
EOF

test -n "$assert_level" &&
    echo "#define ASSERT_LEVEL $assert_level" >>$TMPH

test -n "$malloc_prefix" &&
    echo "#define MALLOC_PREFIX $malloc_prefix" >>$TMPH

if enabled x86asm; then
    append config_files $TMPASM
    printf '' >$TMPASM
fi

enabled getenv || echo "#define getenv(x) NULL" >> $TMPH


mkdir -p doc
mkdir -p tests
mkdir -p tests/api
echo "@c auto-generated by configure - do not modify! " > doc/config.texi

print_config ARCH_   "$config_files" $ARCH_LIST
print_config HAVE_   "$config_files" $HAVE_LIST
print_config CONFIG_ "$config_files" $CONFIG_LIST       \
                                     $CONFIG_EXTRA      \
                                     $ALL_COMPONENTS    \

echo "#endif /* FFMPEG_CONFIG_H */" >> $TMPH
echo "endif # FFMPEG_CONFIG_MAK" >> ffbuild/config.mak

# Do not overwrite an unchanged config.h to avoid superfluous rebuilds.
cp_if_changed $TMPH config.h
touch ffbuild/.config

enabled x86asm && cp_if_changed $TMPASM config.asm

cat > $TMPH <<EOF
/* Generated by ffconf */
#ifndef AVUTIL_AVCONFIG_H
#define AVUTIL_AVCONFIG_H
EOF

print_config AV_HAVE_ $TMPH $HAVE_LIST_PUB

echo "#endif /* AVUTIL_AVCONFIG_H */" >> $TMPH

cp_if_changed $TMPH libavutil/avconfig.h

# generate the lists of enabled components
print_enabled_components(){
    file=$1
    struct_name=$2
    name=$3
    shift 3
    echo "static const $struct_name * const $name[] = {" > $TMPH
    for c in $*; do
        enabled $c && printf "    &ff_%s,\n" $c >> $TMPH
    done
    echo "    NULL };" >> $TMPH
    cp_if_changed $TMPH $file
}

print_enabled_components libavcodec/bsf_list.c AVBitStreamFilter bitstream_filters $BSF_LIST
print_enabled_components libavformat/protocol_list.c URLProtocol url_protocols $PROTOCOL_LIST

if test -n "$WARNINGS"; then
    printf "\n%s%s$WARNINGS%s" "$warn_color" "$bold_color" "$reset_color"
    enabled fatal_warnings && exit 1
fi

# Settings for pkg-config files

cat > ffbuild/config.sh <<EOF
# Automatically generated by configure - do not modify!
shared=$shared
build_suffix=$build_suffix
prefix=$prefix
libdir=$libdir
incdir=$incdir
rpath=$(enabled rpath && echo "-Wl,-rpath,\${libdir}")
source_path=${source_path}
LIBPREF=${LIBPREF}
LIBSUF=${LIBSUF}
extralibs_avutil="$avutil_extralibs"
extralibs_avcodec="$avcodec_extralibs"
extralibs_avformat="$avformat_extralibs"
extralibs_avdevice="$avdevice_extralibs"
extralibs_avfilter="$avfilter_extralibs"
extralibs_avresample="$avresample_extralibs"
extralibs_postproc="$postproc_extralibs"
extralibs_swscale="$swscale_extralibs"
extralibs_swresample="$swresample_extralibs"
EOF

for lib in $LIBRARY_LIST; do
    lib_deps="$(eval echo \$${lib}_deps)"
    echo ${lib}_deps=\"$lib_deps\" >> ffbuild/config.sh
done<|MERGE_RESOLUTION|>--- conflicted
+++ resolved
@@ -5257,7 +5257,6 @@
         eval ${pfx}libc_type=solaris
         add_${pfx}cppflags -D__EXTENSIONS__ -D_XOPEN_SOURCE=600
     fi
-<<<<<<< HEAD
     check_${pfx}cc <<EOF
 #include <time.h>
 void *v = localtime_r;
@@ -5267,9 +5266,7 @@
 void *v = localtime_r;
 EOF
 
-=======
     eval test -n "\${${pfx}libc_type}" && enable ${pfx}libc_${libc_type}
->>>>>>> c6496de3
 }
 
 probe_libc
