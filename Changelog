Entries are sorted chronologically from oldest to youngest within each release,
releases are sorted from youngest to oldest.

version next:
- INI and flat output in ffprobe
- Scene detection in libavfilter
- Indeo Audio decoder
- channelsplit audio filter
- setnsamples audio filter
- atempo filter
- ffprobe -show_data option
- RTMPT protocol support
- iLBC encoding/decoding via libilbc
- Microsoft Screen 1 decoder
- join audio filter
- audio channel mapping filter
- Microsoft ATC Screen decoder
- RTSP listen mode
- TechSmith Screen Codec 2 decoder
- AAC encoding via libfdk-aac
- Microsoft Expression Encoder Screen decoder
- RTMPS protocol support
- RTMPTS protocol support
- RTMPE protocol support
- RTMPTE protocol support
- showwaves filter
- LucasArts SMUSH playback support
- SAMI, RealText and SubViewer demuxers and decoders
- Heart Of Darkness PAF playback support
- iec61883 device
- asettb filter
- new option: -progress
- 3GPP Timed Text encoder/decoder
- GeoTIFF decoder support
- ffmpeg -(no)stdin option
- Opus decoder using libopus
- caca output device using libcaca
- alphaextract and alphamerge filters
- concat filter
- flite filter
- Canopus Lossless Codec decoder
<<<<<<< HEAD
- bitmap subtitles in filters (experimental and temporary)
- MP2 encoding via TwoLAME
- bmp parser
- smptebars source
- asetpts filter
- hue filter
- ICO muxer
- SubRip encoder and decoder without embedded timing
- edge detection filter
- framestep filter
- ffmpeg -shortest option is now per-output file
- volume measurement filter


version 0.11:

- Fixes: CVE-2012-2772, CVE-2012-2774, CVE-2012-2775, CVE-2012-2776, CVE-2012-2777,
         CVE-2012-2779, CVE-2012-2782, CVE-2012-2783, CVE-2012-2784, CVE-2012-2785,
         CVE-2012-2786, CVE-2012-2787, CVE-2012-2788, CVE-2012-2789, CVE-2012-2790,
         CVE-2012-2791, CVE-2012-2792, CVE-2012-2793, CVE-2012-2794, CVE-2012-2795,
         CVE-2012-2796, CVE-2012-2797, CVE-2012-2798, CVE-2012-2799, CVE-2012-2800,
         CVE-2012-2801, CVE-2012-2802, CVE-2012-2803, CVE-2012-2804,
- v408 Quicktime and Microsoft AYUV Uncompressed 4:4:4:4 encoder and decoder
- setfield filter
- CDXL demuxer and decoder
- Apple ProRes encoder
- ffprobe -count_packets and -count_frames options
- Sun Rasterfile Encoder
- ID3v2 attached pictures reading and writing
- WMA Lossless decoder
- bluray protocol
- blackdetect filter
- libutvideo encoder wrapper (--enable-libutvideo)
- swapuv filter
- bbox filter
- XBM encoder and decoder
- RealAudio Lossless decoder
- ZeroCodec decoder
- tile video filter
- Metal Gear Solid: The Twin Snakes demuxer
- OpenEXR image decoder
- removelogo filter
- drop support for ffmpeg without libavfilter
- drawtext video filter: fontconfig support
- ffmpeg -benchmark_all option
- super2xsai filter ported from libmpcodecs
- add libavresample audio conversion library for compatibility
- MicroDVD decoder
- Avid Meridien (AVUI) encoder and decoder
- accept + prefix to -pix_fmt option to disable automatic conversions.
- complete audio filtering in libavfilter and ffmpeg
- add fps filter
- vorbis parser
- png parser
- audio mix filter
=======
- avconv -shortest option is now per-output file
- Ut Video encoder
>>>>>>> b96509c9


version 0.10:

- Fixes: CVE-2011-3929, CVE-2011-3934, CVE-2011-3935, CVE-2011-3936,
         CVE-2011-3937, CVE-2011-3940, CVE-2011-3941, CVE-2011-3944,
         CVE-2011-3945, CVE-2011-3946, CVE-2011-3947, CVE-2011-3949,
         CVE-2011-3950, CVE-2011-3951, CVE-2011-3952
- v410 Quicktime Uncompressed 4:4:4 10-bit encoder and decoder
- SBaGen (SBG) binaural beats script demuxer
- OpenMG Audio muxer
- Timecode extraction in DV and MOV
- thumbnail video filter
- XML output in ffprobe
- asplit audio filter
- tinterlace video filter
- astreamsync audio filter
- amerge audio filter
- ISMV (Smooth Streaming) muxer
- GSM audio parser
- SMJPEG muxer
- XWD encoder and decoder
- Automatic thread count based on detection number of (available) CPU cores
- y41p Brooktree Uncompressed 4:1:1 12-bit encoder and decoder
- ffprobe -show_error option
- Avid 1:1 10-bit RGB Packer codec
- v308 Quicktime Uncompressed 4:4:4 encoder and decoder
- yuv4 libquicktime packed 4:2:0 encoder and decoder
- ffprobe -show_frames option
- silencedetect audio filter
- ffprobe -show_program_version, -show_library_versions, -show_versions options
- rv34: frame-level multi-threading
- optimized iMDCT transform on x86 using SSE for for mpegaudiodec
- Improved PGS subtitle decoder
- dumpgraph option to lavfi device
- r210 and r10k encoders
- ffwavesynth decoder
- aviocat tool
- ffeval tool


version 0.9:

- openal input device added
- boxblur filter added
- BWF muxer
- Flash Screen Video 2 decoder
- lavfi input device added
- added avconv, which is almost the same for now, except
for a few incompatible changes in the options, which will hopefully make them
easier to use. The changes are:
    * The options placement is now strictly enforced! While in theory the
      options for ffmpeg should be given in [input options] -i INPUT [output
      options] OUTPUT order, in practice it was possible to give output options
      before the -i and it mostly worked. Except when it didn't - the behavior was
      a bit inconsistent. In avconv, it is not possible to mix input and output
      options. All non-global options are reset after an input or output filename.
    * All per-file options are now truly per-file - they apply only to the next
      input or output file and specifying different values for different files
      will now work properly (notably -ss and -t options).
    * All per-stream options are now truly per-stream - it is possible to
      specify which stream(s) should a given option apply to. See the Stream
      specifiers section in the avconv manual for details.
    * In ffmpeg some options (like -newvideo/-newaudio/...) are irregular in the
      sense that they're specified after the output filename instead of before,
      like all other options. In avconv this irregularity is removed, all options
      apply to the next input or output file.
    * -newvideo/-newaudio/-newsubtitle options were removed. Not only were they
      irregular and highly confusing, they were also redundant. In avconv the -map
      option will create new streams in the output file and map input streams to
      them. E.g. avconv -i INPUT -map 0 OUTPUT will create an output stream for
      each stream in the first input file.
    * The -map option now has slightly different and more powerful syntax:
        + Colons (':') are used to separate file index/stream type/stream index
          instead of dots. Comma (',') is used to separate the sync stream instead
          of colon.. This is done for consistency with other options.
        + It's possible to specify stream type. E.g. -map 0:a:2 creates an
          output stream from the third input audio stream.
        + Omitting the stream index now maps all the streams of the given type,
          not just the first. E.g. -map 0:s creates output streams for all the
          subtitle streams in the first input file.
        + Since -map can now match multiple streams, negative mappings were
          introduced. Negative mappings disable some streams from an already
          defined map. E.g. '-map 0 -map -0:a:1' means 'create output streams for
          all the stream in the first input file, except for the second audio
          stream'.
    * There is a new option -c (or -codec) for choosing the decoder/encoder to
      use, which allows to precisely specify target stream(s) consistently with
      other options. E.g. -c:v lib264 sets the codec for all video streams, -c:a:0
      libvorbis sets the codec for the first audio stream and -c copy copies all
      the streams without reencoding. Old -vcodec/-acodec/-scodec options are now
      aliases to -c:v/a/s
    * It is now possible to precisely specify which stream should an AVOption
      apply to. E.g. -b:v:0 2M sets the bitrate for the first video stream, while
      -b:a 128k sets the bitrate for all audio streams. Note that the old -ab 128k
      syntax is deprecated and will stop working soon.
    * -map_chapters now takes only an input file index and applies to the next
      output file. This is consistent with how all the other options work.
    * -map_metadata now takes only an input metadata specifier and applies to
      the next output file. Output metadata specifier is now part of the option
      name, similarly to the AVOptions/map/codec feature above.
    * -metadata can now be used to set metadata on streams and chapters, e.g.
      -metadata:s:1 language=eng sets the language of the first stream to 'eng'.
      This made -vlang/-alang/-slang options redundant, so they were removed.
    * -qscale option now uses stream specifiers and applies to all streams, not
      just video. I.e. plain -qscale number would now apply to all streams. To get
      the old behavior, use -qscale:v. Also there is now a shortcut -q for -qscale
      and -aq is now an alias for -q:a.
    * -vbsf/-absf/-sbsf options were removed and replaced by a -bsf option which
      uses stream specifiers. Use -bsf:v/a/s instead of the old options.
    * -itsscale option now uses stream specifiers, so its argument is only the
      scale parameter.
    * -intra option was removed, use -g 0 for the same effect.
    * -psnr option was removed, use -flags +psnr for the same effect.
    * -vf option is now an alias to the new -filter option, which uses stream specifiers.
    * -vframes/-aframes/-dframes options are now aliases to the new -frames option.
    * -vtag/-atag/-stag options are now aliases to the new -tag option.
- XMV demuxer
- LOAS demuxer
- ashowinfo filter added
- Windows Media Image decoder
- amovie source added
- LATM muxer/demuxer
- Speex encoder via libspeex
- JSON output in ffprobe
- WTV muxer
- Optional C++ Support (needed for libstagefright)
- H.264 Decoding on Android via Stagefright
- Prores decoder
- BIN/XBIN/ADF/IDF text file decoder
- aconvert audio filter added
- audio support to lavfi input device added
- libcdio-paranoia input device for audio CD grabbing
- Apple ProRes decoder
- CELT in Ogg demuxing
- G.723.1 demuxer and decoder
- libmodplug support (--enable-libmodplug)
- VC-1 interlaced decoding
- libutvideo wrapper (--enable-libutvideo)
- aevalsrc audio source added
- Ut Video decoder
- Speex encoding via libspeex
- 4:2:2 H.264 decoding support
- 4:2:2 and 4:4:4 H.264 encoding with libx264
- Pulseaudio input device
- Prores encoder
- Video Decoder Acceleration (VDA) HWAccel module.
- replacement Indeo 3 decoder
- new ffmpeg option: -map_channel
- volume audio filter added
- earwax audio filter added
- libv4l2 support (--enable-libv4l2)
- TLS/SSL and HTTPS protocol support
- AVOptions API rewritten and documented
- most of CODEC_FLAG2_*, some CODEC_FLAG_* and many codec-specific fields in
  AVCodecContext deprecated. Codec private options should be used instead.
- Properly working defaults in libx264 wrapper, support for native presets.
- Encrypted OMA files support
- Discworld II BMV decoding support
- VBLE Decoder
- OS X Video Decoder Acceleration (VDA) support
- compact and csv output in ffprobe
- pan audio filter
- IFF Amiga Continuous Bitmap (ACBM) decoder
- ass filter
- CRI ADX audio format muxer and demuxer
- Playstation Portable PMP format demuxer
- Microsoft Windows ICO demuxer
- life source
- PCM format support in OMA demuxer
- CLJR encoder
- new option: -report
- Dxtory capture format decoder
- cellauto source
- Simple segmenting muxer
- Indeo 4 decoder
- SMJPEG demuxer


version 0.8:

- many many things we forgot because we rather write code than changelogs
- WebM support in Matroska de/muxer
- low overhead Ogg muxing
- MMS-TCP support
- VP8 de/encoding via libvpx
- Demuxer for On2's IVF format
- Pictor/PC Paint decoder
- HE-AAC v2 decoder
- HE-AAC v2 encoding with libaacplus
- libfaad2 wrapper removed
- DTS-ES extension (XCh) decoding support
- native VP8 decoder
- RTSP tunneling over HTTP
- RTP depacketization of SVQ3
- -strict inofficial replaced by -strict unofficial
- ffplay -exitonkeydown and -exitonmousedown options added
- native GSM / GSM MS decoder
- RTP depacketization of QDM2
- ANSI/ASCII art playback system
- Lego Mindstorms RSO de/muxer
- libavcore added (and subsequently removed)
- SubRip subtitle file muxer and demuxer
- Chinese AVS encoding via libxavs
- ffprobe -show_packets option added
- RTP packetization of Theora and Vorbis
- RTP depacketization of MP4A-LATM
- RTP packetization and depacketization of VP8
- hflip filter
- Apple HTTP Live Streaming demuxer
- a64 codec
- MMS-HTTP support
- G.722 ADPCM audio encoder/decoder
- R10k video decoder
- ocv_smooth filter
- frei0r wrapper filter
- change crop filter syntax to width:height:x:y
- make the crop filter accept parametric expressions
- make ffprobe accept AVFormatContext options
- yadif filter
- blackframe filter
- Demuxer for Leitch/Harris' VR native stream format (LXF)
- RTP depacketization of the X-QT QuickTime format
- SAP (Session Announcement Protocol, RFC 2974) muxer and demuxer
- cropdetect filter
- ffmpeg -crop* options removed
- transpose filter added
- ffmpeg -force_key_frames option added
- demuxer for receiving raw rtp:// URLs without an SDP description
- single stream LATM/LOAS decoder
- setpts filter added
- Win64 support for optimized x86 assembly functions
- MJPEG/AVI1 to JPEG/JFIF bitstream filter
- ASS subtitle encoder and decoder
- IEC 61937 encapsulation for E-AC-3, TrueHD, DTS-HD (for HDMI passthrough)
- overlay filter added
- rename aspect filter to setdar, and pixelaspect to setsar
- IEC 61937 demuxer
- Mobotix .mxg demuxer
- frei0r source added
- hqdn3d filter added
- RTP depacketization of QCELP
- FLAC parser added
- gradfun filter added
- AMR-WB decoder
- replace the ocv_smooth filter with a more generic ocv filter
- Windows Televison (WTV) demuxer
- FFmpeg metadata format muxer and demuxer
- SubRip (srt) subtitle encoder and decoder
- floating-point AC-3 encoder added
- Lagarith decoder
- ffmpeg -copytb option added
- IVF muxer added
- Wing Commander IV movies decoder added
- movie source added
- Bink version 'b' audio and video decoder
- Bitmap Brothers JV playback system
- Apple HTTP Live Streaming protocol handler
- sndio support for playback and record
- Linux framebuffer input device added
- Chronomaster DFA decoder
- DPX image encoder
- MicroDVD subtitle file muxer and demuxer
- Playstation Portable PMP format demuxer
- fieldorder video filter added
- AAC encoding via libvo-aacenc
- AMR-WB encoding via libvo-amrwbenc
- xWMA demuxer
- Mobotix MxPEG decoder
- VP8 frame-multithreading
- NEON optimizations for VP8
- Lots of deprecated API cruft removed
- fft and imdct optimizations for AVX (Sandy Bridge) processors
- showinfo filter added
- SMPTE 302M AES3 audio decoder
- Apple Core Audio Format muxer
- 9bit and 10bit per sample support in the H.264 decoder
- 9bit and 10bit FFV1 encoding / decoding
- split filter added
- select filter added
- sdl output device added
- libmpcodecs video filter support (3 times as many filters than before)
- mpeg2 aspect ratio dection fixed
- libxvid aspect pickiness fixed
- Frame multithreaded decoding
- E-AC-3 audio encoder
- ac3enc: add channel coupling support
- floating-point sample format support to the ac3, eac3, dca, aac, and vorbis decoders.
- H264/MPEG frame-level multi-threading
- All av_metadata_* functions renamed to av_dict_* and moved to libavutil
- 4:4:4 H.264 decoding support
- 10-bit H.264 optimizations for x86
- lut, lutrgb, and lutyuv filters added
- buffersink libavfilter sink added
- Bump libswscale for recently reported ABI break
- New J2K encoder (via OpenJPEG)


version 0.7:

- all the changes for 0.8, but keeping API/ABI compatibility with the 0.6 release


version 0.6:

- PB-frame decoding for H.263
- deprecated vhook subsystem removed
- deprecated old scaler removed
- VQF demuxer
- Alpha channel scaler
- PCX encoder
- RTP packetization of H.263
- RTP packetization of AMR
- RTP depacketization of Vorbis
- CorePNG decoding support
- Cook multichannel decoding support
- introduced avlanguage helpers in libavformat
- 8088flex TMV demuxer and decoder
- per-stream language-tags extraction in asfdec
- V210 decoder and encoder
- remaining GPL parts in AC-3 decoder converted to LGPL
- QCP demuxer
- SoX native format muxer and demuxer
- AMR-NB decoding/encoding, AMR-WB decoding via OpenCORE libraries
- DPX image decoder
- Electronic Arts Madcow decoder
- DivX (XSUB) subtitle encoder
- nonfree libamr support for AMR-NB/WB decoding/encoding removed
- experimental AAC encoder
- RTP depacketization of ASF and RTSP from WMS servers
- RTMP support in libavformat
- noX handling for OPT_BOOL X options
- Wave64 demuxer
- IEC-61937 compatible Muxer
- TwinVQ decoder
- Bluray (PGS) subtitle decoder
- LPCM support in MPEG-TS (HDMV RID as found on Blu-ray disks)
- WMA Pro decoder
- Core Audio Format demuxer
- Atrac1 decoder
- MD STUDIO audio demuxer
- RF64 support in WAV demuxer
- MPEG-4 Audio Lossless Coding (ALS) decoder
- -formats option split into -formats, -codecs, -bsfs, and -protocols
- IV8 demuxer
- CDG demuxer and decoder
- R210 decoder
- Auravision Aura 1 and 2 decoders
- Deluxe Paint Animation playback system
- SIPR decoder
- Adobe Filmstrip muxer and demuxer
- RTP depacketization of H.263
- Bink demuxer and audio/video decoders
- enable symbol versioning by default for linkers that support it
- IFF PBM/ILBM bitmap decoder
- concat protocol
- Indeo 5 decoder
- RTP depacketization of AMR
- WMA Voice decoder
- ffprobe tool
- AMR-NB decoder
- RTSP muxer
- HE-AAC v1 decoder
- Kega Game Video (KGV1) decoder
- VorbisComment writing for FLAC, Ogg FLAC and Ogg Speex files
- RTP depacketization of Theora
- HTTP Digest authentication
- RTMP/RTMPT/RTMPS/RTMPE/RTMPTE protocol support via librtmp
- Psygnosis YOP demuxer and video decoder
- spectral extension support in the E-AC-3 decoder
- unsharp video filter
- RTP hinting in the mov/3gp/mp4 muxer
- Dirac in Ogg demuxing
- seek to keyframes in Ogg
- 4:2:2 and 4:4:4 Theora decoding
- 35% faster VP3/Theora decoding
- faster AAC decoding
- faster H.264 decoding
- RealAudio 1.0 (14.4K) encoder


version 0.5:

- DV50 AKA DVCPRO50 encoder, decoder, muxer and demuxer
- TechSmith Camtasia (TSCC) video decoder
- IBM Ultimotion (ULTI) video decoder
- Sierra Online audio file demuxer and decoder
- Apple QuickDraw (qdrw) video decoder
- Creative ADPCM audio decoder (16 bits as well as 8 bits schemes)
- Electronic Arts Multimedia (WVE/UV2/etc.) file demuxer
- Miro VideoXL (VIXL) video decoder
- H.261 video encoder
- QPEG video decoder
- Nullsoft Video (NSV) file demuxer
- Shorten audio decoder
- LOCO video decoder
- Apple Lossless Audio Codec (ALAC) decoder
- Winnov WNV1 video decoder
- Autodesk Animator Studio Codec (AASC) decoder
- Indeo 2 video decoder
- Fraps FPS1 video decoder
- Snow video encoder/decoder
- Sonic audio encoder/decoder
- Vorbis audio decoder
- Macromedia ADPCM decoder
- Duck TrueMotion 2 video decoder
- support for decoding FLX and DTA extensions in FLIC files
- H.264 custom quantization matrices support
- ffserver fixed, it should now be usable again
- QDM2 audio decoder
- Real Cooker audio decoder
- TrueSpeech audio decoder
- WMA2 audio decoder fixed, now all files should play correctly
- RealAudio 14.4 and 28.8 decoders fixed
- JPEG-LS decoder
- build system improvements
- tabs and trailing whitespace removed from the codebase
- CamStudio video decoder
- AIFF/AIFF-C audio format, encoding and decoding
- ADTS AAC file reading and writing
- Creative VOC file reading and writing
- American Laser Games multimedia (*.mm) playback system
- Zip Motion Blocks Video decoder
- improved Theora/VP3 decoder
- True Audio (TTA) decoder
- AVS demuxer and video decoder
- JPEG-LS encoder
- Smacker demuxer and decoder
- NuppelVideo/MythTV demuxer and RTjpeg decoder
- KMVC decoder
- MPEG-2 intra VLC support
- MPEG-2 4:2:2 encoder
- Flash Screen Video decoder
- GXF demuxer
- Chinese AVS decoder
- GXF muxer
- MXF demuxer
- VC-1/WMV3/WMV9 video decoder
- MacIntel support
- AVISynth support
- VMware video decoder
- VP5 video decoder
- VP6 video decoder
- WavPack lossless audio decoder
- Targa (.TGA) picture decoder
- Vorbis audio encoder
- Delphine Software .cin demuxer/audio and video decoder
- Tiertex .seq demuxer/video decoder
- MTV demuxer
- TIFF picture encoder and decoder
- GIF picture decoder
- Intel Music Coder decoder
- Zip Motion Blocks Video encoder
- Musepack decoder
- Flash Screen Video encoder
- Theora encoding via libtheora
- BMP encoder
- WMA encoder
- GSM-MS encoder and decoder
- DCA decoder
- DXA demuxer and decoder
- DNxHD decoder
- Gamecube movie (.THP) playback system
- Blackfin optimizations
- Interplay C93 demuxer and video decoder
- Bethsoft VID demuxer and video decoder
- CRYO APC demuxer
- Atrac3 decoder
- V.Flash PTX decoder
- RoQ muxer, RoQ audio encoder
- Renderware TXD demuxer and decoder
- extern C declarations for C++ removed from headers
- sws_flags command line option
- codebook generator
- RoQ video encoder
- QTRLE encoder
- OS/2 support removed and restored again
- AC-3 decoder
- NUT muxer
- additional SPARC (VIS) optimizations
- Matroska muxer
- slice-based parallel H.264 decoding
- Monkey's Audio demuxer and decoder
- AMV audio and video decoder
- DNxHD encoder
- H.264 PAFF decoding
- Nellymoser ASAO decoder
- Beam Software SIFF demuxer and decoder
- libvorbis Vorbis decoding removed in favor of native decoder
- IntraX8 (J-Frame) subdecoder for WMV2 and VC-1
- Ogg (Theora, Vorbis and FLAC) muxer
- The "device" muxers and demuxers are now in a new libavdevice library
- PC Paintbrush PCX decoder
- Sun Rasterfile decoder
- TechnoTrend PVA demuxer
- Linux Media Labs MPEG-4 (LMLM4) demuxer
- AVM2 (Flash 9) SWF muxer
- QT variant of IMA ADPCM encoder
- VFW grabber
- iPod/iPhone compatible mp4 muxer
- Mimic decoder
- MSN TCP Webcam stream demuxer
- RL2 demuxer / decoder
- IFF demuxer
- 8SVX audio decoder
- non-recursive Makefiles
- BFI demuxer
- MAXIS EA XA (.xa) demuxer / decoder
- BFI video decoder
- OMA demuxer
- MLP/TrueHD decoder
- Electronic Arts CMV decoder
- Motion Pixels Video decoder
- Motion Pixels MVI demuxer
- removed animated GIF decoder/demuxer
- D-Cinema audio muxer
- Electronic Arts TGV decoder
- Apple Lossless Audio Codec (ALAC) encoder
- AAC decoder
- floating point PCM encoder/decoder
- MXF muxer
- DV100 AKA DVCPRO HD decoder and demuxer
- E-AC-3 support added to AC-3 decoder
- Nellymoser ASAO encoder
- ASS and SSA demuxer and muxer
- liba52 wrapper removed
- SVQ3 watermark decoding support
- Speex decoding via libspeex
- Electronic Arts TGQ decoder
- RV40 decoder
- QCELP / PureVoice decoder
- RV30 decoder
- hybrid WavPack support
- R3D REDCODE demuxer
- ALSA support for playback and record
- Electronic Arts TQI decoder
- OpenJPEG based JPEG 2000 decoder
- NC (NC4600) camera file demuxer
- Gopher client support
- MXF D-10 muxer
- generic metadata API
- flash ScreenVideo2 encoder


version 0.4.9-pre1:

- DV encoder, DV muxer
- Microsoft RLE video decoder
- Microsoft Video-1 decoder
- Apple Animation (RLE) decoder
- Apple Graphics (SMC) decoder
- Apple Video (RPZA) decoder
- Cinepak decoder
- Sega FILM (CPK) file demuxer
- Westwood multimedia support (VQA & AUD files)
- Id Quake II CIN playback support
- 8BPS video decoder
- FLIC playback support
- RealVideo 2.0 (RV20) decoder
- Duck TrueMotion v1 (DUCK) video decoder
- Sierra VMD demuxer and video decoder
- MSZH and ZLIB decoder support
- SVQ1 video encoder
- AMR-WB support
- PPC optimizations
- rate distortion optimal cbp support
- rate distorted optimal ac prediction for MPEG-4
- rate distorted optimal lambda->qp support
- AAC encoding with libfaac
- Sunplus JPEG codec (SP5X) support
- use Lagrange multipler instead of QP for ratecontrol
- Theora/VP3 decoding support
- XA and ADX ADPCM codecs
- export MPEG-2 active display area / pan scan
- Add support for configuring with IBM XLC
- floating point AAN DCT
- initial support for zygo video (not complete)
- RGB ffv1 support
- new audio/video parser API
- av_log() system
- av_read_frame() and av_seek_frame() support
- missing last frame fixes
- seek by mouse in ffplay
- noise reduction of DCT coefficients
- H.263 OBMC & 4MV support
- H.263 alternative inter vlc support
- H.263 loop filter
- H.263 slice structured mode
- interlaced DCT support for MPEG-2 encoding
- stuffing to stay above min_bitrate
- MB type & QP visualization
- frame stepping for ffplay
- interlaced motion estimation
- alternate scantable support
- SVCD scan offset support
- closed GOP support
- SSE2 FDCT
- quantizer noise shaping
- G.726 ADPCM audio codec
- MS ADPCM encoding
- multithreaded/SMP motion estimation
- multithreaded/SMP encoding for MPEG-1/MPEG-2/MPEG-4/H.263
- multithreaded/SMP decoding for MPEG-2
- FLAC decoder
- Metrowerks CodeWarrior suppport
- H.263+ custom pcf support
- nicer output for 'ffmpeg -formats'
- Matroska demuxer
- SGI image format, encoding and decoding
- H.264 loop filter support
- H.264 CABAC support
- nicer looking arrows for the motion vector visualization
- improved VCD support
- audio timestamp drift compensation
- MPEG-2 YUV 422/444 support
- polyphase kaiser windowed sinc and blackman nuttall windowed sinc audio resample
- better image scaling
- H.261 support
- correctly interleave packets during encoding
- VIS optimized motion compensation
- intra_dc_precision>0 encoding support
- support reuse of motion vectors/MB types/field select values of the source video
- more accurate deblock filter
- padding support
- many optimizations and bugfixes
- FunCom ISS audio file demuxer and according ADPCM decoding


version 0.4.8:

- MPEG-2 video encoding (Michael)
- Id RoQ playback subsystem (Mike Melanson and Tim Ferguson)
- Wing Commander III Movie (.mve) file playback subsystem (Mike Melanson
  and Mario Brito)
- Xan DPCM audio decoder (Mario Brito)
- Interplay MVE playback subsystem (Mike Melanson)
- Duck DK3 and DK4 ADPCM audio decoders (Mike Melanson)


version 0.4.7:

- RealAudio 1.0 (14_4) and 2.0 (28_8) native decoders. Author unknown, code from mplayerhq
  (originally from public domain player for Amiga at http://www.honeypot.net/audio)
- current version now also compiles with older GCC (Fabrice)
- 4X multimedia playback system including 4xm file demuxer (Mike
  Melanson), and 4X video and audio codecs (Michael)
- Creative YUV (CYUV) decoder (Mike Melanson)
- FFV1 codec (our very simple lossless intra only codec, compresses much better
  than HuffYUV) (Michael)
- ASV1 (Asus), H.264, Intel indeo3 codecs have been added (various)
- tiny PNG encoder and decoder, tiny GIF decoder, PAM decoder (PPM with
  alpha support), JPEG YUV colorspace support. (Fabrice Bellard)
- ffplay has been replaced with a newer version which uses SDL (optionally)
  for multiplatform support (Fabrice)
- Sorenson Version 3 codec (SVQ3) support has been added (decoding only) - donated
  by anonymous
- AMR format has been added (Johannes Carlsson)
- 3GP support has been added (Johannes Carlsson)
- VP3 codec has been added (Mike Melanson)
- more MPEG-1/2 fixes
- better multiplatform support, MS Visual Studio fixes (various)
- AltiVec optimizations (Magnus Damn and others)
- SH4 processor support has been added (BERO)
- new public interfaces (avcodec_get_pix_fmt) (Roman Shaposhnick)
- VOB streaming support (Brian Foley)
- better MP3 autodetection (Andriy Rysin)
- qpel encoding (Michael)
- 4mv+b frames encoding finally fixed (Michael)
- chroma ME (Michael)
- 5 comparison functions for ME (Michael)
- B-frame encoding speedup (Michael)
- WMV2 codec (unfinished - Michael)
- user specified diamond size for EPZS (Michael)
- Playstation STR playback subsystem, still experimental (Mike and Michael)
- ASV2 codec (Michael)
- CLJR decoder (Alex)

.. And lots more new enhancements and fixes.


version 0.4.6:

- completely new integer only MPEG audio layer 1/2/3 decoder rewritten
  from scratch
- Recoded DCT and motion vector search with gcc (no longer depends on nasm)
- fix quantization bug in AC3 encoder
- added PCM codecs and format. Corrected WAV/AVI/ASF PCM issues
- added prototype ffplay program
- added GOB header parsing on H.263/H.263+ decoder (Juanjo)
- bug fix on MCBPC tables of H.263 (Juanjo)
- bug fix on DC coefficients of H.263 (Juanjo)
- added Advanced Prediction Mode on H.263/H.263+ decoder (Juanjo)
- now we can decode H.263 streams found in QuickTime files (Juanjo)
- now we can decode H.263 streams found in VIVO v1 files(Juanjo)
- preliminary RTP "friendly" mode for H.263/H.263+ coding. (Juanjo)
- added GOB header for H.263/H.263+ coding on RTP mode (Juanjo)
- now H.263 picture size is returned on the first decoded frame (Juanjo)
- added first regression tests
- added MPEG-2 TS demuxer
- new demux API for libav
- more accurate and faster IDCT (Michael)
- faster and entropy-controlled motion search (Michael)
- two pass video encoding (Michael)
- new video rate control (Michael)
- added MSMPEG4V1, MSMPEGV2 and WMV1 support (Michael)
- great performance improvement of video encoders and decoders (Michael)
- new and faster bit readers and vlc parsers (Michael)
- high quality encoding mode: tries all macroblock/VLC types (Michael)
- added DV video decoder
- preliminary RTP/RTSP support in ffserver and libavformat
- H.263+ AIC decoding/encoding support (Juanjo)
- VCD MPEG-PS mode (Juanjo)
- PSNR stuff (Juanjo)
- simple stats output (Juanjo)
- 16-bit and 15-bit RGB/BGR/GBR support (Bisqwit)


version 0.4.5:

- some header fixes (Zdenek Kabelac <kabi at informatics.muni.cz>)
- many MMX optimizations (Nick Kurshev <nickols_k at mail.ru>)
- added configure system (actually a small shell script)
- added MPEG audio layer 1/2/3 decoding using LGPL'ed mpglib by
  Michael Hipp (temporary solution - waiting for integer only
  decoder)
- fixed VIDIOCSYNC interrupt
- added Intel H.263 decoding support ('I263' AVI fourCC)
- added Real Video 1.0 decoding (needs further testing)
- simplified image formats again. Added PGM format (=grey
  pgm). Renamed old PGM to PGMYUV.
- fixed msmpeg4 slice issues (tell me if you still find problems)
- fixed OpenDivX bugs with newer versions (added VOL header decoding)
- added support for MPlayer interface
- added macroblock skip optimization
- added MJPEG decoder
- added mmx/mmxext IDCT from libmpeg2
- added pgmyuvpipe, ppm, and ppm_pipe formats (original patch by Celer
  <celer at shell.scrypt.net>)
- added pixel format conversion layer (e.g. for MJPEG or PPM)
- added deinterlacing option
- MPEG-1/2 fixes
- MPEG-4 vol header fixes (Jonathan Marsden <snmjbm at pacbell.net>)
- ARM optimizations (Lionel Ulmer <lionel.ulmer at free.fr>).
- Windows porting of file converter
- added MJPEG raw format (input/output)
- added JPEG image format support (input/output)


version 0.4.4:

- fixed some std header definitions (Bjorn Lindgren
  <bjorn.e.lindgren at telia.com>).
- added MPEG demuxer (MPEG-1 and 2 compatible).
- added ASF demuxer
- added prototype RM demuxer
- added AC3 decoding (done with libac3 by Aaron Holtzman)
- added decoding codec parameter guessing (.e.g. for MPEG, because the
  header does not include them)
- fixed header generation in MPEG-1, AVI and ASF muxer: wmplayer can now
  play them (only tested video)
- fixed H.263 white bug
- fixed phase rounding in img resample filter
- add MMX code for polyphase img resample filter
- added CPU autodetection
- added generic title/author/copyright/comment string handling (ASF and RM
  use them)
- added SWF demux to extract MP3 track (not usable yet because no MP3
  decoder)
- added fractional frame rate support
- codecs are no longer searched by read_header() (should fix ffserver
  segfault)


version 0.4.3:

- BGR24 patch (initial patch by Jeroen Vreeken <pe1rxq at amsat.org>)
- fixed raw yuv output
- added motion rounding support in MPEG-4
- fixed motion bug rounding in MSMPEG4
- added B-frame handling in video core
- added full MPEG-1 decoding support
- added partial (frame only) MPEG-2 support
- changed the FOURCC code for H.263 to "U263" to be able to see the
  +AVI/H.263 file with the UB Video H.263+ decoder. MPlayer works with
  this +codec ;) (JuanJo).
- Halfpel motion estimation after MB type selection (JuanJo)
- added pgm and .Y.U.V output format
- suppressed 'img:' protocol. Simply use: /tmp/test%d.[pgm|Y] as input or
  output.
- added pgmpipe I/O format (original patch from Martin Aumueller
  <lists at reserv.at>, but changed completely since we use a format
  instead of a protocol)


version 0.4.2:

- added H.263/MPEG-4/MSMPEG4 decoding support. MPEG-4 decoding support
  (for OpenDivX) is almost complete: 8x8 MVs and rounding are
  missing. MSMPEG4 support is complete.
- added prototype MPEG-1 decoder. Only I- and P-frames handled yet (it
  can decode ffmpeg MPEGs :-)).
- added libavcodec API documentation (see apiexample.c).
- fixed image polyphase bug (the bottom of some images could be
  greenish)
- added support for non clipped motion vectors (decoding only)
  and image sizes non-multiple of 16
- added support for AC prediction (decoding only)
- added file overwrite confirmation (can be disabled with -y)
- added custom size picture to H.263 using H.263+ (Juanjo)


version 0.4.1:

- added MSMPEG4 (aka DivX) compatible encoder. Changed default codec
  of AVI and ASF to DIV3.
- added -me option to set motion estimation method
  (default=log). suppressed redundant -hq option.
- added options -acodec and -vcodec to force a given codec (useful for
  AVI for example)
- fixed -an option
- improved dct_quantize speed
- factorized some motion estimation code


version 0.4.0:

- removing grab code from ffserver and moved it to ffmpeg. Added
  multistream support to ffmpeg.
- added timeshifting support for live feeds (option ?date=xxx in the
  URL)
- added high quality image resize code with polyphase filter (need
  mmx/see optimization). Enable multiple image size support in ffserver.
- added multi live feed support in ffserver
- suppressed master feature from ffserver (it should be done with an
  external program which opens the .ffm url and writes it to another
  ffserver)
- added preliminary support for video stream parsing (WAV and AVI half
  done). Added proper support for audio/video file conversion in
  ffmpeg.
- added preliminary support for video file sending from ffserver
- redesigning I/O subsystem: now using URL based input and output
  (see avio.h)
- added WAV format support
- added "tty user interface" to ffmpeg to stop grabbing gracefully
- added MMX/SSE optimizations to SAD (Sums of Absolutes Differences)
  (Juan J. Sierralta P. a.k.a. "Juanjo" <juanjo at atmlab.utfsm.cl>)
- added MMX DCT from mpeg2_movie 1.5 (Juanjo)
- added new motion estimation algorithms, log and phods (Juanjo)
- changed directories: libav for format handling, libavcodec for
  codecs


version 0.3.4:

- added stereo in MPEG audio encoder


version 0.3.3:

- added 'high quality' mode which use motion vectors. It can be used in
  real time at low resolution.
- fixed rounding problems which caused quality problems at high
  bitrates and large GOP size


version 0.3.2: small fixes

- ASF fixes
- put_seek bug fix


version 0.3.1: added avi/divx support

- added AVI support
- added MPEG-4 codec compatible with OpenDivX. It is based on the H.263 codec
- added sound for flash format (not tested)


version 0.3: initial public release<|MERGE_RESOLUTION|>--- conflicted
+++ resolved
@@ -39,7 +39,6 @@
 - concat filter
 - flite filter
 - Canopus Lossless Codec decoder
-<<<<<<< HEAD
 - bitmap subtitles in filters (experimental and temporary)
 - MP2 encoding via TwoLAME
 - bmp parser
@@ -52,6 +51,7 @@
 - framestep filter
 - ffmpeg -shortest option is now per-output file
 - volume measurement filter
+- Ut Video encoder
 
 
 version 0.11:
@@ -95,10 +95,6 @@
 - vorbis parser
 - png parser
 - audio mix filter
-=======
-- avconv -shortest option is now per-output file
-- Ut Video encoder
->>>>>>> b96509c9
 
 
 version 0.10:
